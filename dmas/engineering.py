from abc import abstractmethod
from typing import Union
import logging
#from agent import AgentClient
from messages import *
from utils import *
from modules import Module

"""
--------------------------------------------------------
 ________  ___  ___  ________  ________       ___    ___ ________  _________  _______   _____ ______      
|\   ____\|\  \|\  \|\   __  \|\   ____\     |\  \  /  /|\   ____\|\___   ___\\  ___ \ |\   _ \  _   \    
\ \  \___|\ \  \\\  \ \  \|\ /\ \  \___|_    \ \  \/  / | \  \___|\|___ \  \_\ \   __/|\ \  \\\__\ \  \   
 \ \_____  \ \  \\\  \ \   __  \ \_____  \    \ \    / / \ \_____  \   \ \  \ \ \  \_|/_\ \  \\|__| \  \  
  \|____|\  \ \  \\\  \ \  \|\  \|____|\  \    \/  /  /   \|____|\  \   \ \  \ \ \  \_|\ \ \  \    \ \  \ 
    ____\_\  \ \_______\ \_______\____\_\  \ __/  / /       ____\_\  \   \ \__\ \ \_______\ \__\    \ \__\
   |\_________\|_______|\|_______|\_________\\___/ /       |\_________\   \|__|  \|_______|\|__|     \|__|
   \|_________|                  \|_________\|___|/        \|_________|                                   

 _____ ______   ________  ________  ___  ___  ___       _______   ________      
|\   _ \  _   \|\   __  \|\   ___ \|\  \|\  \|\  \     |\  ___ \ |\   ____\     
\ \  \\\__\ \  \ \  \|\  \ \  \_|\ \ \  \\\  \ \  \    \ \   __/|\ \  \___|_    
 \ \  \\|__| \  \ \  \\\  \ \  \ \\ \ \  \\\  \ \  \    \ \  \_|/_\ \_____  \   
  \ \  \    \ \  \ \  \\\  \ \  \_\\ \ \  \\\  \ \  \____\ \  \_|\ \|____|\  \  
   \ \__\    \ \__\ \_______\ \_______\ \_______\ \_______\ \_______\____\_\  \ 
    \|__|     \|__|\|_______|\|_______|\|_______|\|_______|\|_______|\_________\
                                                                    \|_________|
--------------------------------------------------------
"""

"""
-------------------------------
CCOMPONENT MODULES
-------------------------------
"""
class ComponentModule(Module):
    def __init__(self, name: str, 
                parent_subsystem: Module,   
                component_state : type, 
                average_power_consumption: float, 
                health : ComponentHealth = ComponentHealth.NOMINAL,
                status : ComponentStatus = ComponentStatus.OFF,
                f_update: float = 1.0,
                n_timed_coroutines: int = 0) -> None:
        """
        Describes a generic component of an agent's platform.

        name:
            name of the component
        parent_subsystem:
            subsystem that this component belongs to
        component_state:
            type of component state describing this component's state
        average_power_consumption:
            average power consumption in [W]
        health:
            health of the component
        status:
            status of the component
        f_update:
            frequency of periodic state checks in [Hz]
        n_timed_coroutines:
            number of time-dependent corroutines being performed by this component
        """

        super().__init__(name, parent_subsystem, [], n_timed_coroutines)
        self.UPDATE_FREQUENCY : float = f_update
        self.component_state : type = component_state
        self.average_power_consumption : float = average_power_consumption
        self.t_update : float = -1.0

        self.health : ComponentHealth = health
        self.status : ComponentStatus = status

        self.power_consumed : float= 0.0                                # power currently being consumed by this component
        self.power_supplied : float = 0.0                               # power currently being fed to this component       
        self.dp : float = self.power_supplied - self.power_consumed     # curent difference between power in and power usage

    async def activate(self):
        await super().activate()

        # component status events
        self.enabled = asyncio.Event()                                  # fires when the component is enabled or turned on
        self.disabled = asyncio.Event()                                 # fires when the component is disabled or turned off

        # component health events
        self.nominal = asyncio.Event()                                  # fires when the component enters a nominal state
        self.critical = asyncio.Event()                                 # fires when the component enters a critical state
        self.failure = asyncio.Event()                                  # fires when the component enters a failure state

        # trigger health events
        if self.health is ComponentHealth.NOMINAL:
            self.nominal.set()
        elif self.health is ComponentHealth.CRITIAL:
            self.critical.set()
        elif self.health is ComponentHealth.FAILURE:
            self.failure.set()

        # component update event    
        self.updated = asyncio.Event()                                  # informs other processes that the component's state has been updated

        # task queues
        self.maintenance_tasks = asyncio.Queue()                        # stores maintenance task commands to be executed by this component
        self.tasks = asyncio.Queue()                                    # stores action task commands to be executed by this component
        self.aborts = asyncio.Queue()                                   # stores task abort commnands to be executed by this component
        self.environment_events = asyncio.Queue()                       # stores environment events that may have an effect on this component

        # initiate update time
        self.t_update : float = self.get_current_time()                 # tracks when the last component update was performed

        # update state
        self.state_lock = asyncio.Lock()                                # prevents two internal processes from affecting the component's state simultaneously  
        await self.update()        

        # request power if on at the beginning of the simulation
        await self.state_lock.acquire()
        if self.status is ComponentStatus.ON and self.average_power_consumption > 0:
            self.log('Component is ON. Requesting power from EPS')

            # ask for power supply from eps
            power_supply_task = PowerSupplyRequestTask(self.name, self.average_power_consumption)
            msg = SubsystemTaskMessage(self.name, SubsystemNames.EPS.value, power_supply_task)
            await self.send_internal_message(msg)
        elif self.status is ComponentStatus.ON:
             self.log('Component is ON')

        self.state_lock.release()

    async def internal_message_handler(self, msg: InternalMessage):
        """
        Processes messages being sent to this component. Only accepts task messages.
        """
        try:
            if msg.dst_module != self.name:
                # this module is NOT the intended receiver for this message. Forwarding to rightful destination
                self.log(f'Received internal message intended for {msg.dst_module}. Rerouting message...')
                await self.send_internal_message(msg)

            elif isinstance(msg, ComponentTaskMessage):
                task = msg.get_task()
                self.log(f'Received a task of type {type(task)}!')
                if isinstance(task, ComponentAbortTask):
                    await self.aborts.put(task)
                elif isinstance(task, ComponentMaintenanceTask):
                    await self.maintenance_tasks.put(task)
                else:
                    await self.tasks.put(task)
            
            elif isinstance(msg.content, EnvironmentBroadcastMessage):
                self.log(f'Received an environment event of type {type(msg.content)}!')
                self.environment_events.put(msg.content)

            else:
                self.log(f'Internal message of type {type(msg)} not yet supported. Discarding message...')
            
        except asyncio.CancelledError:
            return    

    """
    --------------------
    CO-ROUTINES
    --------------------
    """

    async def coroutines(self):
        """
        Each component is in charge of the following routines:

        1- Periodically monitoring its own state

        2- Detecting critical states

        3- Triggering failure states

        4- Perform tasks being given to this component

        5- Processes events from the environment that may affect this component
        
        Component failure leads to no actions being able to be performed by this 
        component. Subsystem-wide failure is to be handled by their parent subsystem.
        """

        # create coroutine tasks
        coroutines = []

        ## Internal coroutines
        periodic_update = asyncio.create_task(self.periodic_update())
        periodic_update.set_name (f'{self.name}_periodic_update')
        coroutines.append(periodic_update)
       
        # crit_monitor = asyncio.create_task(self.crit_monitor())
        # crit_monitor.set_name (f'{self.name}_crit_monitor')
        # #coroutines.append(crit_monitor)

        # failure_monitor = asyncio.create_task(self.failure_monitor())
        # failure_monitor.set_name (f'{self.name}_failure_monitor')
        # #coroutines.append(failure_monitor)

        maintenance_task_processor = asyncio.create_task(self.maintenance_task_processor())
        maintenance_task_processor.set_name (f'{self.name}_maintenance_task_processor')
        coroutines.append(maintenance_task_processor)

        task_processor = asyncio.create_task(self.task_processor())
        task_processor.set_name (f'{self.name}_task_processor')
        coroutines.append(task_processor)

        environment_event_processor = asyncio.create_task(self.environment_event_processor())
        environment_event_processor.set_name (f'{self.name}_environment_event_processor')
        coroutines.append(environment_event_processor)

        # wait for the first coroutine to complete
        _, pending = await asyncio.wait(coroutines, return_when=asyncio.FIRST_COMPLETED)
        
        done_name = None
        for coroutine in coroutines:
            if coroutine not in pending:
                coroutine : asyncio.Task
                done_name = coroutine.get_name()
                break

        # cancell all other coroutine tasks
        self.log(f'{done_name} Coroutine ended. Terminating all other coroutines...', level=logging.INFO)
        for subroutine in pending:
            subroutine : asyncio.Task
            subroutine.cancel()
            await subroutine
        return

    async def periodic_update(self):
        """
        Performs periodic update of the component's state when the component is Enabled
        """
        try:
            while True:
                # wait for next periodic update
                await self.sim_wait(1/self.UPDATE_FREQUENCY)

                # update component state
                self.log(f'Performing periodic state update...')
                await self.update()
                self.log(f'Periodic state update completed!')

                if self.status is ComponentStatus.OFF:
                    # if component is turned off, wait until it is turned on
                    await self.updated.wait()

                if self.health is ComponentHealth.FAILURE:
                    # else if component is in failure state, stop periodic updates and sleep for the rest of the simulation
                    break

                # inform parent subsystem of current state
                if self.health is ComponentHealth.NOMINAL:
                    state : ComponentState = await self.get_state()
                    msg = ComponentStateMessage(self.name, self.parent_module.name, state)
                    await self.send_internal_message(msg)                  

            while True:
                # sleep for the rest of the simulation
                await self.sim_wait(1e6)

        except asyncio.CancelledError:
            return

    async def crit_monitor(self) -> None:
        """
        Monitors component state after every component state update and communicates critical state 
        to parent subsystem and other processes.
        """
        try:
            while True:
                # check if failure event was triggered
                if self.health is ComponentHealth.FAILURE:
                    # if component is in failure state, sleep for the remainder of the simulation
                    while True:
                        await self.sim_wait(1e6)
                
                else:
                    # wait for next state update 
                    await self.updated.wait()

                    # get latest state and acquire state lock
                    acquired = await self.state_lock.acquire()
                    
                    if self.health is ComponentHealth.CRITIAL:
                        # component is in critical state

                        if not self.critical.is_set():
                            # release state lock
                            self.state_lock.release()
                            acquired = None
                            
                            # inform parent subsystem of component critical state
                            state : ComponentState = await self.get_state()
                            msg = ComponentStateMessage(self.name, self.parent_module.name, state)
                            await self.send_internal_message(msg)                          

                            # trigger critical state event                             
                            self.critical.set()
                    
                    # release state lock
                    if acquired:
                        self.state_lock.release()
                        acquired = None

        except asyncio.CancelledError:
            if acquired:
                self.state_lock.release()

    def is_critical(self) -> bool:
        """
        Returns true if the current state of the component is critical. 
        """
        return False

    async def failure_monitor(self):
        """
        Monitors component state and triggers failure event if a failure state is detected
        """
        try:
            while True: 
                if self.health is ComponentHealth.FAILURE:
                    # if comonent is in failure state, sleep for the rest of the simulation
                    while True:
                        await self.sim_wait(1e6)

                else:
                    # initiate failure state timer
                    failure_timer = asyncio.create_task(self.wait_for_failure())
                    update_event = asyncio.create_task(self.updated.wait())
                    
                    # wait for the failure timer to run out or for the component to update its state
                    conditions = [update_event, failure_timer]
                    await asyncio.wait(conditions, return_when=asyncio.FIRST_COMPLETED)

                    if update_event.done():
                        # component was updated before the component's failure timer ran out

                        # cancel failure timer
                        failure_timer.cancel()
                        await failure_timer
                    else:
                        # component's failure timer ran out before the component had changed its state or configuration

                        # update state
                        await self.update()

                    acquired = await self.state_lock.acquire()    
                    if self.health is ComponentHealth.CRITIAL and self.is_failed():
                        # component is in a potential failure state

                        if not self.failure.is_set():                            
                            # failure event has not been triggered yet

                            # release state lock
                            self.state_lock.release()
                            acquired = None

                            # give parent subsystem or agent one update cycle to respond to potential failure
                            await self.sim_wait(1/self.UPDATE_FREQUENCY)

                            # update state
                            await self.update()
                            
                            # check if component is still in a potential failure state
                            acquired = await self.state_lock.acquire()
                            if self.is_failed():
                                if not self.is_power_supply_failure():                                    
                                    # component is in a non-power-related failure state, triggering failure sequence
                                    self.health = ComponentHealth.FAILURE

                                    # trigger failure event
                                    self.nominal.clear()
                                    self.failure.set()               
                                
                                # release state lock
                                self.state_lock.release()      
                                acquired = None    

                                # update state
                                await self.update()                       

                                # task component to disable itself
                                task = ComponentActuationTask(self.name, ComponentStatus.OFF)
                                await self.maintenance_tasks.put(task)

                                # communicate parent subsystem of component failure state
                                state = await self.get_state()
                                msg = ComponentStateMessage(self.name, self.parent_module.name, state)
                                await self.send_internal_message(msg)
                            
                    # release state lock
                    if acquired:
                        self.state_lock.release()
                        acquired = None

        except asyncio.CancelledError:
            if acquired:
                self.state_lock.release()

    def is_power_supply_failure(self) -> bool:
        """
        returns true if current state is a power supply failure state
        """
        return abs(self.power_consumed - self.power_supplied) >= 1e-6

    def is_failed(self) -> bool:
        """
        Returns true if the current state of the component is a failure state. 
        By default it only considers power supply vs power consumption. Can be extended to add more functionality
        """
        return self.is_power_supply_failure()

    async def wait_for_failure(self) -> None:
        """
        Counts down to the next predicted failure state of this component given that the current configuration is maintained
        """
        try:
            while True:
                await self.sim_wait(1e6)
        except asyncio.CancelledError:
            return


    """
    --------------------
    TASKS AND EVENT HANDLER
    --------------------
    """
    async def maintenance_task_processor(self) -> None:
        """
        Processes maintenance tasks in the order they are received.
        """
        try:
            while True:
                # wait for next incoming maintnance task
                task : ComponentTask = await self.maintenance_tasks.get()

                if not isinstance(task, ComponentMaintenanceTask):
                    # if task is NOT a maintenance ask, move to proper queue
                    await self.tasks.put(task)
                    return
                
                # update component state
                self.log(f'Starting task of type {type(task)}...')
                await self.update(crit_flag=False)

                # perform task 
                status = await self.perform_maintenance_task(task)

                # update component state 
                await self.update()

                # inform parent subsystem of the status of completion of the task at hand
                msg = ComponentTaskCompletionMessage(self.name, self.parent_module.name, task, status)
                await self.send_internal_message(msg)

                # inform parent subsytem of the current component state
                state : ComponentState = await self.get_state()
                if state.health is ComponentHealth.NOMINAL:
                    msg = ComponentStateMessage(self.name, self.parent_module.name, state)
                    await self.send_internal_message(msg)

        except asyncio.CancelledError:
            return

    async def perform_maintenance_task(self, task: ComponentMaintenanceTask) -> TaskStatus:
        """
        Performs a maintenance task given to this component. 
        Rejects any tasks that is not intended to be performed by this component. 
        """
        try:
            # check if component was the intended performer of this task
            if task.component != self.name:
                self.log(f'Component task not intended for this component. Initially intended for component \'{task.component}\'. Aborting task...')
                raise asyncio.CancelledError

            # check if the component or subsystem is disabled or in a failure state
            self.parent_module : SubsystemModule
            if self.parent_module.health is SubsystemHealth.FAILURE and isinstance(task, EnableComponentTask):
                self.log(f'Subsystem is in failure state. Cannot turn on component.')
                raise asyncio.CancelledError

            elif self.health is ComponentHealth.FAILURE and isinstance(task, EnableComponentTask):
                self.log(f'Component is in failure state. Cannot turn on component.')
                raise asyncio.CancelledError

            if isinstance(task, ComponentActuationTask):          
                # obtain state lock
                acquired = await self.state_lock.acquire()

                # actuate component
                if task.component_status is ComponentStatus.ON:
                    if self.status is not ComponentStatus.ON:
                        # turn component on
                        self.status = ComponentStatus.ON
                        self.enabled.set()
                        self.disabled.clear()

                        # ask for power supply from eps
                        power_supply_task = PowerSupplyRequestTask(self.name, self.average_power_consumption)
                        msg = SubsystemTaskMessage(self.name, SubsystemNames.EPS.value, power_supply_task)
                        await self.send_internal_message(msg)
                    else:
                        # release state lock
                        self.state_lock.release()
                        acquired = None

                        self.log(f'Component is already in Status {task.component_status}.')
                        raise asyncio.CancelledError  

                elif task.component_status is ComponentStatus.OFF:
                    if self.status is not ComponentStatus.OFF:
                        # turn component off
                        self.status = ComponentStatus.OFF
                        self.enabled.clear()
                        self.disabled.set()

                        # ask for end of power supply from eps
                        stop_power_supply_task = PowerSupplyStopRequestTask(self.name, self.average_power_consumption)
                        msg = SubsystemTaskMessage(self.name, SubsystemNames.EPS.value, stop_power_supply_task)
                        await self.send_internal_message(msg)
                    else:
                        # release state lock
                        self.state_lock.release()
                        acquired = None

                        self.log(f'Component is already in Status {task.component_status}.')
                        raise asyncio.CancelledError    

                else:
                    # release state lock
                    self.state_lock.release()
                    acquired = None

                    self.log(f'Component Status {task.component_status} not supported for component actuation.')
                    raise asyncio.CancelledError

                # release state lock
                self.state_lock.release()
                acquired = None

                # return task completion status
                self.log(f'Component status set to {self.status.name}!')
                return TaskStatus.DONE

            elif isinstance(task, ReceivePowerTask):
                # obtain state lock
                acquired = await self.state_lock.acquire()

                # provide change in power supply
                self.power_supplied += task.power_to_supply

                if self.power_supplied < 0:
                    self.power_supplied = 0

                # release state lock
                self.state_lock.release()
                acquired = None

                # return task completion status
                self.log(f'Component received power supply of {self.power_supplied}!')
                return TaskStatus.DONE

            else:
                self.log(f'Task of type {type(task)} not yet supported.')
                acquired = None 
                raise asyncio.CancelledError

        except asyncio.CancelledError:
            self.log(f'Aborting task of type {type(task)}.')

            # release update lock if cancelled during task handling
            if acquired:
                self.state_lock.release()

            # return task abort status
            return TaskStatus.ABORTED


    async def task_processor(self) -> None:
        """
        Processes tasks in the order they are received. Listens for any abort commands that may be received during 
        the performance of the task and processes them accordingly. 
        """
        try:
            # initialize task variables
            perform_task = None
            listen_for_abort = None

            while True:
                task = await self.tasks.get()

                if isinstance(task, ComponentMaintenanceTask):
                    # if task is NOT a maintenance ask, move to proper queue
                    await self.maintenance_tasks.put(task)
                    return

                self.log(f'Starting task of type {type(task)}...')

                # update component state
                await self.update()

                # start to perform task
                perform_task = asyncio.create_task(self.perform_task(task))
                listen_for_abort = asyncio.create_task(self.listen_for_abort(task))
                wait_for_subsystem_failure = asyncio.create_task(self.parent_module.failure.wait())
                wait_for_component_failure = asyncio.create_task(self.failure.wait())
                wait_for_disabled_subsystem = asyncio.create_task(self.parent_module.disabled.wait())
                wait_for_disabled_component = asyncio.create_task(self.disabled.wait())
                
                perform_task.set_name(f'{type(task)}')
                listen_for_abort.set_name(f'ListenForAbort')
                wait_for_subsystem_failure.set_name(f'WaitForSubsystemFailure')
                wait_for_component_failure.set_name('WaitForComponentFailure')
                wait_for_disabled_subsystem.set_name('WaitForDisabledSubsystem')
                wait_for_disabled_component.set_name('WaitForDisabledComponent')

                processes = [perform_task, 
                            listen_for_abort, 
                            wait_for_subsystem_failure, 
                            wait_for_component_failure, 
                            wait_for_disabled_subsystem,
                            wait_for_disabled_component]

                # wait for task completion, abort command, or component or subsystem failure
                done, pending = await asyncio.wait(processes, return_when=asyncio.FIRST_COMPLETED)

                if perform_task.done():
                    self.log(f'Task of type {type(task)} successfully completed! Task status: {perform_task.result()}')
                else:
                    for done_process in done:
                        done_process : asyncio.Task
                        self.log(f'{done_process.get_name()} completed before the task of type {type(task)} was successfully completed')

                # cancell all pending processes
                for pending_process in pending:
                    pending_process : asyncio.Task

                    if 'Wait' not in pending_process.get_name():
                        self.log(f'Aborting {pending_process.get_name()}...')
                        pending_process.cancel()
                        await pending_process
                        self.log(f'{pending_process.get_name()} successfully aborted.')

                # inform parent subsystem of the status of completion of the task at hand
                self.log(f'Informing parent subsystem about task completion status...')
                msg = ComponentTaskCompletionMessage(self.name, self.parent_module.name, task, perform_task.result())
                await self.send_internal_message(msg)

                # update component state 
                self.log(f'Task completion communicated! Updating state...')
                await self.update()

                # inform parent subsytem of the current component state
                self.log(f'State updated! Informing parent subsystem about component state...')
                state = await self.get_state()
                msg = ComponentStateMessage(self.name, self.parent_module.name, state)
                await self.send_internal_message(msg)

                self.log(f'Component state communicated! Finished processing task of type {type(task)}!')

        except asyncio.CancelledError:
            if isinstance(perform_task, asyncio.Task) and not perform_task.done():
                perform_task.cancel()
                await perform_task
            
            if isinstance(listen_for_abort, asyncio.Task) and not listen_for_abort.done():
                listen_for_abort.cancel()
                await listen_for_abort

    async def listen_for_abort(self, task: ComponentTask) -> None:
        """
        Listens for any abort command targetted towards the task being performed.
        Any aborts targetted to other tasks are ignored but not discarded.
        """
        try:
            other_aborts = []
            while True:
                abort_task = await self.aborts.get()
                
                if abort_task == task:
                    for abort in other_aborts:
                        self.aborts.put(abort)
                    self.log(f'Received abort command for task of type {type(task)}!')
                    return
                else:
                    other_aborts.append(abort_task)

        except asyncio.CancelledError:
            for abort in other_aborts:
                self.aborts.put(abort)


    async def perform_task(self, task: ComponentTask) -> TaskStatus:
        """
        Performs a task given to this component. 
        Rejects any tasks that is not intended to be performed by this component. 
        """
        try:
            # check if component was the intended performer of this task
            if task.component != self.name:
                self.log(f'Component task not intended for this component. Initially intended for component \'{task.component}\'. Aborting task...')
                raise asyncio.CancelledError
            
            self.log(f'Task of type {type(task)} not yet supported.')
            raise asyncio.CancelledError

        except asyncio.CancelledError:
            self.log(f'Aborting task of type {type(task)}.')

            # return task abort status
            return TaskStatus.ABORTED
        

    async def environment_event_processor(self):
        """
        Processes any incoming events from the environment
        """
        try:
            aquired = None
            environment_event_handler = None
            while True:
                # wait for an event to be received
                event_broadcast : EnvironmentBroadcastMessage = await self.environment_events.get()

                # update the component's state
                await self.update()

                # handle according to event type
                aquired = await self.state_lock.acquire()

                environment_event_handler = asyncio.create_task(self.environment_event_handler(event_broadcast))
                await environment_event_handler

                self.state_lock.release()
                aquired = None

                # if the handler affected the component, update its state
                if environment_event_handler.result():
                    await self.update()

        except asyncio.CancelledError:
            if aquired:
                self.state_lock.release()
            
            if isinstance(environment_event_handler, asyncio.Task) and not environment_event_handler.done():
                environment_event_handler.cancel()
                await environment_event_handler


    async def environment_event_handler(self, event_broadcast : EnvironmentBroadcastMessage) -> bool:
        """ 
        Affects the component depending on the type of event being received. Ignores all events by default.
        """
        return False

    """
    --------------------
    HELPING FUNCTIONS
    --------------------
    """
    async def update(self, crit_flag : bool=True):
        """
        Updates the state of the component. Checks if component is currently in a critical state.

        crit_flag:
            when true, it flags a critical state from being flagged at the end of the state update.
            It is true by default.
        """
        try:
            # wait for any possible state accessing process to finish
            acquired = await self.state_lock.acquire()

            # calculate update time-step
            t_curr = self.get_current_time()
            dt = t_curr - self.t_update

            # update component properties
            await self.update_properties(dt)

            # check component health
            if (self.is_critical() or self.is_failed()) and crit_flag:
                # component is in a critical or a potential failure state
                self.health = ComponentHealth.CRITIAL                    

                # trigger critical state event if it hasn't been triggered already
                if self.is_critical() and not self.critical.is_set():
                    self.critical.set()

            else:
                # component is NOT in a critical state
                self.health = ComponentHealth.NOMINAL
    
                # reset critical and failure event if it has been previously triggered
                if self.critical.is_set():
                    self.critical.clear()

                if self.failure.is_set():
                    self.failure.clear()

            # update latest update time
            self.t_update = t_curr  

            # inform other processes that the update has finished
            self.updated.set()
            self.updated.clear()

            # release state lock
            self.state_lock.release() 
            acquired = None

        except asyncio.CancelledError:
            if acquired:
                # if this process had acquired the update_lock and has not released it, release update lock
                self.state_lock.release()    

    async def update_properties(self, dt):
        """
        Updates the current state of the component given a time-step dt
        """
        # update power consumption
        if self.status is ComponentStatus.ON:
            self.power_consumed = self.average_power_consumption
        else:
            self.power_consumed = 0

        # update power differential tracker
        self.dp = self.power_supplied - self.power_consumed

    async def get_state(self):
        """
        Returns a state class object capturing the current state of this component 
        """
        try:
            # wait for any possible update process to finish
            self.log(f'Awaiting state lock...')
            acquired = await self.state_lock.acquire()

            # get state object from component status
            self.component_state : ComponentState
            state = self.component_state.from_component(self)

            # release update lock
            self.state_lock.release()
            acquired = None

            self.log(f'State lock acquired! Getting current state...')
            return state
        except asyncio.CancelledError:
            if acquired:
                # release state lock
                self.state_lock.release()

            return None

"""
-------------------------------
SUBSYSTEM MODULES
-------------------------------
"""
class SubsystemModule(Module):
    def __init__(self, 
                name: str, 
                parent_platform_sim: Module,   
                subsystem_state : type, 
                health : ComponentHealth = ComponentHealth.NOMINAL,
                status : ComponentStatus = ComponentStatus.OFF,
                n_timed_coroutines: int = 0) -> None:
        """
        Describes a generic subsyem of an agent's platform.

        name:
            name of the subsystem
        parent_platform_sim:
            platform simulator that this subsystem belongs to
        subsystem_state:
            type of subsystem state describing this subsystem
        health:
            health of the subsystem
        status:
            status of the subsystem
        n_timed_coroutines:
            number of time-dependent corroutines being performed by this component
        """
        super().__init__(name, parent_platform_sim, [], n_timed_coroutines)
        self.subsystem_state = subsystem_state
        self.health = health
        self.status = status

    async def activate(self):
        await super().activate()

        # subssytem status events
        self.enabled = asyncio.Event()                                  # fires when the subsystem is enabled
        self.disabled = asyncio.Event()                                 # fires when the subsystem is disabled

        # subsystem health events
        self.nominal = asyncio.Event()                                  # fires when the subsystem enters a nominal state
        self.critical = asyncio.Event()                                 # fires when the subsystem enters a critical state
        self.failure = asyncio.Event()                                  # fires when the subsystem enters a failure state

        # trigger health events
        if self.health is ComponentHealth.NOMINAL:
            self.nominal.set()
        elif self.health is ComponentHealth.CRITIAL:
            self.critical.set()
        elif self.health is ComponentHealth.FAILURE:
            self.failure.set()

        # task queues
        self.tasks = asyncio.Queue()                                    # stores task commands to be executed by this subsystem
        self.aborts = asyncio.Queue()                                   # stores task abort commnands to be executed by this subsystem
        self.component_state_updates = asyncio.Queue()                  # stores component state updates to be processed by this subsystem
        self.subsystem_state_updates = asyncio.Queue()                  # stores subsystem state updates to be processed by this subsystem
        self.recevied_task_status = asyncio.Queue()                     # stores component tasks' status after they've been submitted to components for completion
        self.environment_events = asyncio.Queue()                       # stores environment events that may have an effect on this subsystem

        # subsystem update event
        self.updated = asyncio.Event()                                  # informs other processes that the subsystem's state has been updated

        # initiate update time
        self.t_update : float = self.get_current_time()                 # tracks when the last component update was performed

        # initiate state
        self.state_lock = asyncio.Lock()                               # prevents two internal processes from updating the component's state simultaneously  
        
        self.component_states = dict()                                  # tracks the state of each component contained in this subsystem
        await self.state_lock.acquire()
        for component in self.submodules:
            component : ComponentModule
            self.component_states[component.name] = await component.get_state()
        self.state_lock.release()

    async def internal_message_handler(self, msg: InternalMessage):
        """
        Processes messages being sent to this subsystem.
        """
        try:
            if self.failure.is_set():
                self.log(f'Subsystem is in failure state. Ignoring message...')
                return
                # TODO add capability to recover component by performing some troubleshooting tasks being given to this component

            if msg.dst_module != self.name:
                # this module is NOT the intended receiver for this message. Forwarding to rightful destination
                self.log(f'Received internal message intended for {msg.dst_module}. Rerouting message...')
                await self.send_internal_message(msg)

            elif (isinstance(msg, PlatformTaskMessage) 
                  or isinstance(msg, SubsystemTaskMessage)
                  or isinstance(msg, ComponentTaskMessage)
                  ):
                task = msg.get_task()
                self.log(f'Received a task of type {type(task)}!')

                if isinstance(task, PlatformAbortTask) or isinstance(task, SubsystemAbortTask) or isinstance(task, ComponentAbortTask):
                    await self.aborts.put(task)
                else:
                    await self.tasks.put(task)
                    
            elif isinstance(msg.content, EnvironmentBroadcastMessage):
                self.log(f'Received internal message containing an environment broadcast of type {type(msg)}!')
                await self.environment_events.put(msg.content)

                self.log(f'Forwarding internal message containing an environment broadcast of type {type(msg)} to components...')
                for component in self.submodules:
                    component : ComponentModule
                    msg_copy = InternalMessage(self.name, component.name, msg.content)

                    await self.send_internal_message(msg_copy)
            
            elif isinstance(msg, ComponentStateMessage):
                component_state : ComponentState = msg.get_state()
                self.log(f'Received component state message from component type {component_state.component_type}. Updating subsystem state...')
                await self.component_state_updates.put(component_state)
                
            elif isinstance(msg, SubsystemStateMessage):
                subsystem_state : SubsystemState = msg.get_state()
                self.log(f'Received subsystem state message from subsystem type {subsystem_state.subsystem_type}!')
                await self.subsystem_state_updates.put(subsystem_state)

            elif isinstance(msg, SubsystemStateRequestMessage):
                self.log(f'Received a subsystem state request from subsystem \'{msg.src_module}\'. Sending latest subsystem state...')
                state = await self.get_state()
                msg = SubsystemStateMessage(self.name, msg.src_module, state)
                await self.send_internal_message(msg)

            elif isinstance(msg, ComponentTaskCompletionMessage):
                self.log(f'Received a component task completion message from component \'{msg.src_module}\' with status ({msg.get_task_status()}). Processing response...')
                await self.recevied_task_status.put(msg.content)

            elif isinstance(msg, SubsystemTaskCompletionMessage):
                self.log(f'Received a subsystem task completion message from subsystem \'{msg.src_module}\'. Processing response...')
                await self.recevied_task_status.put(msg.content)

            else:
                self.log(f'Internal message of type {type(msg)} not yet supported. Discarding message...')
            
        except asyncio.CancelledError:
            return

    """
    --------------------
    CO-ROUTINES
    --------------------
    """
    async def coroutines(self):
        """
        Each subsystem is in charge of the following routines:

        1- Updating subsystem state using incoming component states

        2- Updating knowledge of other subsystems' states

        3- Detecting critical states

        4- Triggering failure states

        5- Perform tasks being given to this component

        6- Processes events from the environment that may affect this component
        
        Subsystem failure leads to no actions being able to be performed by this 
        subsystem. Agent-wide failure is to be handled by the platform simulator.
        """

        # create coroutine tasks
        coroutines = []

        # Internal coroutines
        update_component_state = asyncio.create_task(self.update_component_state())
        update_component_state.set_name (f'{self.name}_update_component_state')
        coroutines.append(update_component_state)

        update_subsytem_state = asyncio.create_task(self.update_subsytem_state())
        update_subsytem_state.set_name (f'{self.name}_update_subsytem_state')
        coroutines.append(update_subsytem_state)

        # crit_monitor = asyncio.create_task(self.crit_monitor())
        # crit_monitor.set_name (f'{self.name}_crit_monitor')
        #coroutines.append(crit_monitor)

        # failure_monitor = asyncio.create_task(self.failure_monitor())
        # failure_monitor.set_name (f'{self.name}_failure_monitor')
        # coroutines.append(failure_monitor)

        task_processor = asyncio.create_task(self.task_processor())
        task_processor.set_name (f'{self.name}_task_processor')
        coroutines.append(task_processor)

        environment_event_processor = asyncio.create_task(self.environment_event_processor())
        environment_event_processor.set_name (f'{self.name}_environment_event_processor')
        coroutines.append(environment_event_processor)

        # wait for the first coroutine to complete
        _, pending = await asyncio.wait(coroutines, return_when=asyncio.FIRST_COMPLETED)
        
        done_name = None
        for coroutine in coroutines:
            if coroutine not in pending:
                coroutine : asyncio.Task
                done_name = coroutine.get_name()
                break

        # cancell all other coroutine tasks
        self.log(f'{done_name} Coroutine ended. Terminating all other coroutines...', level=logging.INFO)
        for subroutine in pending:
            subroutine : asyncio.Task
            subroutine.cancel()
            await subroutine
        return

    async def update_component_state(self) -> None:
        """
        Receives and processes incoming component state updates. 
        """
        try:
            acquired = None
            while True:
                # wait for next incoming component state updates
                component_state : ComponentState = await self.component_state_updates.get()
                self.log(f'Component state received! Updating subsystem state...')

                # update component state list
                acquired = await self.state_lock.acquire()
                self.component_states[component_state.component_name] = component_state
                
                # check for subsystem and component-level critical or failure states
                if (self.is_subsystem_critical() or self.is_component_critical()
                    or self.is_subsystem_failure() or self.is_component_failure()):

                    # set component health to critical
                    self.health = SubsystemHealth.CRITIAL

                    # trigger critical state event if it hasn't been triggered already
                    if self.is_subsystem_critical() and not self.critical.is_set():
                        self.critical.set()

                # release update lock
                self.state_lock.release()
                acquired = None

                # communicate to other processes that the subsystem's component states have been updated
                self.updated.set()
                self.updated.clear()
                self.log(f'Sybsystem state updated!')

        except asyncio.CancelledError:
            self.log(f'Update interrupted!')
            if acquired:
                self.state_lock.release()

    async def update_subsytem_state(self) -> None:
        """
        Receives state updates from other subsystems and reacts accordingly
        """
        try:
            while True:
                subsystem_state : SubsystemState = await self.subsystem_state_updates.get()
                await self.state_lock.acquire()
                await self.subsystem_state_update_handler(subsystem_state)
                self.state_lock.release()

        except asyncio.CancelledError:
            return

    async def subsystem_state_update_handler(self, subsystem_state):
        """
        Reacts to other subsystem state updates.
        """
        pass

    async def crit_monitor(self) -> None:
        """
        Monitors subsystem state and triggers critical event if a critical state is detected
        """
        try:
            acquired = None
            while True:
                if self.health is SubsystemHealth.FAILURE:
                    # if subsystem is in failure state, sleep for the remainder of the simulation
                    while True:
                        await self.sim_wait(1e6)
                                
                # wait for next state update 
                await self.updated.wait()

                # get latest state and acquire state lock
                acquired = await self.state_lock.acquire()
                
                if self.health is SubsystemHealth.CRITIAL:
                    # subsystem is in critical state

                    if not self.critical.is_set():
                        # release state lock
                        self.state_lock.release()
                        acquired = None
                        
                        # inform Command and Data Handling subsystem of current subsystem critical state
                        state : SubsystemState = await self.get_state()
                        msg = SubsystemStateMessage(self.name, SubsystemNames.CNDH.value, state)
                        await self.send_internal_message(msg)                          

                        # trigger critical state event                             
                        self.critical.set()
                
                # release state lock
                if acquired:
                    self.state_lock.release()
                    acquired = None

        except asyncio.CancelledError:
            await self.sim_wait(1e6)
            if acquired:
                self.state_lock.release()

    def is_subsystem_critical(self) -> bool:
        """
        Detects subsystem-level critical state using latest component states received by this subsystem
        """
        return False

    def is_component_critical(self) -> bool:
        """
        Detects component-level critical state using latest component states received by this subsystem
        """
        for component_name in self.component_states:
            component_state : ComponentState = self.component_states[component_name]
            if component_state.health is ComponentHealth.CRITIAL:
                return True
        return False

    async def failure_monitor(self):
        """
        Monitors subsystem state and triggers failure event if a failure state is detected
        """
        try:
            acquired = None
            while True: 
                if self.health is SubsystemHealth.FAILURE:
                    # if subsystem is in failure state, sleep for the rest of the simulation
                    while True:
                        await self.sim_wait(1e6)

                else:
                    # wait for next component update
                    await self.updated.wait()

                    acquired = await self.state_lock.acquire()   

                    if self.health is SubsystemHealth.CRITIAL and self.is_subsystem_failure():
                        # subsystem is in a potential failure state
                        self.log('Possible subsystem failure state detected!')

                        if not self.failure.is_set():                            
                            # failure event has not been triggered yet
                            self.log('Waiting for CNDH subsytem to revert possible subsystem failure state...')

                            # release state lock
                            self.state_lock.release()
                            acquired = None

                            # give Command and Data Handling subsystem one update cycle to respond to potential failure
                            f_min = 1
                            for component in self.submodules:
                                component : ComponentModule
                                if component.UPDATE_FREQUENCY < f_min:
                                    f_min = component.UPDATE_FREQUENCY

                            await self.sim_wait(1/f_min)

                            acquired = await self.state_lock.acquire()

                            if self.is_subsystem_failure():
                                # subsystem is still in a failure state, triggering failure sequence
                                self.log('Possible subsystem failure state persisted. Triggering subsystem failure...')

                                # update subsystem's health to failure state and disable subsystem
                                self.health = SubsystemHealth.FAILURE
                                self.status = SubsystemStatus.OFF
                                
                                # release state lock
                                self.state_lock.release()      
                                acquired = None                

                                # disable every component that comprises this subsystem
                                self.log(f'Disabling all subsystem components.')
                                for component in self.submodules:
                                    component : ComponentModule
                                    if component.status is ComponentStatus.ON:
                                        self.log(f'Disabling component {component.name}...')
                                        kill_task = DisableComponentTask(component.name)
                                        kill_msg = ComponentTaskMessage(self.name, component.name, kill_task)
                                        await self.send_internal_message(kill_msg)
                                    else:
                                        self.log(f'Component {component.name} already disabled!')

                                # wait for every component to turn off
                                for component in self.submodules:
                                    component : ComponentModule
                                    await component.disabled.wait()
                                    self.log(f'Component {component.name} successfully disabled!')

                                # communicate CNDH Subsystem of subsystem failure state
                                state : SubsystemState = await self.get_state()
                                msg = SubsystemStateMessage(self.name, SubsystemNames.CNDH.value, state)
                                await self.send_internal_message(msg)

                                # trigger failure state
                                self.log('Failure event triggered.')
                                self.failure.set()
                            else:
                                self.log('Possible subsystem failure state adverted!')
                    
                    # release state lock
                    self.state_lock.release()
                    acquired = None
                    

        except asyncio.CancelledError:
            await self.sim_wait(1e6)
            if acquired:
                self.state_lock.release()

    def is_subsystem_failure(self) -> bool:
        """
        Detects subsystem-level failure state using latest component states received by this subsystem. 
        By default it fails only if all components are in a failure state.
        """
        all_comp_failure = True
        for component in self.submodules:
            component : ComponentModule
            if component.health is not ComponentHealth.FAILURE:
                all_comp_failure = True
                break

        return all_comp_failure

    def is_component_failure(self) -> bool:
        """
        Detects component-level failure state using latest component states received by this subsystem
        """
        for component_name in self.component_states:
            component_state : ComponentState = self.component_states[component_name]
            if component_state.health is ComponentHealth.FAILURE:
                return True
        return False

    """
    --------------------
    TASKS AND EVENT HANDLER
    --------------------
    """
    async def task_processor(self) -> None:
        """
        Processes tasks in the order they are received. Listens for any abort commands that may be received during 
        the performance of the task and processes them accordingly. 
        """
        try:
            while True:
                processes = []

                # wait for the next incoming task
                task : Union[ComponentTask, SubsystemTask, PlatformTask] = await self.tasks.get()

                # inform Command and Data Handling subsytem of the current subsystem state
                state = await self.get_state()
                msg = SubsystemStateMessage(self.name, SubsystemNames.CNDH.value, state)

                # start to perform task
                perform_task = asyncio.create_task(self.perform_task(task))
                listen_for_abort = asyncio.create_task(self.listen_for_abort(task))
                wait_for_failure = asyncio.create_task(self.failure.wait())
                wait_for_disable = asyncio.create_task(self.disabled.wait())

                perform_task.set_name('PerformTask')
                listen_for_abort.set_name('ListenForAbort')
                wait_for_failure.set_name('WaitForSubsystemFailure')
                wait_for_disable.set_name('WaitForSubsystemDisable')

                processes = [perform_task, listen_for_abort, wait_for_failure, wait_for_disable]

                # wait for task completion, abort signal, or subsystem failure/disable event
                _, pending = await asyncio.wait(processes, return_when=asyncio.FIRST_COMPLETED)

                for pending_process in pending:
                    pending_process : asyncio.Task
                    if 'Wait' not in pending_process.get_name():
                        self.log(f'Aborting {pending_process.get_name()}...')
                        pending_process.cancel()
                        await pending_process
                        self.log(f'{pending_process.get_name()} successfully aborted!')

                # get task completion status
                status = perform_task.result()
                self.log(f'Task status: \'{status.name}\'')
                
                self.log(f'Informing Command and Data Handling Subsystem of task status...')
                # inform Command and Data Handling subsystem of the status of completion of component tasks
                msg = SubsystemTaskCompletionMessage(self.name, SubsystemNames.CNDH.value, task, status)
                await self.send_internal_message(msg)

                if isinstance(task, PlatformTask) and self.name == SubsystemNames.CNDH.value:
                    self.log(f'Task status communicated to CNDH subsystem! Informing Planning Module of task status...')
                    # inform Scheduling Module of the status of completion of platform-level tasks
                    msg = PlatformTaskCompletionMessage(self.name, AgentModuleTypes.PLANNING_MODULE.value, task, status)
                    await self.send_internal_message(msg)

                # inform Command and Data Handling subsytem of the new subsystem state
                self.log(f'Task status communicated! Informing Command and Data Handling subsystem of subsystem state...')
                state = await self.get_state()
                msg = SubsystemStateMessage(self.name, SubsystemNames.CNDH.value, state)
                await self.send_internal_message(msg)
                self.log(f'Subsystem state communicated! Finished processing task of type {type(task)}')

        except asyncio.CancelledError:
            for process in processes:
                process : asyncio.Task
                process.cancel()
                await process

    async def listen_for_abort(self, task: Union[PlatformTask, SubsystemTask, ComponentTask]) -> None:
        """
        Listens for any abort command targetted towards the task being performed.
        Any aborts targetted to other tasks are ignored but not discarded.
        """
        try:
            other_aborts = []
            while True:
                abort_task = await self.aborts.get()
                
                if abort_task == task:
                    for abort in other_aborts:
                        self.aborts.put(abort)
                    return
                else:
                    other_aborts.append(abort_task)

        except asyncio.CancelledError:
            for abort in other_aborts:
                self.aborts.put(abort)

    async def perform_task(self, task: Union[PlatformTask, SubsystemTask, ComponentTask]) -> TaskStatus:
        """
        Performs a task given to this subsystem. If the task is a subsystem-level task, it decomposes the task into a list of component tasks to be performed.
        Rejects any tasks if the subsystem is in a failure mode of if it is not intended for to be performed by this subsystem. 
        """
        try:
            self.log(f'Starting task of type {type(task)}...')
            
            # Decompose subsytem task into component tasks
            task_handler = None
            tasks = []
            if isinstance(task, PlatformTask):
                tasks = await self.decompose_platform_task(task)
            elif isinstance(task, SubsystemTask):
                tasks = await self.decompose_subsystem_task(task)
            elif isinstance(task, ComponentTask):
                tasks = [task]

            if len(tasks) == 0:
                self.log(f'Task of type {type(task)} not supported.')
                raise asyncio.CancelledError
                
            self.log(f'Decomposed task of type {type(task)} into a set of {len(tasks)} subtasks.')

            # submit component tasks
            for task_i in tasks:
                task_handler = asyncio.create_task(self.task_handler(task_i))

                await task_handler

                task_status = task_handler.result()

                if task_status is TaskStatus.ABORTED:
                    self.log(f'Subtask of type {type(task_i)} was aborted.')
                    raise asyncio.CancelledError

                elif task_status is TaskStatus.DONE:
                    self.log(f'Subtask of type {type(task_i)} successfully completed!')
            
            # return task completion status
            self.log(f'Task of type {type(task)} successfully completed!')
            return TaskStatus.DONE

        except asyncio.CancelledError:
            # cancel task_handler
            if task_handler is not None and not task_handler.done():
                task_handler.cancel()
                await task_handler

            # return task abort status
            self.log(f'Task of type {type(task)} aborted.')
            return TaskStatus.ABORTED

    async def decompose_platform_task(self, task : PlatformTask) -> list:
        """
        Decomposes a platform-level task and returns a list of subsystem-level tasks to be performed by this or other subsystems.
        """
        self.log(f'Module does not support platform-level tasks.')
        return []

    async def decompose_subsystem_task(self, task : SubsystemTask) -> list:
        """
        Decomposes a subsystem-level task and returns a list of component-level tasks to be performed by this subsystem.
        """
        self.log(f'Module does not support subsystem-level tasks.')
        return []

    async def task_handler(self, task: Union[SubsystemTask, ComponentTask]) -> None:
        """
        Handles component tasks to be performed by this subsystem's components or subsystem tasks intended for other subsystems.
        Will abort any subsystem task submitted to itself to avoid locking.
        """
        try:
            if isinstance(task, ComponentTask):
                component_found = False
                for component in self.submodules:
                    component : ComponentModule
                    if component.name == task.component:
                        component_found = True
                        break

                if not component_found:
                    self.log(f'Component task intended for another subsystem. Initially intended for component \'{task.component}\'.')
                    raise asyncio.CancelledError

                # submit task to be performed by component
                self.log(f'Submitting component task to \'{task.component}\'...')
                msg = ComponentTaskMessage(self.name, task.component, task)
                await self.send_internal_message(msg)

            elif isinstance(task, SubsystemTask):
                if task.subsystem == self.name:
                    # Cannot submit a task to itself while performing other tasks. Will lead to blocking.
                    self.log(f'Attempting to submit a subsystem task intended for self.')
                    raise asyncio.CancelledError

                # submit task to be performed by subsystem
                self.log(f'Submitting subsystem task to \'{task.subsystem}\'...')
                msg = SubsystemTaskMessage(self.name, task.subsystem, task)
                await self.send_internal_message(msg)

            # wait for response
            self.log(f'Waiting for task completion status response...')
            status : TaskStatus = None
            resp : list = []
            while True:
                resp_task, resp_status = await self.recevied_task_status.get()

                if resp_task == task:
                    status = resp_status              
                    self.log(f'Completion status for target task received! Status for task of type {type(task)}: {status.name}')
                    break
                else:
                    self.log(f'Received a task completion status for another task. Waiting for task completion status response...')
                    resp.append( (resp_task, resp_status) )

            for resp_task, resp_status in resp:
                self.recevied_task_status.put( (resp_task, resp_status) )

            return status

        except asyncio.CancelledError:
            return TaskStatus.ABORTED

    async def environment_event_processor(self):
        """
        Processes any incoming events from the environment
        """
        try:
            aquired = None
            while True:
                # wait for an event to be received
                event_broadcast : EventBroadcastMessage = await self.environment_events.get()

                # handle according to event type
                aquired = await self.state_lock.acquire()

                # record subsystem-level effects
                await self.environment_event_handler(event_broadcast)

                # release state lock
                self.state_lock.release()
                aquired = False       

        except asyncio.CancelledError:
            if aquired:
                self.state_lock.release()

    async def environment_event_handler(self, event_broadcast : EnvironmentBroadcastMessage) -> bool:
        """ 
        Affects the component depending on the type of event being received. Forwards all events
        to all of this subsystem's components by default.
        """
        for component in self.submodules:
            component : ComponentModule
            msg = InternalMessage(self.name, component.name, event_broadcast)
            await self.send_internal_message(msg)
        return

    """
    --------------------
    HELPING FUNCTIONS
    --------------------
    """
    async def get_state(self):
        """
        Returns a state class object capturing the state of this subsystem
        """
        try:
            # process indicators
            acquired = False

            # wait for any possible update process to finish
            acquired = await self.state_lock.acquire()

            # get state object from component status
            self.subsystem_state : SubsystemState
            state = self.subsystem_state.from_subsystem(self)

            # release update lock
            self.state_lock.release()

            return state
        except asyncio.CancelledError:
            if self.state_lock.locked() and acquired:
                # if this process had acquired the update_lock and has not released it, then release
                self.state_lock.release()
            return None
"""
-------------------------------
COMPONENT AND SUBSYSTEM STATES
-------------------------------
"""
class ComponentState:
    def __init__(self, name: str, component_type: type, power_consumed : float, power_supplied : float, health: ComponentHealth, status : ComponentStatus) -> None:
        """
        Describes the state of a generic component. Each component type must have its own component state class if it contains any
        extra metrics that describe its state besides power consumed, power supplied, health, and operational status. 
        """
        # component info
        self.component_name = name
        self.component_type = component_type

        # power state
        self.power_consumed = power_consumed
        self.power_supplied = power_supplied

        # component status
        self.health = health
        self.status = status

    @abstractmethod
    def from_component(component : ComponentModule):
        pass

class SubsystemState:
    def __init__(self, name: str, subsystem_type : type, component_states : dict, health : SubsystemHealth, status : SubsystemStatus):
        """
        Describes the state of a generic subsystem. Each subsystem type must have its own component state class if it contains any
        extra metrics that describe its state besides health, operational status, and subcomponent states. 
        """
        # subsystem info
        self.subsystem_name = name
        self.subsystem_type = subsystem_type

        # subsystem status
        self.health = health
        self.status = status

        # component states
        self.component_states = dict()
        for component in component_states:
            self.component_states[component] = component_states[component]

    @abstractmethod
    def from_subsystem(subsystem : SubsystemModule):
        pass

"""
COMMAND AND DATA HANDLING SUBSYSTEM
"""
class CommandAndDataHandlingSubsystem(SubsystemModule):
    def __init__(self, 
                parent_platform_sim: Module, 
                health: ComponentHealth = ComponentHealth.NOMINAL, 
                status: ComponentStatus = ComponentStatus.ON) -> None:
        super().__init__(SubsystemNames.CNDH.value, parent_platform_sim, CommandAndDataHandlingState, health, status)
        self.submodules = [ OnboardComputerModule(self, 1, 1e9) ]
    
    async def subsystem_state_update_handler(self, subsystem_state):
        """
        Reacts to other subsystem state updates.
        """
        return

    async def decompose_platform_task(self, task : PlatformTask) -> list:
        """
        Decomposes a platform-level task and returns a list of subsystem-level tasks to be performed by this or other subsystems.
        """

        if isinstance(task, ObservationTask):
            lat, lon = task.target
            self.log(f'Decompose observation platform-level task into subsystem-level tasks')
            return [ PerformMeasurement(lat, lon, task.instrument_list, task.durations) ]
        else:
            return await super().decompose_platform_task(task)

class CommandAndDataHandlingState(SubsystemState):
    def __init__(self, 
                component_states: dict, 
                health: SubsystemHealth, 
                status: SubsystemStatus):
        super().__init__(SubsystemNames.CNDH.value, CommandAndDataHandlingSubsystem, component_states, health, status)

class OnboardComputerModule(ComponentModule):
    def __init__(self, 
                parent_subsystem: Module, 
                average_power_consumption: float, 
                memory_capacity : float,
                health: ComponentHealth = ComponentHealth.NOMINAL, 
                status: ComponentStatus = ComponentStatus.ON, 
                f_update: float = 1.0) -> None:
        super().__init__(ComponentNames.ONBOARD_COMPUTER.value, parent_subsystem, OnboardComputerState, average_power_consumption, health, status, f_update)
        self.memory_stored = 0
        self.memory_capacity = memory_capacity

    def is_critical(self) -> bool:
        """
        Returns true if the current state of the component is critical. 
        Is true when the memory has reached 80% of its capacity
        """
        threshold = 0.90
        return self.memory_stored >= self.memory_capacity * threshold

    def is_failed(self) -> bool:
        """
        Returns true if the current state of the component is a failure state
        """
        return super().is_failed() or self.memory_stored > self.memory_capacity

    async def perform_task(self, task: ComponentTask) -> TaskStatus:
        """
        Performs a task given to this component. 
        Rejects any tasks if the component is in a failure mode of if it is not intended for to be performed by this component. 
        """
        try:
            acquired = None

            # check if component was the intended performer of this task
            if task.component != self.name:
                self.log(f'Component task not intended for this component. Initially intended for component \'{task.component}\'. Aborting task...')
                raise asyncio.CancelledError

            if isinstance(task, SaveToMemoryTask):
                #await self.enabled.set() TODO fix this enable setting?
                data = task.get_data()
                lat, lon = task.get_target()
                data_vol = len(data.encode('utf-8'))

                if isinstance(task, DeleteFromMemoryTask):
                    if self.memory_stored - data_vol < 0:
                        # insufficient data to be deleted, discarding task.
                        self.log(f'Module does NOT contain data to delete. Data size: {data_vol}, memory state: ({self.memory_stored}/{self.memory_capacity}).')
                        raise asyncio.CancelledError

                    else:
                        # data successfully stored in internal memory, send to science module for processing
                        
                        msg = DataDeletedMessage(self.name, AgentModuleTypes.SCIENCE_MODULE.value, lat, lon, data)
                        self.log(f'Deleting data from {AgentModuleTypes.SCIENCE_MODULE}...')

                        self.memory_stored -= data_vol
                        self.log(f'Data successfully deleted from internal memory! New internal memory state: ({self.memory_stored}/{self.memory_capacity}).')
                else:
                    if self.memory_stored + data_vol > self.memory_capacity:
                        # insufficient memory storage for incoming data, discarding task.
                        self.log(f'Module does NOT contain enough memory space to store data. Data size: {data_vol}, memory state: ({self.memory_stored}/{self.memory_capacity}).')
                        raise asyncio.CancelledError

                    else:
                        # data successfully stored in internal memory, send to science module for processing
                        msg = DataMessage(self.name, AgentModuleTypes.SCIENCE_MODULE.value, lat, lon, data)
                        self.log(f'Sending data to {AgentModuleTypes.SCIENCE_MODULE} for processing...')
                        
                        self.memory_stored += data_vol
                        self.log(f'Data successfully stored in internal memory! New internal memory state: ({self.memory_stored}/{self.memory_capacity}).')
                        
                        await self.send_internal_message(msg)

                return TaskStatus.DONE

            else:
                self.log(f'Task of type {type(task)} not yet supported.')
                acquired = None 
                raise asyncio.CancelledError

        except asyncio.CancelledError:
            self.log(f'Aborting task of type {type(task)}.')

            # release update lock if cancelled during task handling
            await self.sim_wait(1e6)
            if acquired:
                self.state_lock.release()

            # return task abort status
            return TaskStatus.ABORTED

class OnboardComputerState(ComponentState):
    def __init__(self, 
                name: str, 
                component_type: type, 
                power_consumed: float, 
                power_supplied: float, 
                memory_stored: float,
                memory_capacity: float,
                health: ComponentHealth, 
                status: ComponentStatus) -> None:
        super().__init__(name, component_type, power_consumed, power_supplied, health, status)
        self.dmemory_stored = memory_stored
        self.memory_capacity = memory_capacity

    def from_component(component: OnboardComputerModule):
        return OnboardComputerState(component.name, 
                                    OnboardComputerModule, 
                                    component.power_consumed, 
                                    component.power_supplied, 
                                    component.memory_stored, 
                                    component.memory_capacity, 
                                    component.health, 
                                    component.status)

"""
GNC SUBSYSTEM
"""
class GuidanceAndNavigationSubsystem(SubsystemModule):
    def __init__(self, 
                parent_platform_sim: Module, 
                health: ComponentHealth = ComponentHealth.NOMINAL, 
                status: ComponentStatus = ComponentStatus.ON) -> None:
        super().__init__(SubsystemNames.GNC.name, parent_platform_sim, GuidanceAndNavigationSubsystemState, health, status)
        self.submodules = [
                            PositionDeterminationModule(self, 1.0),
                            SunSensorModule(self, 1.0)
                          ]

class GuidanceAndNavigationSubsystemState(SubsystemState):
    def __init__(self, component_states: dict, health: SubsystemHealth, status: SubsystemStatus):
        super().__init__(SubsystemNames.GNC.name, GuidanceAndNavigationSubsystem, component_states, health, status)
    
    def from_subsystem(gnc: GuidanceAndNavigationSubsystem):
        return GuidanceAndNavigationSubsystemState(gnc.component_states, gnc.health, gnc.status)

class PositionDeterminationModule(ComponentModule):
    def __init__(self, 
                parent_subsystem: Module, 
                average_power_consumption: float, 
                health: ComponentHealth = ComponentHealth.NOMINAL, 
                status: ComponentStatus = ComponentStatus.ON, 
                f_update: float = 1) -> None:
        super().__init__(ComponentNames.POS.value, parent_subsystem, PositionDeterminationState, average_power_consumption, health, status, f_update)
        self.pos = [None, None, None]
        self.vel = [None, None, None]

    async def update_properties(self, dt):
        await super().update_properties(dt)

        # sense linear position and velocity vectors
        self.log(f'Sensing agent position and velocity from environment...')
        src = self.get_top_module()
        msg = AgentSenseMessage(src.name, dict())
        response = await self.submit_environment_message(msg)

        if response is not None:
            response : AgentSenseMessage
            self.log(f'Current state: pos=[{response.pos}], vel=[{response.vel}]')
            
            self.pos = []
            for x_i in response.pos:
                self.pos.append(x_i)

            self.vel = []
            for v_i in response.vel:
                self.vel.append(v_i)

class PositionDeterminationState(ComponentState):
    def __init__(self,
                power_consumed: float, 
                power_supplied: float, 
                pos : list,
                vel : list,
                health: ComponentHealth, 
                status: ComponentStatus) -> None:
        super().__init__(ComponentNames.POS.value, PositionDeterminationModule, power_consumed, power_supplied, health, status)
        self.pos = []
        for x_i in pos:
            self.pos.append(x_i)

        self.vel = []
        for v_i in vel:
            self.vel.append(v_i)

    def from_component(component: PositionDeterminationModule):
        return PositionDeterminationState(component.power_consumed, component.power_supplied, component.pos, component.vel, component.health, component.status)

class SunSensorModule(ComponentModule):
    def __init__(self, 
                parent_subsystem: Module, 
                average_power_consumption: float, 
                health: ComponentHealth = ComponentHealth.NOMINAL, 
                status: ComponentStatus = ComponentStatus.ON, 
                f_update: float = 1) -> None:
        super().__init__(ComponentNames.SUN_SENSOR.value, parent_subsystem, SunSensorState, average_power_consumption, health, status, f_update)
        self.eclipse = None
        self.sun_vector = [None, None, None]

    async def update_properties(self, dt):
        await super().update_properties(dt)

        # sense eclipse state and sun-vector
        self.log(f'Sensing eclipse state from environment...')
        src = self.get_top_module()
        msg = AgentSenseMessage(src.name, dict())
        response = await self.submit_environment_message(msg)

        if response is not None:
            response : AgentSenseMessage
            self.log(f'Current state: eclpise={response.eclipse}')
            self.eclipse = response.eclipse
            #TODO add sun-vector to response output

class SunSensorState(ComponentState):
    def __init__(self,
                power_consumed: float, 
                power_supplied: float, 
                eclipse : bool,
                sun_vector : list,
                health: ComponentHealth, 
                status: ComponentStatus) -> None:
        super().__init__(ComponentNames.SUN_SENSOR.value, SunSensorModule, power_consumed, power_supplied, health, status)
        self.eclipse = eclipse
        self.sun_vector = []
        for x_i in sun_vector:
            self.sun_vector.append(x_i)

    def from_component(component: SunSensorModule):
        return SunSensorState(component.power_consumed, component.power_supplied, component.eclipse, component.sun_vector, component.health, component.status)

"""
PAYLOAD SUBSYSTEM
"""
class PayloadSubsystem(SubsystemModule):
    def __init__(self, parent_platform_sim: Module, health: ComponentHealth = ComponentHealth.NOMINAL, status: ComponentStatus = ComponentStatus.OFF) -> None:
        super().__init__(SubsystemNames.PAYLOAD.value, parent_platform_sim, PayloadState, health, status)
        self.submodules = [ InstrumentComponent(InstrumentNames.TEST.value, self, 10, 1, 100) ]

    async def activate(self):
        await super().activate()

        self.attitude_state = asyncio.Queue()

    async def subsystem_state_update_handler(self, subsystem_state):
        """
        Reacts to other subsystem state updates.
        """
        if isinstance(subsystem_state, AttitudeDeterminationAndControlState):
            await self.attitude_state.put(subsystem_state)

    async def decompose_subsystem_task(self, task : SubsystemTask) -> list:
        """
        Decomposes a subsystem-level task and returns a list of component-level tasks to be performed by this subsystem.
        """
        if isinstance(task, PerformMeasurement):
            comp_tasks = []
            # ask for latest attitude state
            msg = SubsystemStateRequestMessage(self.name, SubsystemNames.ADCS.value)
            await self.send_internal_message(msg)

            attitude_state = await self.attitude_state.get()
            # instruct each instrument in the observation task to perform the masurement 
            for instrument in task.instruments:
                i = task.instruments.index(instrument)
                target_lat, target_lon = task.target
                comp_tasks.append( MeasurementTask(instrument, task.durations[i], target_lat, target_lon, attitude_state) )
            return comp_tasks
        else:
            return await super().decompose_subsystem_task(task)

class PayloadState(SubsystemState):
    def __init__(self, component_states: dict, health: SubsystemHealth, status: SubsystemStatus):
        super().__init__(SubsystemNames.PAYLOAD.value, PayloadSubsystem, component_states, health, status)

    def from_subsystem(payload: PayloadSubsystem):
        return PayloadState(payload.component_states, payload.health, payload.status)

class InstrumentComponent(ComponentModule):
    def __init__(self, 
                name: str, 
                parent_subsystem: Module,  
                average_power_consumption: float, 
                data_rate: float,
                buffer_capacity: float,
                health: ComponentHealth = ComponentHealth.NOMINAL, 
                status: ComponentStatus = ComponentStatus.OFF, 
                f_update: float = 1, 
                n_timed_coroutines: int = 3) -> None:
        super().__init__(name, parent_subsystem, InstrumentState, average_power_consumption, health, status, f_update, n_timed_coroutines)
        self.data_rate = data_rate
        self.buffer_capacity = buffer_capacity
        self.buffer_allocated = 0

    def is_critical(self) -> bool:
        buffer_capacity_threshold = 0.90
        return super().is_critical() or self.buffer_allocated / self.buffer_capacity >= buffer_capacity_threshold

    def is_failed(self) -> bool:
        return super().is_failed() or self.buffer_allocated / self.buffer_capacity >= 1.0

    async def wait_for_failure(self) -> None:
        try:
            acquired = await self.state_lock.acquire()
            if self.status is ComponentStatus.ON:
                self.state_lock.release()
                acquired = None

                # estimate when buffer will be full
                dt = (self.buffer_capacity - self.buffer_allocated) / self.data_rate

                # wait for buffer to be full 
                await self.sim_wait(dt)
            
            else:
                self.state_lock.release()
                acquired = None

                # if instrument is disabled, then it will never fail
                while True:
                    await self.sim_wait(1e6)
                
        except asyncio.CancelledError:
            if acquired:
                self.state_lock.release()

    async def perform_task(self, task : ComponentTask) -> None:
        """
        Handles tasks to be performed by this battery component. 
        """
        try:
            # check if component was the intended performer of this task
            if task.component != self.name:
                self.log(f'Component task not intended for this component. Initially intended for component \'{task.component}\'. Aborting task...')
                raise asyncio.CancelledError

            if isinstance(task, MeasurementTask):
                self.status = ComponentStatus.ON # TODO remove this hardcode
                if self.status is ComponentStatus.OFF:
                    self.log(f'Cannot perform measurement while component status is {self.status}.')
                    raise asyncio.CancelledError
                
                # sense environment
                self.log(f'Performing measurement...')
                src = self.get_top_module()
                lat, lon = task.target
                msg = ObservationSenseMessage(src.name, lat, lon, "radiances") # TODO replace hardcoded radiances with instrument specific measurements
                response = await self.submit_environment_message(msg)
        
                # wait for measurement duration
                # TODO consider real-time delays from environment server querying for the data being sensed
                self.log(f'sim_wait in payload')
                print(task.duration)
                await self.sim_wait(task.duration)

                self.log(f'Measurement complete! Sending data to internal memory.')
                # package data and send to memory
                if response is not None:
                    response : ObservationSenseMessage
                    data_save_task = SaveToMemoryTask(lat, lon, response.obs)
                    data_msg = ComponentTaskMessage(self.name, ComponentNames.ONBOARD_COMPUTER.name, data_save_task)

                    await self.send_internal_message(data_msg)

                # update state
                await self.update()

                # obtain state lock
                acquired = await self.state_lock.acquire()

                # delete data from buffer
                self.buffer_allocated -= self.data_rate * task.duration

                # release state lock
                self.state_lock.release()
                acquired = None

            else:
                self.log(f'Task of type {type(task)} not yet supported.')
                acquired = None 
                raise asyncio.CancelledError

        except asyncio.CancelledError:
            self.log(f'Aborting task of type {type(task)}.')

            # release update lock if cancelled during task handling
            if acquired:
                self.state_lock.release()

            # return task abort status
            return TaskStatus.ABORTED

    async def update_properties(self, dt):
        await super().update_properties(dt)

        if self.status is ComponentStatus.ON and abs(self.dp) < 1e-6:
            # if component is on and receiving sufficient power, then it collects data in its buffer
            if self.buffer_allocated + dt * self.data_rate <= self.buffer_capacity:
                self.buffer_allocated += dt * self.data_rate
            else:
                self.buffer_allocated = self.buffer_capacity

class InstrumentState(ComponentState):
    def __init__(self, 
                name: str, 
                power_consumed: float, 
                power_supplied: float,
                data_rate: float,
                buffer_capacity: float, 
                buffer_allocated: float,
                health: ComponentHealth, 
                status: ComponentStatus) -> None:
        super().__init__(name, InstrumentComponent, power_consumed, power_supplied, health, status)
        self.data_rate = data_rate
        self.buffer_capacity = buffer_capacity
        self.buffer_allocated = buffer_allocated

    def from_component(instrument : InstrumentComponent):
        return InstrumentState(instrument.name, instrument.power_consumed, instrument.power_supplied, instrument.data_rate, instrument.buffer_capacity, instrument.buffer_allocated, instrument.health, instrument.status)

"""
ADCS 
"""
class AttitudeDeterminationAndControlSubsystem(SubsystemModule):
    def __init__(self, 
                parent_platform_sim: Module, 
                health: ComponentHealth = ComponentHealth.NOMINAL, 
                status: ComponentStatus = ComponentStatus.ON) -> None:
        super().__init__(SubsystemNames.ADCS.value, parent_platform_sim, AttitudeDeterminationAndControlState, health, status)
        self.submodules = [
                            InertialMeasurementUnitModule(self, 1)
                          ]

    async def decompose_subsystem_task(self, task : SubsystemTask) -> list:
        """
        Decomposes a subsystem-level task and returns a list of component-level tasks to be performed by this subsystem.
        """
        if isinstance(task, PerformAttitudeManeuverTask):
            return [ AttitudeUpdateTask(task.target_angular_pos, task.target_angular_vel) ]
        else:
            await super().decompose_subsystem_task(task)

class AttitudeDeterminationAndControlState(SubsystemState):
    def __init__(self, 
                component_states: dict,
                health: SubsystemHealth, 
                status: SubsystemStatus):
        super().__init__(SubsystemNames.ADCS.value, AttitudeDeterminationAndControlSubsystem, component_states, health, status)
    
    def from_subsystem(adcs: AttitudeDeterminationAndControlSubsystem):
        return AttitudeDeterminationAndControlState(adcs.component_states, adcs.health, adcs.status)

class InertialMeasurementUnitModule(ComponentModule):
    def __init__(self, 
                parent_subsystem: Module, 
                average_power_consumption: float, 
                health: ComponentHealth = ComponentHealth.NOMINAL, 
                status: ComponentStatus = ComponentStatus.ON, 
                f_update: float = 1) -> None:
        super().__init__(ComponentNames.IMU.value, parent_subsystem, InertialMeasurementUnitState, average_power_consumption, health, status, f_update)

        self.angular_pos = [None, None, None, None]
        self.angular_vel = [None, None, None, None]

    async def update_properties(self, dt):
        await super().update_properties(dt)
        # TODO sense angular position and velocity

    async def perform_task(self, task: ComponentTask) -> TaskStatus:
        """
        Performs a task given to this component. 
        Rejects any tasks that is not intended to be performed by this component. 
        """
        try:
            # check if component was the intended performer of this task
            if task.component != self.name:
                self.log(f'Component task not intended for this component. Initially intended for component \'{task.component}\'. Aborting task...')
                raise asyncio.CancelledError
            
            acquire = None
            if isinstance(task, AttitudeUpdateTask):
                acquire = await self.state_lock.acquire()
                
                self.angular_pos = task.new_angular_pos
                self.angular_vel = task.new_angular_vel

                self.log(f'Attitude updated! New state: angular pos=[{self.angular_pos}], angular vel=[{self.angular_vel}]')

                self.state_lock.release()
            else:
                self.log(f'Task of type {type(task)} not yet supported.')
                raise asyncio.CancelledError

        except asyncio.CancelledError:
            self.log(f'Aborting task of type {type(task)}.')

            if acquire:
                self.state_lock.release()

            # return task abort status
            return TaskStatus.ABORTED

class InertialMeasurementUnitState(ComponentState):
    def __init__(self,
                power_consumed: float, 
                power_supplied: float, 
                angular_pos : list,
                angular_vel : list,
                health: ComponentHealth, 
                status: ComponentStatus) -> None:
        super().__init__(ComponentNames.IMU.value, InertialMeasurementUnitModule, power_consumed, power_supplied, health, status)
        self.angular_pos = []
        for x_i in angular_pos:
            self.angular_pos.append(x_i)

        self.angular_vel = []
        for v_i in angular_vel:
            self.angular_pos.append(v_i)

    def from_component(imu: InertialMeasurementUnitModule):
        return InertialMeasurementUnitState(imu.power_consumed, imu.power_supplied, imu.angular_pos, imu.angular_vel, imu.health, imu.status)

"""
EPS
"""
class ElectricPowerSubsystem(SubsystemModule):
    def __init__(self,
                parent_platform_sim: Module, 
                health: ComponentHealth = ComponentHealth.NOMINAL, 
                status: ComponentStatus = ComponentStatus.OFF) -> None:
        """
        Describes the agent's Electric Power Subsystem

        parent_platform_sim:
            parent platform simulator module
        health:
            health of the component
        status:
            status of the component
        """
        super().__init__(SubsystemNames.EPS.value, parent_platform_sim, ElectricPowerSubsystemState, health, status)

        self.submodules = [
                            # BatteryModule(self, 100, 1000),
                            PowerSupplyComponent(ComponentNames.POWER_SUPPLY.value, self, EPSComponentState, 100)
                          ]

    def is_subsystem_critical(self) -> bool:
        """
        Detects subsystem-level critical state using latest component states received by this subsystem.
        Returns true when the total power output of the 
        """
        threshold = 0.05
        current_power_out_total = 0
        maximum_power_outout = 0
        for component in self.submodules:
            component : ComponentModule
            
            comp_state : EPSComponentState = self.component_states[component.name]
            current_power_out_total += comp_state.power_output
            maximum_power_outout += comp_state.maximum_power_output

        return current_power_out_total/maximum_power_outout >= 1 - threshold
    
    def is_subsystem_failure(self) -> bool:
        """
        Detects subsystem-level failure state using latest component states received by this subsystem. 
        It fails when a single component in the subsystem is in a failure state.
        """
        return self.is_component_failure()

    async def decompose_subsystem_task(self, task : SubsystemTask) -> list:
        """
        Decomposes a subsystem-level task and returns a list of component-level tasks to be performed by this subsystem.
        """
        if isinstance(task, PowerSupplyRequestTask):
            # from all available components, it instructs an available power supply to provide power to a component requesting it
            
            # unpackage task 
            remaining_power_to_supply = task.power_requested
            power_to_supply = dict()

            # check if power is to be provided or stopped
            if remaining_power_to_supply > 0:
                self.log(f'\'{task.target}\' is requesting {task.power_requested} [W] to be provided.')

                # check which components are available to provide power to target
                for component in self.submodules:
                    component : PowerSupplyComponent
                    power_available = component.maximum_power_output - component.power_output

                    if power_available > 0.0:
                        if remaining_power_to_supply <= power_available:
                            power_to_supply[component.name] = remaining_power_to_supply
                            remaining_power_to_supply -= remaining_power_to_supply
                        else:
                            power_to_supply[component.name] = power_available
                            remaining_power_to_supply -= power_available
                    
                    if remaining_power_to_supply < 1e-6:
                        break
                
                if remaining_power_to_supply < 1e-6:
                    # if enough power can be provided, send tasks to eps components
                    comp_tasks = []
                    for eps_component_name in power_to_supply:
                        self.log(f'Instructing \'{eps_component_name}\' to provide \'{task.target}\' with {power_to_supply[eps_component_name]} [W] of power...')
                        comp_tasks.append( ProvidePowerTask(eps_component_name, power_to_supply[eps_component_name], task.target) )
                    return comp_tasks
                else:
                    # else abort task
                    self.log(f'{self.name} cannot meet power request of {task.power_requested} [W].')
                    return []
            else:
                self.log(f'\'{task.target}\' is requesting {-task.power_requested} [W] to no longer be provided.')

                for component in self.submodules:
                    component : PowerSupplyComponent
                    
                    state : EPSComponentState = await self.get_state()

                    for component_name in state.components_powered:
                        if component_name == task.target:
                            remaining_power_to_supply -= state.components_powered[component_name]
                            power_to_supply[component_name] = state.components_powered[component_name]

                        if remaining_power_to_supply < 1e-6:
                            break
                
                if remaining_power_to_supply < 1e-6:
                    # if enough power can be provided, send tasks to eps components
                    comp_tasks = []
                    for eps_component_name in power_to_supply:
                        self.log(f'Instructing \'{eps_component_name}\' to stop providing \'{task.target}\' with {power_to_supply[eps_component_name]}[W] of power...')
                        comp_tasks.append( StopProvidingPowerTask(eps_component_name, power_to_supply[eps_component_name], task.target) )
                    return comp_tasks
                else:
                    # else abort task
                    self.log(f'{self.name} cannot meet power stop request of {task.power_requested} [W].')
                    return []
                pass

        else:
            return await super().decompose_subsystem_task(task)

class ElectricPowerSubsystemState(SubsystemState):
    def __init__(self, 
                component_states: dict, 
                health: SubsystemHealth, 
                status: SubsystemStatus):
        super().__init__(SubsystemNames.EPS.value, ElectricPowerSubsystem, component_states, health, status)

    def from_subsystem(eps: ElectricPowerSubsystem):
        return ElectricPowerSubsystemState(eps.component_states, eps.health, eps.status)

class PowerSupplyComponent(ComponentModule):
    def __init__(self, 
                name : str, 
                parent_subsystem : Module, 
                state_type : type,
                maximum_power_output : float = 1e10,
                health: ComponentHealth = ComponentHealth.NOMINAL, 
                status: ComponentStatus = ComponentStatus.ON, 
                f_update: float = 1) -> None:
        """
        Describes a generic power supply component within the EPS subsystem

        parent_subsystem:
            parent EPS subsystem
        maximum_power_output:
            maximum power output of this battery in [W]
        health:
            health of the component
        status:
            status of the component
        f_update:
            frequency of periodic state checks in [Hz]
        """
        average_power_consumption=0.0
        super().__init__(name, parent_subsystem, state_type, average_power_consumption, health, status, f_update)
        self.maximum_power_output = maximum_power_output
        self.power_output = 0

        self.components_powered = dict()

    def is_critical(self) -> bool:
        """
        Returns true if the current state of the component is critical. 
        Is true when the current power output is within 5% of the maximumim power output.
        """
        crit_threshold = 0.05
        return self.power_output/self.maximum_power_output > 1 - crit_threshold

    def is_power_supply_failure(self):
        """
        returns true if more power is being outputted than the maximum power output
        """
        return self.power_output/self.maximum_power_output > 1

    async def update_properties(self, dt):
        """
        Updates the current state of the component given a time-step dt
        """
        super().update_properties(dt)

        # update power output
        self.power_output = 0
        if self.status is ComponentStatus.ON:
            for component in self.components_powered:
                self.power_output += self.components_powered[component]

    async def perform_task(self, task: ComponentTask) -> TaskStatus:
        """
        Performs a task given to this component. 
        Rejects any tasks if the component is in a failure mode of if it is not intended for to be performed by this component. 
        """
        try:
            acquired = None

            # check if component was the intended performer of this task
            if task.component != self.name:
                self.log(f'Component task not intended for this component. Initially intended for component \'{task.component}\'. Aborting task...')
                raise asyncio.CancelledError

            if isinstance(task, ProvidePowerTask):               
                if task.power_to_supply > 0:
                    # component is requesting for power to be provided

                    if self.power_output == self.maximum_power_output:
                        # insuficient power output to perform this task
                        self.log(f'Component cannot provide {task.power_to_supply} [W]. Current power output state: ({self.power_output} [W]/{self.maximum_power_output} [W]). Aborting task...')
                        raise asyncio.CancelledError

                    # check if component can satisfy power supply demand
                    if self.power_output + task.power_to_supply > self.maximum_power_output:
                        task.power_to_supply = self.maximum_power_output - self.power_output

                    # update internal power ouput 
                    self.power_output += task.power_to_supply

                    # update internal list of powered components    
                    if task.target in self.components_powered:
                        self.components_powered[task.target] += task.power_to_supply
                    else:
                        self.components_powered[task.target] = task.power_to_supply
                    
                    # inform target component of its new power supply
                    power_supply_task = ReceivePowerTask(task.target, task.power_to_supply)
                    msg = ComponentTaskMessage(self.name, task.target, power_supply_task)
                    self.send_internal_message(msg)
                    self.log(f'Now providing { task.power_to_supply} [W] of power to \'{task.target}\'! (Current power output: {self.power_output}[W]/{self.maximum_power_output}[W])')

                    return TaskStatus.DONE
                else:
                    # component is requesting for power to no longer be provided
                    
                    if task.target in self.components_powered:
                        # check if component can satisfy power supply demand and update internal power output 
                        if self.components_powered[task.target] < abs(task.power_to_supply):
                            task.power_to_supply = -self.components_powered[task.target]

                        # update internal list of powered components    
                        if abs(self.components_powered[task.target] + task.power_to_supply) < 1e-6:
                            # if component is no longer being powered, then remove from dictionary of components powered
                            self.components_powered.pop(task.target)
                        else:
                            self.components_powered[task.target] += task.power_to_supply
                    else:
                        self.log('Cannot stop proving power to a component that is not being powered by this coomponent.')
                        raise asyncio.CancelledError

                    # inform target component of its new power supply
                    power_supply_task = StopReceivingPowerTask(task.target, task.power_to_supply)
                    msg = ComponentTaskMessage(self.name, task.target, power_supply_task)
                    self.send_internal_message(msg)
                    self.log(f'No longer providing { task.power_to_supply} [W] of power to \'{task.target}\'! (Current power output: {self.power_output}[W]/{self.maximum_power_output}[W])')

                    return TaskStatus.DONE
            else:
                self.log(f'Task of type {type(task)} not yet supported.')
                acquired = None 
                raise asyncio.CancelledError

        except asyncio.CancelledError:
            self.log(f'Aborting task of type {type(task)}.')

            # release update lock if cancelled during task handling
            if acquired:
                self.state_lock.release()

            # return task abort status
            return TaskStatus.ABORTED

class EPSComponentState(ComponentState):
    def __init__(self, 
                name : str,
                component_type : type,
                power_consumed: float, 
                power_supplied: float, 
                power_output: float,
                maximum_power_output: float,
                components_powered: dict,
                health: ComponentHealth, 
                status: ComponentStatus) -> None:
        super().__init__(name, component_type, power_consumed, power_supplied, health, status)
        self.components_powered = dict()
        for component in components_powered:
            self.components_powered[component] = components_powered[component]

        self.power_output: float = power_output
        self.maximum_power_output: float = maximum_power_output

    def from_component(component: PowerSupplyComponent):
        return EPSComponentState(component.name,
                            type(component),
                            component.power_consumed,
                            component.power_supplied, 
                            component.power_output, 
                            component.maximum_power_output,
                            component.components_powered,
                            component.health,
                            component.status)

class BatteryModule(PowerSupplyComponent):
    def __init__(self, 
                parent_subsystem: Module, 
                maximum_power_output: float,
                energy_capacity: float,
                initial_charge: float = 1.0,
                charging_efficiency: float = 1.0,
                depth_of_discharge: float = 1.0,
                health: ComponentHealth = ComponentHealth.NOMINAL, 
                status: ComponentStatus = ComponentStatus.OFF, 
                f_update: float = 1) -> None:
        """
        Describes a battery component in the EPS subsystem

        parent_subsystem:
            parent EPS subsystem
        maximum_power_output:
            maximum power output of this battery in [W]
        energy_capacity:
            maximum energy storage capacity in [Whr]
        initial_charge:
            initial battery charge percentage from [0, 1]
        charging_efficiency:
            charging efficiency from [0, 1]
        depth_of_discharge:
            maximum allowable depth of discharge for this battery from [0, 1]
        health:
            health of the component
        status:
            status of the component
        f_update:
            frequency of periodic state checks in [Hz]
        """
        super().__init__(ComponentNames.BATTERY.value, parent_subsystem, BatteryState, maximum_power_output, health, status, f_update)
        self.energy_capacity = energy_capacity
        self.energy_stored = energy_capacity * initial_charge
        self.charging_efficiency = charging_efficiency
        self.depth_of_discharge = depth_of_discharge

        if initial_charge < 0 or initial_charge > 1:
            raise Exception('Initial charge must be a value within the interval [0, 1]')
        if charging_efficiency < 0 or charging_efficiency > 1:
            raise Exception('Charging effciency must be a value within the interval [0, 1]')
        if depth_of_discharge < 0 or depth_of_discharge > 1:
            raise Exception('Depth of Discharge must be a value within the interval [0, 1]')

    def is_critical(self) -> bool:
        """
        Returns true if the current state of the component is critical. 
        Is true when the state of discharge is within 5% of the battery's maximum depth of discharge and the battery
        is being drained or when the battery is charging and it reaches 95% charging capacity
        """
        crit_threshold = 0.05
        
        batt_crit = False
        if self.dp < 0.0:
            batt_crit = (1 - self.energy_stored/self.energy_capacity) >= self.depth_of_discharge - crit_threshold
        elif self.dp > 0.0:
            batt_crit = self.energy_stored/self.energy_capacity >= 1 - crit_threshold
        
        return super().is_critical() or batt_crit

    def is_failed(self) -> bool:
        """
        Returns true if the current state of the component is a failure state.
        Is true when the state of discharge equals or surpasses the battery's maximum depth of discharge and the battery
        is being drained or when the battery is charging and reaches full charge capacity
        """
        batt_failed = False
        if self.dp < 0.0:
            batt_failed = (1 - self.energy_stored/self.energy_capacity) > self.depth_of_discharge 
        elif self.dp > 0.0:
            batt_failed = self.energy_stored/self.energy_capacity > 1

        return super().is_failed() or batt_failed

    def is_power_supply_failure(self):
        """
        returns true if more power is being outputted than the maximum power output or when the battery is still being charged
        after it has reached its maximum capacity.
        """
        battery_at_capacity = abs(self.energy_stored/self.energy_capacity - 1) < 1e-6
        is_charging = self.power_supplied > 0
        battery_over_charge = battery_at_capacity and is_charging

        return super().is_power_supply_failure() or battery_over_charge

    async def wait_for_failure(self) -> None:
        """
        Count downs to the next predicted failure state of this component given that the current configuration is maintained.
        """
        try:
            if self.dp < 0.0:
                # battery is discharging, count-down to next predicted discharge below maximum depth of discharge
                dt = ((1 - self.depth_of_discharge) * self.energy_capacity - self.energy_stored) / self.dp
                await self.sim_wait(dt)

            elif self.dp > 0.0:
                # battery is charging, count-down to full battery status
                dt = (self.energy_capacity - self.energy_stored) / self.dp
                await self.sim_wait(dt)

            else:
                # battery is not being used nor being charged, wait indefinitively 
                while True:
                    await self.sim_wait(1e6)
        except asyncio.CancelledError:
            return

    async def update_properties(self, dt):
        """
        Updates the current state of the component given a time-step dt
        """
        super().update_properties(dt)

        # update power differential tracker
        self.dp = self.power_supplied * self.charging_efficiency - self.power_output

        # update energy storage
        dE = self.dp * dt
        if self.energy_stored + dE < 0.0:
            self.energy_stored = 0.0
        elif self.energy_stored + dE > self.energy_capacity:
            self.energy_stored = self.energy_capacity
        else:
            self.energy_stored += dE        

class BatteryState(EPSComponentState):
    def __init__(self, 
                power_consumed: float, 
                power_supplied: float, 
                power_output: float, 
                maximum_power_output: float, 
                components_powered: dict,
                energy_stored: float,
                energy_capacity: float,
                charging_efficiency: float,
                depth_of_discharge: float,
                health: ComponentHealth, 
                status: ComponentStatus) -> None:
        super().__init__(ComponentNames.BATTERY.value, power_consumed, power_supplied, power_output, maximum_power_output, components_powered, health, status)
        self.energy_stored: float = energy_stored
        self.energy_capacity: float = energy_capacity
        self.charging_efficiency: float = charging_efficiency
        self.depth_of_discharge: float = depth_of_discharge

    def from_component(battery: BatteryModule):
        return BatteryState(battery.power_consumed, 
                            battery.power_supplied, 
                            battery.power_output, 
                            battery.maximum_power_output, 
                            battery.components_powered,
                            battery.energy_stored, 
                            battery.energy_capacity, 
                            battery.charging_efficiency, 
                            battery.depth_of_discharge, 
                            battery.health, 
                            battery.status)
"""
COMMS
"""
class CommsSubsystem(SubsystemModule):
    def __init__(self,
                parent_platform_sim: Module, 
                buffer_size: float,
                health: ComponentHealth = ComponentHealth.NOMINAL,
                status: ComponentStatus = ComponentStatus.ON) -> None:
        """
        Represents the communications subsystem in an agent. Can receive and transmit messages between agents.
        parent_platform_sim:
            platform simulation that the subsystem exists in
        buffer_size:
            size of the buffer in bytes
        """
        super().__init__(SubsystemNames.COMMS.value, parent_platform_sim, CommsSubsystemState, health, status)
        self.submodules = [
                            TransmitterComponent(self, 1, buffer_size),
                            ReceiverComponent(self, 1, buffer_size)
                            ]

class CommsSubsystemState(SubsystemState):
    def __init__(self, component_states: dict, health: SubsystemHealth, status: SubsystemStatus):
        super().__init__(SubsystemNames.COMMS.value, CommsSubsystem, component_states, health, status)

class TransmitterComponent(ComponentModule):
    def __init__(self, 
                parent_subsystem: Module, 
                average_power_consumption: float, 
                buffer_capacity: float,
                health: ComponentHealth = ComponentHealth.NOMINAL, 
                status: ComponentStatus = ComponentStatus.OFF, 
                f_update: float = 1) -> None:
        """
        Describes a receiver transmitter capable of sending messages to other agents

        parent_subsystem:
            parent comms subsystem
        average_power_consumption:
            average power consumption in [W]
        buffer_capacity:
            size of the buffer in [Mbytes]
        health:
            health of the component
        status:
            status of the component
        f_update:
            frequency of periodic state checks in [Hz]
        """
        super().__init__(ComponentNames.TRANSMITTER.value, parent_subsystem, TransmitterState, average_power_consumption, health, status, f_update)
        self.buffer_capacity = buffer_capacity * 1e6
        self.buffer_allocated = 0

    async def activate(self):
        await super().activate()

        self.access_events = dict()

    async def internal_message_handler(self, msg: InternalMessage):
        """
        Processes messages being sent to this component. Only accepts task messages.
        """
        try:
            if msg.dst_module != self.name:
                # this module is NOT the intended receiver for this message. Forwarding to rightful destination
                self.log(f'Received internal message intended for {msg.dst_module}. Rerouting message...')
                await self.send_internal_message(msg)

            elif isinstance(msg, ComponentTaskMessage):
                task = msg.get_task()
                self.log(f'Received a task of type {type(task)}!')
                if isinstance(task, ComponentAbortTask):
                    self.aborts.put(task)
                elif isinstance(task, ComponentMaintenanceTask):
                    self.maintenance_tasks.put(task)
                elif isinstance(task, TransmitMessageTask):
                    await self.state_lock.acquire()

                    t_msg : NodeToEnvironmentMessage = task.msg
                    t_msg_str = t_msg.to_json()
                    t_msg_length = len(t_msg_str.encode('utf-8'))

                    if self.buffer_allocated + t_msg_length <= self.buffer_capacity:
                        self.log(f'Acepted out-going transmission into buffer!')
                        self.tasks.put(task)
                        self.buffer_allocated += t_msg_length
                        self.log(f'Out-going message of length {t_msg_length} now stored in out-going buffer (current state: {self.buffer_allocated}/{self.buffer_capacity}).')
                    else:
                        self.log(f'Rejected out-going transmission into buffer.')
                        self.log(f'Out-going buffer cannot store out-going message of length {t_msg_length} (current state: {self.buffer_allocated}/{self.buffer_capacity}). Discarding message...')

                    self.state_lock.release()                   
            
            elif isinstance(msg.content, EnvironmentBroadcastMessage):
                self.log(f'Received an environment event of type {type(msg.content)}!')
                self.environment_events.put(msg.content)

            else:
                self.log(f'Internal message of type {type(msg)} not yet supported. Discarding message...')
            
        except asyncio.CancelledError:
            return  

    def is_critical(self) -> bool:
        threshold = 0.05
        return super().is_critical() or self.buffer_allocated/self.buffer_capacity > 1-threshold 

    def is_failed(self) -> bool:
        return super().is_failed() or self.buffer_allocated/self.buffer_capacity >= 1

    async def perform_task(self, task: ComponentTask) -> TaskStatus:
        """
        Performs a task given to this component. 
        Rejects any tasks if the component is in a failure mode of if it is not intended for to be performed by this component. 
        """
        try:
            # check if component was the intended performer of this task
            if task.component != self.name:
                self.log(f'Component task not intended for this component. Initially intended for component \'{task.component}\'. Aborting task...')
                raise asyncio.CancelledError

            if isinstance(task, TransmitMessageTask):
                # create task variables
                wait_for_access_start = None
                transmit_msg = None
                wait_for_access_end = None
                wait_for_access_end_event = None
                wait_for_message_timeout = None
                processes = []
                acquired = None

                # unpackage message
                msg : InterNodeMessage = task.msg

                # wait for access to target node
                wait_for_access_start = asyncio.create_task( self.wait_for_access_start(msg.dst) )
                await wait_for_access_start

                # wait for msg to be transmitted successfully or interrupted due to access end or message timeout
                transmit_msg = asyncio.create_task( self.transmit_message(msg) )
                wait_for_access_end = asyncio.create_task( self.wait_for_access_end(msg.dst) )
                wait_for_access_end_event = asyncio.create_task( self.access_events[msg.dst].wait_end() ) 
                wait_for_message_timeout = asyncio.create_task( self.sim_wait(task.timeout) )
                processes = [transmit_msg, wait_for_access_end, wait_for_access_end_event, wait_for_message_timeout]

                _, pending = await asyncio.wait(processes, return_when=asyncio.FIRST_COMPLETED)
                
                # cancel all pending processes
                for pending_task in pending:
                    pending_task : asyncio.Task
                    pending_task.cancel()
                    await pending_task

                # remove message from out-going buffer
                await self.remove_msg_from_buffer(msg)
                self.access_events.pop(msg.dst)

                # return task completion status                
                if transmit_msg.done() and transmit_msg not in pending:
                    self.log(f'Sucessfully transmitted message of type {type(msg)} to target \'{msg.dst}\'!')                    
                    return TaskStatus.DONE

                elif (wait_for_access_end.done() and wait_for_access_end not in pending) or (wait_for_access_end_event.done() and wait_for_access_end_event not in pending):
                    self.log(f'Access to target \'{msg.dst}\' lost during transmission of message of type {type(msg)}!')
                    raise asyncio.CancelledError

                else:
                    self.log(f'Message of type {type(msg)} timed out!')
                    raise asyncio.CancelledError

            else:
                self.log(f'Task of type {type(task)} not yet supported.')
                acquired = None 
                raise asyncio.CancelledError

        except asyncio.CancelledError:
            self.log(f'Aborting task of type {type(task)}.')

            # release update lock if cancelled during task handling
            if acquired:
                self.state_lock.release()

            # cancel any task that's not yet completed
            if not wait_for_access_start.done():
                wait_for_access_start.cancel()
                await wait_for_access_start

            for process in processes:
                if process is not None and isinstance(process, asyncio.Task) and not process.done():
                    process.cancel()
                    await process

            # return task abort status
            return TaskStatus.ABORTED

    async def remove_msg_from_buffer(self, msg : NodeToEnvironmentMessage):
        try:
            self.log(f'Removing message from out-going buffer...')
            acquired = await self.state_lock.acquire()

            msg_str = msg.to_json()
            msg_length = len(msg_str.encode('utf-8'))
            if self.buffer_allocated - msg_length >= 0:
                self.buffer_allocated -= msg_length
            else:
                self.buffer_allocated = 0
            self.log(f'Message sucessfully removed from buffer!')

            self.state_lock.release()

        except asyncio.CancelledError:
            if acquired:
                self.state_lock.release()
    
    async def wait_for_access_start(self, target : str):
        try:
            msg = AgentAccessSenseMessage(self.name, target)

            response : AgentAccessSenseMessage = await self.submit_environment_message(msg)
            while not response.result:
                self.sim_wait(1/self.UPDATE_FREQUENCY)
                response : AgentAccessSenseMessage = await self.submit_environment_message(msg)

            if target not in self.access_events:
                self.access_events[target] = EventPair()        

            self.access_events[target].trigger_start()
        except asyncio.CancelledError:
            return

    async def wait_for_access_end(self, target : str):
        try:
            msg = AgentAccessSenseMessage(self.name, target)

            response : AgentAccessSenseMessage = await self.submit_environment_message(msg)
            while response.result:
                self.sim_wait(1/self.UPDATE_FREQUENCY)
                response : AgentAccessSenseMessage = await self.submit_environment_message(msg)

            if target not in self.access_events:
                self.access_events[target] = EventPair()
            self.access_events[target].trigger_end()

        except asyncio.CancelledError:
            return

    async def environment_event_handler(self, event_msg : EnvironmentBroadcastMessage) -> bool:
        """ 
        Affects the component depending on the type of event being received.
        """
        if isinstance(event_msg, AgentAccessEventBroadcastMessage):
            if not event_msg.rise and event_msg.target in self.access_events:
                # an end of access event for a target agent has been recevied

                # fire end of access event
                self.access_events[event_msg].trigger_end()
                
                return True

        return False

class TransmitterState(ComponentState):
    def __init__(self,
                power_consumed: float, 
                power_supplied: float, 
                buffer_capacity: float,
                buffer_allocated: float,
                health: ComponentHealth, 
                status: ComponentStatus) -> None:
        super().__init__(ComponentNames.TRANSMITTER.value, TransmitterComponent, power_consumed, power_supplied, health, status)
        self.buffer_capacity = buffer_capacity
        self.buffer_allocated = buffer_allocated

    def from_component(transmitter: TransmitterComponent):
        return TransmitterState(transmitter.power_consumed, transmitter.power_supplied, transmitter.buffer_capacity, transmitter.buffer_allocated, transmitter.health, transmitter.status)

class ReceiverComponent(ComponentModule):
    def __init__(self, 
                parent_subsystem: Module,
                average_power_consumption: float,
                buffer_capacity: float,
                health: ComponentHealth = ComponentHealth.NOMINAL,
                status: ComponentStatus = ComponentStatus.ON, 
                f_update: float = 1) -> None:
        """
        Describes a radio receiver capable of sending messages to other agents

        parent_subsystem:
            parent comms subsystem
        average_power_consumption:
            average power consumption in [W]
        buffer_capacity:
            size of the buffer in [Mbytes]
        health:
            health of the component
        status:
            status of the component
        f_update:
            frequency of periodic state checks in [Hz]
        """
        super().__init__(ComponentNames.RECEIVER.value, parent_subsystem, ReceiverState, average_power_consumption, health, status, f_update)
        self.buffer_capacity = buffer_capacity * 1e6
        self.buffer_allocated = 0

    async def activate(self):
        await super().activate()

        self.access_events = dict()

    def is_critical(self) -> bool:
        threshold = 0.05
        return super().is_critical() or self.buffer_allocated/self.buffer_capacity > 1-threshold 

    def is_failed(self) -> bool:
        return super().is_failed() or self.buffer_allocated/self.buffer_capacity >= 1

    async def perform_task(self, task: ComponentTask) -> TaskStatus:
        """
        Listens for any incoming transmissions. Needs to be told to start a ReceiveMessageTransmission
        task from its parent subsystem or CNDH subsystem at the beginning of the simulation otherwise
        all messages will not be received
        """
        try:
            # check if component was the intended performer of this task
            if task.component != self.name:
                self.log(f'Component task not intended for this component. Initially intended for component \'{task.component}\'. Aborting task...')
                raise asyncio.CancelledError

            if isinstance(task, ReceiveMessageTransmission):
                acquired = None

                # gain access to incoming agent message port from parent agent
                parent_agent = self.get_top_module()

                await parent_agent.agent_socket_lock.acquire()

                while True:
                    msg_dict = None

                    # listen for messages from other agents
                    self.log('Waiting for agent messages...')
                    msg_dict = await parent_agent.agent_socket_in.recv_json()
                    self.log(f'Agent message received!')

                    # check if message can fit in incoming buffer
                    msg_str = json.dumps(msg_dict)
                    msg_length = len(msg_str.encode('utf-8'))

                    acquired = await self.state_lock.acquire()
                    if self.buffer_allocated + msg_length <= self.buffer_capacity:
                        self.buffer_allocated += msg_length
                        self.log(f'Incoming message of length {msg_length} now stored in incoming buffer (current state: {self.buffer_allocated}/{self.buffer_capacity}).')
                        self.state_lock.release()
                
                        # handle request
                        msg_type : InterNodeMessageTypes = InterNodeMessageTypes[msg_dict['@type']]

                        if msg_type is InterNodeMessageTypes.PRINT_MESSAGE:
                            # unpack message
                            msg : PrintMessage = PrintMessage.from_dict(msg_dict)
                            
                            # handle message 
                            self.log(f'Received print instruction: \'{msg.content}\'')

                        # elif msg_type is InterNodeMessageTypes.PLANNER_MESSAGE:
                        #     pass
                        # elif msg_type is InterNodeMessageTypes.MEASUREMENT_REQUEST:
                        #     pass
                        # elif msg_type is InterNodeMessageTypes.MEASUREMENT_MESSAGE:
                        #     pass
                        # elif msg_type is InterNodeMessageTypes.INFORMATION_REQUEST:
                        #     pass
                        # elif msg_type is InterNodeMessageTypes.INFORMATION_MESSAGE:
                        #     pass
                        else:
                            self.log(content=f'Internode message of type {msg_type.name} not yet supported. Discarding message...')

                        acquired = await self.state_lock.acquire()
                        self.buffer_allocated -= msg_length
                        self.log(f'Incoming message of length {msg_length} now stored in incoming buffer (current state: {self.buffer_allocated}/{self.buffer_capacity}).')
                        self.state_lock.release()

                    else:
                        self.log(f'Incoming buffer cannot store incoming message of length {msg_length} (current state: {self.buffer_allocated}/{self.buffer_capacity}). Discarding message...')
                    
            else:
                self.log(f'Task of type {type(task)} not yet supported.')
                raise asyncio.CancelledError

        except asyncio.CancelledError:
            self.log(f'Aborting task of type {type(task)}.')

            # release update lock if cancelled during task handling
            if acquired:
                self.state_lock.release()

            # return task abort status
            return TaskStatus.ABORTED

    async def environment_event_handler(self, event_msg : EnvironmentBroadcastMessage) -> bool:
        """ 
        Affects the component depending on the type of event being received.
        """
        if isinstance(event_msg, AgentAccessEventBroadcastMessage):
            if not event_msg.rise and event_msg.target in self.access_events:
                # an end of access event for a target agent has been recevied

                # fire end of access event
                self.access_events[event_msg].trigger_end()
                
                return True

        return False


class ReceiverState(ComponentState):
    def __init__(self, 
                power_consumed: float, 
                power_supplied: float, 
                buffer_capacity: float,
                buffer_allocated: float,
                health: ComponentHealth, status: ComponentStatus) -> None:
        super().__init__(ComponentNames.RECEIVER.value, ReceiverComponent, power_consumed, power_supplied, health, status)
        self.buffer_capacity = buffer_capacity
        self.buffer_allocated = buffer_allocated

    def from_component(receiver: ReceiverComponent):
        return

class PlatformSim(Module):
    def __init__(self, parent_module : Module) -> None:
        super().__init__(EngineeringModuleParts.PLATFORM_SIMULATION.value, parent_module)
        """
        Simulates the agent's platform including all components and subsystems that comprise the agent.
        Can receive instructions via internal messages of type 'PlatformTaskMessage', 'SubsystemTaskMessage',
        or 'ComponentTaskMessage'.
        """
        
        # TODO create list of subsystems based on component list given to the platform
        self.submodules = [
            CommandAndDataHandlingSubsystem(self),
            GuidanceAndNavigationSubsystem(self),
            ElectricPowerSubsystem(self),
            PayloadSubsystem(self),
            CommsSubsystem(self, 1e6),
            AttitudeDeterminationAndControlSubsystem(self)
        ]

    # TODO include internal state routing that kills the platform sim and the agent if a platform-level failure is detected    

    async def internal_message_handler(self, msg: InternalMessage):
        """
        Forwards any task to the command and data handling subsystem
        """
        try:
            dst_name = msg.dst_module
            if dst_name != self.name:
                # this module is NOT the intended receiver for this message. Forwarding to rightful destination
                await self.send_internal_message(msg)
            else:
                if isinstance(msg, PlatformTaskMessage) or isinstance(msg, SubsystemTaskMessage) or isinstance(msg, ComponentTaskMessage):
                    self.log(f'Received a tasks message. Forwarding to \'{SubsystemNames.CNDH.value}\' for handling.')
                    msg.dst_module = SubsystemNames.CNDH.value
                    await self.send_internal_message(msg)
                else:
                    # this module is the intended receiver for this message. Handling message
                    self.log(f'Internal messages with contents of type: {type(msg.content)} not yet supported. Discarding message.')

        except asyncio.CancelledError:
            return

"""
--------------------------------------------------------
 ____                                                                              
/\  _`\                   __                                __                     
\ \ \L\_\    ___      __ /\_\    ___      __     __   _ __ /\_\    ___      __     
 \ \  _\L  /' _ `\  /'_ `\/\ \ /' _ `\  /'__`\ /'__`\/\`'__\/\ \ /' _ `\  /'_ `\   
  \ \ \L\ \/\ \/\ \/\ \L\ \ \ \/\ \/\ \/\  __//\  __/\ \ \/ \ \ \/\ \/\ \/\ \L\ \  
   \ \____/\ \_\ \_\ \____ \ \_\ \_\ \_\ \____\ \____\\ \_\  \ \_\ \_\ \_\ \____ \ 
    \/___/  \/_/\/_/\/___L\ \/_/\/_/\/_/\/____/\/____/ \/_/   \/_/\/_/\/_/\/___L\ \
                      /\____/                                               /\____/
                      \_/__/                                                \_/__/    
 /'\_/`\            /\ \         /\_ \            
/\      \    ___    \_\ \  __  __\//\ \      __   
\ \ \__\ \  / __`\  /'_` \/\ \/\ \ \ \ \   /'__`\ 
 \ \ \_/\ \/\ \L\ \/\ \L\ \ \ \_\ \ \_\ \_/\  __/ 
  \ \_\\ \_\ \____/\ \___,_\ \____/ /\____\ \____\
   \/_/ \/_/\/___/  \/__,_ /\/___/  \/____/\/____/                                                                                                                                                    
--------------------------------------------------------
"""
class EngineeringModule(Module):
    def __init__(self, parent_agent : Module) -> None:
        super().__init__(AgentModuleTypes.ENGINEERING_MODULE.value, parent_agent, [], 1)
        self.submodules = [
            PlatformSim(self)
        ]

    async def internal_message_handler(self, msg: InternalMessage):
        """
        Forwards any task to the platform simulator
        """
        try:
            dst_name = msg.dst_module
            if dst_name != self.name:
                # this module is NOT the intended receiver for this message. Forwarding to rightful destination
                await self.send_internal_message(msg)
            else:
                if isinstance(msg, PlatformTaskMessage) or isinstance(msg, SubsystemTaskMessage) or isinstance(msg, ComponentTaskMessage):
                    self.log(f'Received a tasks message. Forwarding to \'{EngineeringModuleParts.PLATFORM_SIMULATION.value}\' for handling.')
                    msg.dst_module = EngineeringModuleParts.PLATFORM_SIMULATION.value
                    await self.send_internal_message(msg)
                else:
                    # this module is the intended receiver for this message. Handling message
                    self.log(f'Internal messages with contents of type: {type(msg.content)} not yet supported. Discarding message.')

<<<<<<< HEAD
                # # this module is the intended receiver for this message. Handling message
                # self.log(f'Internal messages with contents of type: {type(msg.content)} not yet supported. Discarding message.')

=======
>>>>>>> 2143db4a
        except asyncio.CancelledError:
            return

"""
--------------------
DEBUGGING MAIN
--------------------    
"""
if __name__ == '__main__':
    # print('Initializing agent...')
    class PlanningModule(Module):
        def __init__(self, parent_module : Module) -> None:
            super().__init__(AgentModuleTypes.PLANNING_MODULE.value, parent_module)

        # async def coroutines(self):
        #     """
        #     Routinely sends out a measurement task to the agent to perform every minute
        #     """
        #     try:
        #         while True:
        #             task = ObservationTask(0, 0, [InstrumentNames.TEST.value], [1])
        #             msg = PlatformTaskMessage(self.name, AgentModuleTypes.ENGINEERING_MODULE.value, task)
        #             await self.send_internal_message(msg)

        #             await self.sim_wait(100)
        #     except asyncio.CancelledError:
        #         return

    class ScienceModule(Module):
        def __init__(self, parent_module : Module) -> None:
            super().__init__(AgentModuleTypes.SCIENCE_MODULE.value, parent_module)

    class TestAgent(AgentClient):    
        def __init__(self, name, scenario_dir) -> None:
            super().__init__(name, scenario_dir)
            self.submodules = [
                EngineeringModule(self),
                ScienceModule(self),
                PlanningModule(self)
                ]  

    print('Initializing agent...')
    
    agent = TestAgent('Mars1', './scenarios/sim_test')
    
    asyncio.run(agent.live())
    <|MERGE_RESOLUTION|>--- conflicted
+++ resolved
@@ -1507,17 +1507,16 @@
             resp : list = []
             while True:
                 resp_task, resp_status = await self.recevied_task_status.get()
-
                 if resp_task == task:
                     status = resp_status              
-                    self.log(f'Completion status for target task received! Status for task of type {type(task)}: {status.name}')
+                    self.log(f'Completion status for target task received! Status for task of type {type(task)}: {status.value}')
                     break
                 else:
                     self.log(f'Received a task completion status for another task. Waiting for task completion status response...')
                     resp.append( (resp_task, resp_status) )
 
             for resp_task, resp_status in resp:
-                self.recevied_task_status.put( (resp_task, resp_status) )
+                await self.recevied_task_status.put( (resp_task, resp_status) )
 
             return status
 
@@ -1673,6 +1672,8 @@
                 health: SubsystemHealth, 
                 status: SubsystemStatus):
         super().__init__(SubsystemNames.CNDH.value, CommandAndDataHandlingSubsystem, component_states, health, status)
+    def from_subsystem(cndh: CommandAndDataHandlingSubsystem):
+        return CommandAndDataHandlingState(cndh.component_states, cndh.health, cndh.status)
 
 class OnboardComputerModule(ComponentModule):
     def __init__(self, 
@@ -2002,7 +2003,7 @@
             if acquired:
                 self.state_lock.release()
 
-    async def perform_task(self, task : ComponentTask) -> None:
+    async def perform_task(self, task : ComponentTask) -> TaskStatus:
         """
         Handles tasks to be performed by this battery component. 
         """
@@ -2052,6 +2053,7 @@
                 # release state lock
                 self.state_lock.release()
                 acquired = None
+                return TaskStatus.DONE
 
             else:
                 self.log(f'Task of type {type(task)} not yet supported.')
@@ -3173,12 +3175,6 @@
                     # this module is the intended receiver for this message. Handling message
                     self.log(f'Internal messages with contents of type: {type(msg.content)} not yet supported. Discarding message.')
 
-<<<<<<< HEAD
-                # # this module is the intended receiver for this message. Handling message
-                # self.log(f'Internal messages with contents of type: {type(msg.content)} not yet supported. Discarding message.')
-
-=======
->>>>>>> 2143db4a
         except asyncio.CancelledError:
             return
 
