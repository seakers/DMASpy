from abc import abstractmethod
from asyncio import CancelledError
from typing import Union
import logging
<<<<<<< HEAD
#from agent import AgentClient
=======
# from agent import AgentClient
>>>>>>> e50bf36e
from messages import *
from utils import *
from modules import Module

"""
--------------------------------------------------------
 ________  ___  ___  ________  ________       ___    ___ ________  _________  _______   _____ ______      
|\   ____\|\  \|\  \|\   __  \|\   ____\     |\  \  /  /|\   ____\|\___   ___\\  ___ \ |\   _ \  _   \    
\ \  \___|\ \  \\\  \ \  \|\ /\ \  \___|_    \ \  \/  / | \  \___|\|___ \  \_\ \   __/|\ \  \\\__\ \  \   
 \ \_____  \ \  \\\  \ \   __  \ \_____  \    \ \    / / \ \_____  \   \ \  \ \ \  \_|/_\ \  \\|__| \  \  
  \|____|\  \ \  \\\  \ \  \|\  \|____|\  \    \/  /  /   \|____|\  \   \ \  \ \ \  \_|\ \ \  \    \ \  \ 
    ____\_\  \ \_______\ \_______\____\_\  \ __/  / /       ____\_\  \   \ \__\ \ \_______\ \__\    \ \__\
   |\_________\|_______|\|_______|\_________\\___/ /       |\_________\   \|__|  \|_______|\|__|     \|__|
   \|_________|                  \|_________\|___|/        \|_________|                                   

 _____ ______   ________  ________  ___  ___  ___       _______   ________      
|\   _ \  _   \|\   __  \|\   ___ \|\  \|\  \|\  \     |\  ___ \ |\   ____\     
\ \  \\\__\ \  \ \  \|\  \ \  \_|\ \ \  \\\  \ \  \    \ \   __/|\ \  \___|_    
 \ \  \\|__| \  \ \  \\\  \ \  \ \\ \ \  \\\  \ \  \    \ \  \_|/_\ \_____  \   
  \ \  \    \ \  \ \  \\\  \ \  \_\\ \ \  \\\  \ \  \____\ \  \_|\ \|____|\  \  
   \ \__\    \ \__\ \_______\ \_______\ \_______\ \_______\ \_______\____\_\  \ 
    \|__|     \|__|\|_______|\|_______|\|_______|\|_______|\|_______|\_________\
                                                                    \|_________|
--------------------------------------------------------
"""

"""
-------------------------------
CCOMPONENT MODULES
-------------------------------
"""
class ComponentModule(Module):
    def __init__(self, name: str, 
                parent_subsystem: Module,   
                component_state : type, 
                average_power_consumption: float, 
                health : ComponentHealth = ComponentHealth.NOMINAL,
                status : ComponentStatus = ComponentStatus.OFF,
                f_update: float = 1.0,
                n_timed_coroutines: int = 0) -> None:
        """
        Describes a generic component of an agent's platform.

        name:
            name of the component
        parent_subsystem:
            subsystem that this component belongs to
        component_state:
            type of component state describing this component's state
        average_power_consumption:
            average power consumption in [W]
        health:
            health of the component
        status:
            status of the component
        f_update:
            frequency of periodic state checks in [Hz]
        n_timed_coroutines:
            number of time-dependent corroutines being performed by this component
        """

        super().__init__(name, parent_subsystem, [], n_timed_coroutines)
        self.UPDATE_FREQUENCY : float = f_update
        self.component_state : type = component_state
        self.average_power_consumption : float = average_power_consumption
        self.t_update : float = -1.0

        self.health : ComponentHealth = health
        self.status : ComponentStatus = status

        self.power_consumed : float= 0.0                                # power currently being consumed by this component
        self.power_supplied : float = 0.0                               # power currently being fed to this component       
        self.dp : float = self.power_supplied - self.power_consumed     # curent difference between power in and power usage

    async def activate(self):
        await super().activate()

        # component status events
        self.enabled = asyncio.Event()                                  # fires when the component is enabled or turned on
        self.disabled = asyncio.Event()                                 # fires when the component is disabled or turned off

        # component health events
        self.nominal = asyncio.Event()                                  # fires when the component enters a nominal state
        self.critical = asyncio.Event()                                 # fires when the component enters a critical state
        self.failure = asyncio.Event()                                  # fires when the component enters a failure state

        # trigger health events
        if self.health is ComponentHealth.NOMINAL:
            self.nominal.set()
        elif self.health is ComponentHealth.CRITIAL:
            self.critical.set()
        elif self.health is ComponentHealth.FAILURE:
            self.failure.set()

        # component update event    
        self.updated = asyncio.Event()                                  # informs other processes that the component's state has been updated

        # task queues
        self.maintenance_tasks = asyncio.Queue()                        # stores maintenance task commands to be executed by this component
        self.tasks = asyncio.Queue()                                    # stores action task commands to be executed by this component
        self.aborts = asyncio.Queue()                                   # stores task abort commnands to be executed by this component
        self.environment_events = asyncio.Queue()                       # stores environment events that may have an effect on this component

        # initiate update time
        self.t_update : float = self.get_current_time()                 # tracks when the last component update was performed

        # update state
        self.state_lock = asyncio.Lock()                                # prevents two internal processes from affecting the component's state simultaneously  
        await self.update()        

        # request power if on at the beginning of the simulation
        await self.state_lock.acquire()
        if self.status is ComponentStatus.ON and self.average_power_consumption > 0:
            self.log('Component is ON. Requesting power from EPS')

            # ask for power supply from eps
            power_supply_task = PowerSupplyRequestTask(self.name, self.average_power_consumption)
            msg = SubsystemTaskMessage(self.name, SubsystemNames.EPS.value, power_supply_task)
            await self.send_internal_message(msg)
        elif self.status is ComponentStatus.ON:
             self.log('Component is ON')

        self.state_lock.release()

    async def internal_message_handler(self, msg: InternalMessage):
        """
        Processes messages being sent to this component. Only accepts task messages.
        """
        try:
            if msg.dst_module != self.name:
                # this module is NOT the intended receiver for this message. Forwarding to rightful destination
                self.log(f'Received internal message intended for {msg.dst_module}. Rerouting message...')
                await self.send_internal_message(msg)

            elif isinstance(msg, ComponentTaskMessage):
                task = msg.get_task()
                self.log(f'Received a task of type {type(task)}!')
                if isinstance(task, ComponentAbortTask):
                    await self.aborts.put(task)
                elif isinstance(task, ComponentMaintenanceTask):
                    await self.maintenance_tasks.put(task)
                else:
                    await self.tasks.put(task)
            
            elif isinstance(msg.content, EnvironmentBroadcastMessage):
                self.log(f'Received an environment event of type {type(msg.content)}!')
                self.environment_events.put(msg.content)

            else:
                self.log(f'Internal message of type {type(msg)} not yet supported. Discarding message...')
            
        except asyncio.CancelledError:
            return    

    """
    --------------------
    CO-ROUTINES
    --------------------
    """

    async def coroutines(self):
        """
        Each component is in charge of the following routines:

        1- Periodically monitoring its own state

        2- Detecting critical states

        3- Triggering failure states

        4- Perform tasks being given to this component

        5- Processes events from the environment that may affect this component
        
        Component failure leads to no actions being able to be performed by this 
        component. Subsystem-wide failure is to be handled by their parent subsystem.
        """

        # create coroutine tasks
        coroutines = []

        try:
            ## Internal coroutines
            periodic_update = asyncio.create_task(self.periodic_update())
            periodic_update.set_name (f'{self.name}_periodic_update')
            coroutines.append(periodic_update)
        
            # crit_monitor = asyncio.create_task(self.crit_monitor())
            # crit_monitor.set_name (f'{self.name}_crit_monitor')
            # #coroutines.append(crit_monitor)

            # failure_monitor = asyncio.create_task(self.failure_monitor())
            # failure_monitor.set_name (f'{self.name}_failure_monitor')
            # #coroutines.append(failure_monitor)

            maintenance_task_processor = asyncio.create_task(self.maintenance_task_processor())
            maintenance_task_processor.set_name (f'{self.name}_maintenance_task_processor')
            coroutines.append(maintenance_task_processor)

            task_processor = asyncio.create_task(self.task_processor())
            task_processor.set_name (f'{self.name}_task_processor')
            coroutines.append(task_processor)

            environment_event_processor = asyncio.create_task(self.environment_event_processor())
            environment_event_processor.set_name (f'{self.name}_environment_event_processor')
            coroutines.append(environment_event_processor)

            # wait for the first coroutine to complete
            _, pending = await asyncio.wait(coroutines, return_when=asyncio.FIRST_COMPLETED)
            
            done_name = None
            for coroutine in coroutines:
                if coroutine not in pending:
                    coroutine : asyncio.Task
                    done_name = coroutine.get_name()
                    break

            # cancell all other coroutine tasks
            self.log(f'{done_name} Coroutine ended. Terminating all other coroutines...', level=logging.INFO)
            for subroutine in pending:
                subroutine : asyncio.Task
                subroutine.cancel()
                await subroutine
            
        except asyncio.CancelledError:
            if len(coroutines) > 0:
                for coroutine in coroutines:
                    coroutine : asyncio.Task
                    if not coroutine.done():
                        coroutine.cancel()
                        await coroutine

    async def periodic_update(self):
        """
        Performs periodic update of the component's state when the component is Enabled
        """
        try:
            while True:
                # wait for next periodic update
                await self.sim_wait(1/self.UPDATE_FREQUENCY)

                # update component state
                self.log(f'Performing periodic state update...')
                await self.update()
                self.log(f'Periodic state update completed!')

                if self.status is ComponentStatus.OFF:
                    # if component is turned off, wait until it is turned on
                    await self.updated.wait()

                if self.health is ComponentHealth.FAILURE:
                    # else if component is in failure state, stop periodic updates and sleep for the rest of the simulation
                    break

                # inform parent subsystem of current state
                if self.health is ComponentHealth.NOMINAL:
                    state : ComponentState = await self.get_state()
                    msg = ComponentStateMessage(self.name, self.parent_module.name, state)
                    await self.send_internal_message(msg)                  

            while True:
                # sleep for the rest of the simulation
                await self.sim_wait(1e6)

        except asyncio.CancelledError:
            return

    async def crit_monitor(self) -> None:
        """
        Monitors component state after every component state update and communicates critical state 
        to parent subsystem and other processes.
        """
        try:
            while True:
                # check if failure event was triggered
                if self.health is ComponentHealth.FAILURE:
                    # if component is in failure state, sleep for the remainder of the simulation
                    while True:
                        await self.sim_wait(1e6)
                
                else:
                    # wait for next state update 
                    await self.updated.wait()

                    # get latest state and acquire state lock
                    acquired = await self.state_lock.acquire()
                    
                    if self.health is ComponentHealth.CRITIAL:
                        # component is in critical state

                        if not self.critical.is_set():
                            # release state lock
                            self.state_lock.release()
                            acquired = None
                            
                            # inform parent subsystem of component critical state
                            state : ComponentState = await self.get_state()
                            msg = ComponentStateMessage(self.name, self.parent_module.name, state)
                            await self.send_internal_message(msg)                          

                            # trigger critical state event                             
                            self.critical.set()
                    
                    # release state lock
                    if acquired:
                        self.state_lock.release()
                        acquired = None

        except asyncio.CancelledError:
            if acquired:
                self.state_lock.release()

    def is_critical(self) -> bool:
        """
        Returns true if the current state of the component is critical. 
        """
        return False

    async def failure_monitor(self):
        """
        Monitors component state and triggers failure event if a failure state is detected
        """
        try:
            while True: 
                if self.health is ComponentHealth.FAILURE:
                    # if comonent is in failure state, sleep for the rest of the simulation
                    while True:
                        await self.sim_wait(1e6)

                else:
                    # initiate failure state timer
                    failure_timer = asyncio.create_task(self.wait_for_failure())
                    update_event = asyncio.create_task(self.updated.wait())
                    
                    # wait for the failure timer to run out or for the component to update its state
                    conditions = [update_event, failure_timer]
                    await asyncio.wait(conditions, return_when=asyncio.FIRST_COMPLETED)

                    if update_event.done():
                        # component was updated before the component's failure timer ran out

                        # cancel failure timer
                        failure_timer.cancel()
                        await failure_timer
                    else:
                        # component's failure timer ran out before the component had changed its state or configuration

                        # update state
                        await self.update()

                    acquired = await self.state_lock.acquire()    
                    if self.health is ComponentHealth.CRITIAL and self.is_failed():
                        # component is in a potential failure state

                        if not self.failure.is_set():                            
                            # failure event has not been triggered yet

                            # release state lock
                            self.state_lock.release()
                            acquired = None

                            # give parent subsystem or agent one update cycle to respond to potential failure
                            await self.sim_wait(1/self.UPDATE_FREQUENCY)

                            # update state
                            await self.update()
                            
                            # check if component is still in a potential failure state
                            acquired = await self.state_lock.acquire()
                            if self.is_failed():
                                if not self.is_power_supply_failure():                                    
                                    # component is in a non-power-related failure state, triggering failure sequence
                                    self.health = ComponentHealth.FAILURE

                                    # trigger failure event
                                    self.nominal.clear()
                                    self.failure.set()               
                                
                                # release state lock
                                self.state_lock.release()      
                                acquired = None    

                                # update state
                                await self.update()                       

                                # task component to disable itself
                                task = ComponentActuationTask(self.name, ComponentStatus.OFF)
                                await self.maintenance_tasks.put(task)

                                # communicate parent subsystem of component failure state
                                state = await self.get_state()
                                msg = ComponentStateMessage(self.name, self.parent_module.name, state)
                                await self.send_internal_message(msg)
                            
                    # release state lock
                    if acquired:
                        self.state_lock.release()
                        acquired = None

        except asyncio.CancelledError:
            if acquired:
                self.state_lock.release()

    def is_power_supply_failure(self) -> bool:
        """
        returns true if current state is a power supply failure state
        """
        return abs(self.power_consumed - self.power_supplied) >= 1e-6

    def is_failed(self) -> bool:
        """
        Returns true if the current state of the component is a failure state. 
        By default it only considers power supply vs power consumption. Can be extended to add more functionality
        """
        return self.is_power_supply_failure()

    async def wait_for_failure(self) -> None:
        """
        Counts down to the next predicted failure state of this component given that the current configuration is maintained
        """
        try:
            while True:
                await self.sim_wait(1e6)
        except asyncio.CancelledError:
            return


    """
    --------------------
    TASKS AND EVENT HANDLER
    --------------------
    """
    async def maintenance_task_processor(self) -> None:
        """
        Processes maintenance tasks in the order they are received.
        """
        try:
            while True:
                # wait for next incoming maintnance task
                task : ComponentTask = await self.maintenance_tasks.get()

                if not isinstance(task, ComponentMaintenanceTask):
                    # if task is NOT a maintenance ask, move to proper queue
                    await self.tasks.put(task)
                    return
                
                # update component state
                self.log(f'Starting execution of task of type {type(task)}! Updating component state...')
                await self.update(crit_flag=False)

                # perform task 
                self.log(f'Component state updated! Performing task...')
                status = await self.perform_maintenance_task(task)

                # update component state 
                self.log(f'Updating comopnent state...')
                await self.update()

                # inform parent subsystem of the status of completion of the task at hand
                self.log(f'Component state updated! Informing parent subsystem of task completion status...')
                msg = ComponentTaskCompletionMessage(self.name, self.parent_module.name, task, status)
                await self.send_internal_message(msg)

                # inform parent subsytem of the current component state
                state : ComponentState = await self.get_state()
                if state.health is ComponentHealth.NOMINAL:
                    self.log(f'Component state updated and health is {state.health.name}! Informing parent subsystem of component health...')
                    msg = ComponentStateMessage(self.name, self.parent_module.name, state)
                    await self.send_internal_message(msg)
                    self.log(f'Component state communicated to parent subsystem! Finished processing task of type {type(task)}!')
                else:
                    self.log(f'Component state updated! Finished processing task of type {type(task)}!')
                self.log(f'Performed task of type {type(task)}!', level=logging.INFO)

        except asyncio.CancelledError:
            return

    async def perform_maintenance_task(self, task: ComponentMaintenanceTask) -> TaskStatus:
        """
        Performs a maintenance task given to this component. 
        Rejects any tasks that is not intended to be performed by this component. 
        """
        try:
            self.log(f'Starting task of type {type(task)}...')

            # check if component was the intended performer of this task
            if task.component != self.name:
                self.log(f'Component task not intended for this component. Initially intended for component \'{task.component}\'. Aborting task...')
                raise asyncio.CancelledError

            # check if the component or subsystem is disabled or in a failure state
            self.parent_module : SubsystemModule
            if self.parent_module.health is SubsystemHealth.FAILURE and isinstance(task, EnableComponentTask):
                self.log(f'Subsystem is in failure state. Cannot turn on component.')
                raise asyncio.CancelledError

            elif self.health is ComponentHealth.FAILURE and isinstance(task, EnableComponentTask):
                self.log(f'Component is in failure state. Cannot turn on component.')
                raise asyncio.CancelledError

            if isinstance(task, ComponentActuationTask):          
                # obtain state lock

                self.log(f'Awaiting to acquire state lock...')
                acquired = await self.state_lock.acquire()

                # actuate component
                if task.component_status is ComponentStatus.ON:
                    self.log(f'State lock acquired! Turning on component...')
                    if self.status is not ComponentStatus.ON:
                        # turn component on
                        self.status = ComponentStatus.ON
                        self.enabled.set()
                        self.disabled.clear()

                        # ask for power supply from eps
                        self.log(f'Component has been turned on and state lock has been released! Communicating increase of power draw to EPS...')
                        power_supply_task = PowerSupplyRequestTask(self.name, self.average_power_consumption)
                        msg = SubsystemTaskMessage(self.name, SubsystemNames.EPS.value, power_supply_task)
                        await self.send_internal_message(msg)
                        self.log(f'Increase of power draw communicated to EPS! Actuation task successfully performed!')
                    else:
                        # release state lock
                        self.state_lock.release()
                        acquired = None

                        self.log(f'Component is already on. Aborting task...')
                        raise asyncio.CancelledError  

                elif task.component_status is ComponentStatus.OFF:
                    self.log(f'State lock acquired! Turning off component...')
                    if self.status is not ComponentStatus.OFF:
                        # turn component off
                        self.status = ComponentStatus.OFF
                        self.enabled.clear()
                        self.disabled.set()

                        # ask for end of power supply from eps
                        self.log(f'Component has been turned off and state lock has been released! Communicating loss of power draw to EPS...')
                        stop_power_supply_task = PowerSupplyStopRequestTask(self.name, self.average_power_consumption)
                        msg = SubsystemTaskMessage(self.name, SubsystemNames.EPS.value, stop_power_supply_task)
                        await self.send_internal_message(msg)
                        self.log(f'Loss of power draw communicated to EPS! Actuation task sucessfully performed!')
                    else:
                        # release state lock
                        self.state_lock.release()
                        acquired = None

                        self.log(f'Component is already off. Aborting task...')
                        raise asyncio.CancelledError    

                else:
                    # release state lock
                    self.state_lock.release()
                    acquired = None

                    self.log(f'Component Status {task.component_status} not supported for component actuation.')
                    raise asyncio.CancelledError

                # release state lock
                self.state_lock.release()
                acquired = None

                # return task completion status
                self.log(f'Component status set to {self.status.name}!')
                return TaskStatus.DONE

            elif isinstance(task, ReceivePowerTask):
                # obtain state lock
                self.log(f'Awaiting to acquire state lock...')
                acquired = await self.state_lock.acquire()

                # provide change in power supply
                self.log(f'State lock acquired! Changing power received by this component...')
                self.power_supplied += task.power_to_supply

                if self.power_supplied < 0:
                    self.power_supplied = 0

                # release state lock
                self.state_lock.release()
                acquired = None

                # return task completion status
                self.log(f'Component power supply successfully modified and state lock has been released! Component just received power supply of {self.power_supplied}!')
                return TaskStatus.DONE

            else:
                self.log(f'Task of type {type(task)} not yet supported.')
                acquired = None 
                raise asyncio.CancelledError

        except asyncio.CancelledError:
            self.log(f'Task of type {type(task)} was aborted.')

            # release update lock if cancelled during task handling
            if acquired:
                self.state_lock.release()

            # return task abort status
            return TaskStatus.ABORTED


    async def task_processor(self) -> None:
        """
        Processes tasks in the order they are received. Listens for any abort commands that may be received during 
        the performance of the task and processes them accordingly. 
        """
        try:
            # initialize task variables
            perform_task = None
            listen_for_abort = None

            while True:
                task = await self.tasks.get()

                if isinstance(task, ComponentMaintenanceTask):
                    # if task is NOT a maintenance ask, move to proper queue
                    await self.maintenance_tasks.put(task)
                    return

                self.log(f'Starting task of type {type(task)}...')

                # update component state
                await self.update()

                # start to perform task
                perform_task = asyncio.create_task(self.perform_task(task))
                listen_for_abort = asyncio.create_task(self.listen_for_abort(task))
                wait_for_subsystem_failure = asyncio.create_task(self.parent_module.failure.wait())
                wait_for_component_failure = asyncio.create_task(self.failure.wait())
                wait_for_disabled_subsystem = asyncio.create_task(self.parent_module.disabled.wait())
                wait_for_disabled_component = asyncio.create_task(self.disabled.wait())
                
                perform_task.set_name(f'{type(task)}')
                listen_for_abort.set_name(f'ListenForAbort')
                wait_for_subsystem_failure.set_name(f'WaitForSubsystemFailure')
                wait_for_component_failure.set_name('WaitForComponentFailure')
                wait_for_disabled_subsystem.set_name('WaitForDisabledSubsystem')
                wait_for_disabled_component.set_name('WaitForDisabledComponent')

                processes = [perform_task, 
                            listen_for_abort, 
                            wait_for_subsystem_failure, 
                            wait_for_component_failure, 
                            wait_for_disabled_subsystem,
                            wait_for_disabled_component]

                # wait for task completion, abort command, or component or subsystem failure
                done, pending = await asyncio.wait(processes, return_when=asyncio.FIRST_COMPLETED)

                if perform_task.done():
                    self.log(f'Task of type {type(task)} successfully completed! Task status: {perform_task.result()}')
                else:
                    for done_process in done:
                        done_process : asyncio.Task
                        self.log(f'{done_process.get_name()} completed before the task of type {type(task)} was successfully completed')

                # cancell all pending processes
                for pending_process in pending:
                    pending_process : asyncio.Task

                    if 'Wait' not in pending_process.get_name():
                        self.log(f'Aborting {pending_process.get_name()}...')
                        pending_process.cancel()
                        await pending_process
                        self.log(f'{pending_process.get_name()} successfully aborted.')

                # inform parent subsystem of the status of completion of the task at hand
                self.log(f'Informing parent subsystem about task completion status...')
                msg = ComponentTaskCompletionMessage(self.name, self.parent_module.name, task, perform_task.result())
                await self.send_internal_message(msg)

                # update component state 
                self.log(f'Task completion communicated! Updating state...')
                await self.update()

                # inform parent subsytem of the current component state
                self.log(f'State updated! Informing parent subsystem about component state...')
                state = await self.get_state()
                msg = ComponentStateMessage(self.name, self.parent_module.name, state)
                await self.send_internal_message(msg)

                self.log(f'Component state communicated! Finished processing task of type {type(task)}!')

        except asyncio.CancelledError:
            if isinstance(perform_task, asyncio.Task) and not perform_task.done():
                perform_task.cancel()
                await perform_task
            
            if isinstance(listen_for_abort, asyncio.Task) and not listen_for_abort.done():
                listen_for_abort.cancel()
                await listen_for_abort

    async def listen_for_abort(self, task: ComponentTask) -> None:
        """
        Listens for any abort command targetted towards the task being performed.
        Any aborts targetted to other tasks are ignored but not discarded.
        """
        try:
            other_aborts = []
            while True:
                abort_task = await self.aborts.get()
                
                if abort_task == task:
                    for abort in other_aborts:
                        self.aborts.put(abort)
                    self.log(f'Received abort command for task of type {type(task)}!')
                    return
                else:
                    other_aborts.append(abort_task)

        except asyncio.CancelledError:
            for abort in other_aborts:
                self.aborts.put(abort)


    async def perform_task(self, task: ComponentTask) -> TaskStatus:
        """
        Performs a task given to this component. 
        Rejects any tasks that is not intended to be performed by this component. 
        """
        try:
            # check if component was the intended performer of this task
            if task.component != self.name:
                self.log(f'Component task not intended for this component. Initially intended for component \'{task.component}\'. Aborting task...')
                raise asyncio.CancelledError
            
            self.log(f'Task of type {type(task)} not yet supported.')
            raise asyncio.CancelledError

        except asyncio.CancelledError:
            self.log(f'Aborting task of type {type(task)}.')

            # return task abort status
            return TaskStatus.ABORTED
        

    async def environment_event_processor(self):
        """
        Processes any incoming events from the environment
        """
        try:
            aquired = None
            environment_event_handler = None
            while True:
                # wait for an event to be received
                event_broadcast : EnvironmentBroadcastMessage = await self.environment_events.get()

                # update the component's state
                await self.update()

                # handle according to event type
                aquired = await self.state_lock.acquire()

                environment_event_handler = asyncio.create_task(self.environment_event_handler(event_broadcast))
                await environment_event_handler

                self.state_lock.release()
                aquired = None

                # if the handler affected the component, update its state
                if environment_event_handler.result():
                    await self.update()

        except asyncio.CancelledError:
            if aquired:
                self.state_lock.release()
            
            if isinstance(environment_event_handler, asyncio.Task) and not environment_event_handler.done():
                environment_event_handler.cancel()
                await environment_event_handler


    async def environment_event_handler(self, event_broadcast : EnvironmentBroadcastMessage) -> bool:
        """ 
        Affects the component depending on the type of event being received. Ignores all events by default.
        """
        return False

    """
    --------------------
    HELPING FUNCTIONS
    --------------------
    """
    async def update(self, crit_flag : bool=True):
        """
        Updates the state of the component. Checks if component is currently in a critical state.

        crit_flag:
            when true, it flags a critical state from being flagged at the end of the state update.
            It is true by default.
        """
        try:
            # wait for any possible state accessing process to finish
            acquired = await self.state_lock.acquire()

            # calculate update time-step
            t_curr = self.get_current_time()
            dt = t_curr - self.t_update

            # update component properties
            await self.update_properties(dt)

            # check component health
            if (self.is_critical() or self.is_failed()) and crit_flag:
                # component is in a critical or a potential failure state
                self.health = ComponentHealth.CRITIAL                    

                # trigger critical state event if it hasn't been triggered already
                if self.is_critical() and not self.critical.is_set():
                    self.critical.set()

            else:
                # component is NOT in a critical state
                self.health = ComponentHealth.NOMINAL
    
                # reset critical and failure event if it has been previously triggered
                if self.critical.is_set():
                    self.critical.clear()

                if self.failure.is_set():
                    self.failure.clear()

            # update latest update time
            self.t_update = t_curr  

            # inform other processes that the update has finished
            self.updated.set()
            self.updated.clear()

            # release state lock
            self.state_lock.release() 
            acquired = None

        except asyncio.CancelledError:
            if acquired:
                # if this process had acquired the update_lock and has not released it, release update lock
                self.state_lock.release()    

    async def update_properties(self, dt):
        """
        Updates the current state of the component given a time-step dt
        """
        # update power consumption
        if self.status is ComponentStatus.ON:
            self.power_consumed = self.average_power_consumption
        else:
            self.power_consumed = 0

        # update power differential tracker
        self.dp = self.power_supplied - self.power_consumed

    async def get_state(self):
        """
        Returns a state class object capturing the current state of this component 
        """
        try:
            # wait for any possible update process to finish
            self.log(f'Awaiting state lock...')
            acquired = await self.state_lock.acquire()

            # get state object from component status
            self.component_state : ComponentState
            state = self.component_state.from_component(self)

            # release update lock
            self.state_lock.release()
            acquired = None

            self.log(f'State lock acquired! Getting current state...')
            return state
        except asyncio.CancelledError:
            if acquired:
                # release state lock
                self.state_lock.release()

            return None

"""
-------------------------------
SUBSYSTEM MODULES
-------------------------------
"""
class SubsystemModule(Module):
    def __init__(self, 
                name: str, 
                parent_platform_sim: Module,   
                subsystem_state : type, 
                health : ComponentHealth = ComponentHealth.NOMINAL,
                status : ComponentStatus = ComponentStatus.OFF,
                n_timed_coroutines: int = 0) -> None:
        """
        Describes a generic subsyem of an agent's platform.

        name:
            name of the subsystem
        parent_platform_sim:
            platform simulator that this subsystem belongs to
        subsystem_state:
            type of subsystem state describing this subsystem
        health:
            health of the subsystem
        status:
            status of the subsystem
        n_timed_coroutines:
            number of time-dependent corroutines being performed by this component
        """
        super().__init__(name, parent_platform_sim, [], n_timed_coroutines)
        self.subsystem_state = subsystem_state
        self.health = health
        self.status = status

    async def activate(self):
        await super().activate()

        # subssytem status events
        self.enabled = asyncio.Event()                                  # fires when the subsystem is enabled
        self.disabled = asyncio.Event()                                 # fires when the subsystem is disabled

        # subsystem health events
        self.nominal = asyncio.Event()                                  # fires when the subsystem enters a nominal state
        self.critical = asyncio.Event()                                 # fires when the subsystem enters a critical state
        self.failure = asyncio.Event()                                  # fires when the subsystem enters a failure state

        # trigger health events
        if self.health is ComponentHealth.NOMINAL:
            self.nominal.set()
        elif self.health is ComponentHealth.CRITIAL:
            self.critical.set()
        elif self.health is ComponentHealth.FAILURE:
            self.failure.set()

        # task queues
        self.tasks = asyncio.Queue()                                    # stores task commands to be executed by this subsystem
        self.aborts = asyncio.Queue()                                   # stores task abort commnands to be executed by this subsystem
        self.component_state_updates = asyncio.Queue()                  # stores component state updates to be processed by this subsystem
        self.subsystem_state_updates = asyncio.Queue()                  # stores subsystem state updates to be processed by this subsystem
        self.recevied_task_status = asyncio.Queue()                     # stores component tasks' status after they've been submitted to components for completion
        self.environment_events = asyncio.Queue()                       # stores environment events that may have an effect on this subsystem

        # subsystem update event
        self.updated = asyncio.Event()                                  # informs other processes that the subsystem's state has been updated

        # initiate update time
        self.t_update : float = self.get_current_time()                 # tracks when the last component update was performed

        # initiate state
        self.state_lock = asyncio.Lock()                               # prevents two internal processes from updating the component's state simultaneously  
        
        self.component_states = dict()                                  # tracks the state of each component contained in this subsystem
        await self.state_lock.acquire()
        for component in self.submodules:
            component : ComponentModule
            self.component_states[component.name] = await component.get_state()
        self.state_lock.release()

    async def internal_message_handler(self, msg: InternalMessage):
        """
        Processes messages being sent to this subsystem.
        """
        try:
            if self.failure.is_set():
                self.log(f'Subsystem is in failure state. Ignoring message...')
                return
                # TODO add capability to recover component by performing some troubleshooting tasks being given to this component

            if msg.dst_module != self.name:
                # this module is NOT the intended receiver for this message. Forwarding to rightful destination
                self.log(f'Received internal message intended for {msg.dst_module}. Rerouting message...')
                await self.send_internal_message(msg)

            elif (isinstance(msg, PlatformTaskMessage) 
                  or isinstance(msg, SubsystemTaskMessage)
                  or isinstance(msg, ComponentTaskMessage)
                  ):
                task = msg.get_task()
                self.log(f'Received a task of type {type(task)}!')

                if isinstance(task, PlatformAbortTask) or isinstance(task, SubsystemAbortTask) or isinstance(task, ComponentAbortTask):
                    await self.aborts.put(task)
                else:
                    await self.tasks.put(task)
                    
            elif isinstance(msg.content, EnvironmentBroadcastMessage):
                self.log(f'Received internal message containing an environment broadcast of type {type(msg)}!')
                await self.environment_events.put(msg.content)

                self.log(f'Forwarding internal message containing an environment broadcast of type {type(msg)} to components...')
                for component in self.submodules:
                    component : ComponentModule
                    msg_copy = InternalMessage(self.name, component.name, msg.content)

                    await self.send_internal_message(msg_copy)
            
            elif isinstance(msg, ComponentStateMessage):
                component_state : ComponentState = msg.get_state()
                self.log(f'Received component state message from component type {component_state.component_type}. Updating subsystem state...')
                await self.component_state_updates.put(component_state)
                
            elif isinstance(msg, SubsystemStateMessage):
                subsystem_state : SubsystemState = msg.get_state()
                self.log(f'Received subsystem state message from subsystem type {subsystem_state.subsystem_type}!')
                await self.subsystem_state_updates.put(subsystem_state)

            elif isinstance(msg, SubsystemStateRequestMessage):
                self.log(f'Received a subsystem state request from subsystem \'{msg.src_module}\'. Sending latest subsystem state...')
                state = await self.get_state()
                msg = SubsystemStateMessage(self.name, msg.src_module, state)
                await self.send_internal_message(msg)

            elif isinstance(msg, ComponentTaskCompletionMessage):
                self.log(f'Received a component task completion message from component \'{msg.src_module}\' with status ({msg.get_task_status()}). Processing response...')
                await self.recevied_task_status.put(msg.content)

            elif isinstance(msg, SubsystemTaskCompletionMessage):
                self.log(f'Received a subsystem task completion message from subsystem \'{msg.src_module}\'. Processing response...')
                await self.recevied_task_status.put(msg.content)

            else:
                self.log(f'Internal message of type {type(msg)} not yet supported. Discarding message...')
            
        except asyncio.CancelledError:
            return

    """
    --------------------
    CO-ROUTINES
    --------------------
    """
    async def coroutines(self):
        """
        Each subsystem is in charge of the following routines:

        1- Updating subsystem state using incoming component states

        2- Updating knowledge of other subsystems' states

        3- Detecting critical states

        4- Triggering failure states

        5- Perform tasks being given to this component

        6- Processes events from the environment that may affect this component
        
        Subsystem failure leads to no actions being able to be performed by this 
        subsystem. Agent-wide failure is to be handled by the platform simulator.
        """
        # create coroutine tasks
        coroutines = []
        try:
            # Internal coroutines
            update_component_state = asyncio.create_task(self.update_component_state())
            update_component_state.set_name (f'{self.name}_update_component_state')
            coroutines.append(update_component_state)

            update_subsytem_state = asyncio.create_task(self.update_subsytem_state())
            update_subsytem_state.set_name (f'{self.name}_update_subsytem_state')
            coroutines.append(update_subsytem_state)

            # crit_monitor = asyncio.create_task(self.crit_monitor())
            # crit_monitor.set_name (f'{self.name}_crit_monitor')
            #coroutines.append(crit_monitor)

            # failure_monitor = asyncio.create_task(self.failure_monitor())
            # failure_monitor.set_name (f'{self.name}_failure_monitor')
            # coroutines.append(failure_monitor)

            task_processor = asyncio.create_task(self.task_processor())
            task_processor.set_name (f'{self.name}_task_processor')
            coroutines.append(task_processor)

            environment_event_processor = asyncio.create_task(self.environment_event_processor())
            environment_event_processor.set_name (f'{self.name}_environment_event_processor')
            coroutines.append(environment_event_processor)

            # wait for the first coroutine to complete
            _, pending = await asyncio.wait(coroutines, return_when=asyncio.FIRST_COMPLETED)
            
            done_name = None
            for coroutine in coroutines:
                if coroutine not in pending:
                    coroutine : asyncio.Task
                    done_name = coroutine.get_name()
                    break

            # cancell all other coroutine tasks
            self.log(f'{done_name} Coroutine ended. Terminating all other coroutines...', level=logging.INFO)
            for subroutine in pending:
                subroutine : asyncio.Task
                subroutine.cancel()
                await subroutine

        except asyncio.CancelledError:
            if len(coroutines) > 0:
                for coroutine in coroutines:
                    coroutine : asyncio.Task
                    if not coroutine.done():
                        coroutine.cancel()
                        await coroutine

    async def update_component_state(self) -> None:
        """
        Receives and processes incoming component state updates. 
        """
        try:
            acquired = None
            while True:
                # wait for next incoming component state updates
                component_state : ComponentState = await self.component_state_updates.get()
                self.log(f'Component state received! Updating subsystem state...')

                # update component state list
                acquired = await self.state_lock.acquire()
                self.component_states[component_state.component_name] = component_state
                
                # check for subsystem and component-level critical or failure states
                if (self.is_subsystem_critical() or self.is_component_critical()
                    or self.is_subsystem_failure() or self.is_component_failure()):

                    # set component health to critical
                    self.health = SubsystemHealth.CRITIAL

                    # trigger critical state event if it hasn't been triggered already
                    if self.is_subsystem_critical() and not self.critical.is_set():
                        self.critical.set()

                # release update lock
                self.state_lock.release()
                acquired = None

                # communicate to other processes that the subsystem's component states have been updated
                self.updated.set()
                self.updated.clear()
                self.log(f'Sybsystem state updated!')

        except asyncio.CancelledError:
            self.log(f'Update interrupted!')
            if acquired:
                self.state_lock.release()

    async def update_subsytem_state(self) -> None:
        """
        Receives state updates from other subsystems and reacts accordingly
        """
        try:
            while True:
                subsystem_state : SubsystemState = await self.subsystem_state_updates.get()
                await self.state_lock.acquire()
                await self.subsystem_state_update_handler(subsystem_state)
                self.state_lock.release()

        except asyncio.CancelledError:
            return

    async def subsystem_state_update_handler(self, subsystem_state):
        """
        Reacts to other subsystem state updates.
        """
        pass

    async def crit_monitor(self) -> None:
        """
        Monitors subsystem state and triggers critical event if a critical state is detected
        """
        try:
            acquired = None
            while True:
                if self.health is SubsystemHealth.FAILURE:
                    # if subsystem is in failure state, sleep for the remainder of the simulation
                    while True:
                        await self.sim_wait(1e6)
                                
                # wait for next state update 
                await self.updated.wait()

                # get latest state and acquire state lock
                acquired = await self.state_lock.acquire()
                
                if self.health is SubsystemHealth.CRITIAL:
                    # subsystem is in critical state

                    if not self.critical.is_set():
                        # release state lock
                        self.state_lock.release()
                        acquired = None
                        
                        # inform Command and Data Handling subsystem of current subsystem critical state
                        state : SubsystemState = await self.get_state()
                        msg = SubsystemStateMessage(self.name, SubsystemNames.CNDH.value, state)
                        await self.send_internal_message(msg)                          

                        # trigger critical state event                             
                        self.critical.set()
                
                # release state lock
                if acquired:
                    self.state_lock.release()
                    acquired = None

        except asyncio.CancelledError:
            await self.sim_wait(1e6)
            if acquired:
                self.state_lock.release()

    def is_subsystem_critical(self) -> bool:
        """
        Detects subsystem-level critical state using latest component states received by this subsystem
        """
        return False

    def is_component_critical(self) -> bool:
        """
        Detects component-level critical state using latest component states received by this subsystem
        """
        for component_name in self.component_states:
            component_state : ComponentState = self.component_states[component_name]
            if component_state.health is ComponentHealth.CRITIAL:
                return True
        return False

    async def failure_monitor(self):
        """
        Monitors subsystem state and triggers failure event if a failure state is detected
        """
        try:
            acquired = None
            while True: 
                if self.health is SubsystemHealth.FAILURE:
                    # if subsystem is in failure state, sleep for the rest of the simulation
                    while True:
                        await self.sim_wait(1e6)

                else:
                    # wait for next component update
                    await self.updated.wait()

                    acquired = await self.state_lock.acquire()   

                    if self.health is SubsystemHealth.CRITIAL and self.is_subsystem_failure():
                        # subsystem is in a potential failure state
                        self.log('Possible subsystem failure state detected!')

                        if not self.failure.is_set():                            
                            # failure event has not been triggered yet
                            self.log('Waiting for CNDH subsytem to revert possible subsystem failure state...')

                            # release state lock
                            self.state_lock.release()
                            acquired = None

                            # give Command and Data Handling subsystem one update cycle to respond to potential failure
                            f_min = 1
                            for component in self.submodules:
                                component : ComponentModule
                                if component.UPDATE_FREQUENCY < f_min:
                                    f_min = component.UPDATE_FREQUENCY

                            await self.sim_wait(1/f_min)

                            acquired = await self.state_lock.acquire()

                            if self.is_subsystem_failure():
                                # subsystem is still in a failure state, triggering failure sequence
                                self.log('Possible subsystem failure state persisted. Triggering subsystem failure...')

                                # update subsystem's health to failure state and disable subsystem
                                self.health = SubsystemHealth.FAILURE
                                self.status = SubsystemStatus.OFF
                                
                                # release state lock
                                self.state_lock.release()      
                                acquired = None                

                                # disable every component that comprises this subsystem
                                self.log(f'Disabling all subsystem components.')
                                for component in self.submodules:
                                    component : ComponentModule
                                    if component.status is ComponentStatus.ON:
                                        self.log(f'Disabling component {component.name}...')
                                        kill_task = DisableComponentTask(component.name)
                                        kill_msg = ComponentTaskMessage(self.name, component.name, kill_task)
                                        await self.send_internal_message(kill_msg)
                                    else:
                                        self.log(f'Component {component.name} already disabled!')

                                # wait for every component to turn off
                                for component in self.submodules:
                                    component : ComponentModule
                                    await component.disabled.wait()
                                    self.log(f'Component {component.name} successfully disabled!')

                                # communicate CNDH Subsystem of subsystem failure state
                                state : SubsystemState = await self.get_state()
                                msg = SubsystemStateMessage(self.name, SubsystemNames.CNDH.value, state)
                                await self.send_internal_message(msg)

                                # trigger failure state
                                self.log('Failure event triggered.')
                                self.failure.set()
                            else:
                                self.log('Possible subsystem failure state adverted!')
                    
                    # release state lock
                    self.state_lock.release()
                    acquired = None
                    

        except asyncio.CancelledError:
            await self.sim_wait(1e6)
            if acquired:
                self.state_lock.release()

    def is_subsystem_failure(self) -> bool:
        """
        Detects subsystem-level failure state using latest component states received by this subsystem. 
        By default it fails only if all components are in a failure state.
        """
        all_comp_failure = True
        for component in self.submodules:
            component : ComponentModule
            if component.health is not ComponentHealth.FAILURE:
                all_comp_failure = True
                break

        return all_comp_failure

    def is_component_failure(self) -> bool:
        """
        Detects component-level failure state using latest component states received by this subsystem
        """
        for component_name in self.component_states:
            component_state : ComponentState = self.component_states[component_name]
            if component_state.health is ComponentHealth.FAILURE:
                return True
        return False

    """
    --------------------
    TASKS AND EVENT HANDLER
    --------------------
    """
    async def task_processor(self) -> None:
        """
        Processes tasks in the order they are received. Listens for any abort commands that may be received during 
        the performance of the task and processes them accordingly. 
        """
        try:
            while True:
                processes = []

                # wait for the next incoming task
                task : Union[ComponentTask, SubsystemTask, PlatformTask] = await self.tasks.get()

                # inform Command and Data Handling subsytem of the current subsystem state
                state = await self.get_state()
                msg = SubsystemStateMessage(self.name, SubsystemNames.CNDH.value, state)

                # start to perform task
                perform_task = asyncio.create_task(self.perform_task(task))
                listen_for_abort = asyncio.create_task(self.listen_for_abort(task))
                wait_for_failure = asyncio.create_task(self.failure.wait())
                wait_for_disable = asyncio.create_task(self.disabled.wait())

                perform_task.set_name('PerformTask')
                listen_for_abort.set_name('ListenForAbort')
                wait_for_failure.set_name('WaitForSubsystemFailure')
                wait_for_disable.set_name('WaitForSubsystemDisable')

                processes = [perform_task, listen_for_abort, wait_for_failure, wait_for_disable]

                # wait for task completion, abort signal, or subsystem failure/disable event
                _, pending = await asyncio.wait(processes, return_when=asyncio.FIRST_COMPLETED)

                for pending_process in pending:
                    pending_process : asyncio.Task
                    if 'Wait' not in pending_process.get_name():
                        self.log(f'Aborting {pending_process.get_name()}...')
                        pending_process.cancel()
                        await pending_process
                        self.log(f'{pending_process.get_name()} successfully aborted!')

                # get task completion status
                status = perform_task.result()
                self.log(f'Task status: \'{status.name}\'')
                
                self.log(f'Informing Command and Data Handling Subsystem of task status...')
                # inform Command and Data Handling subsystem of the status of completion of component tasks
                msg = SubsystemTaskCompletionMessage(self.name, SubsystemNames.CNDH.value, task, status)
                await self.send_internal_message(msg)

                if isinstance(task, PlatformTask) and self.name == SubsystemNames.CNDH.value:
                    self.log(f'Task status communicated to CNDH subsystem! Informing Planning Module of task status...')
                    # inform Scheduling Module of the status of completion of platform-level tasks
                    msg = PlatformTaskCompletionMessage(self.name, AgentModuleTypes.PLANNING_MODULE.value, task, status)
                    await self.send_internal_message(msg)

                # inform Command and Data Handling subsytem of the new subsystem state
                self.log(f'Task status communicated! Informing Command and Data Handling subsystem of subsystem state...')
                state = await self.get_state()
                msg = SubsystemStateMessage(self.name, SubsystemNames.CNDH.value, state)
                await self.send_internal_message(msg)
                self.log(f'Subsystem state communicated! Finished processing task of type {type(task)}!')

        except asyncio.CancelledError:
            for process in processes:
                process : asyncio.Task
                process.cancel()
                await process

    async def listen_for_abort(self, task: Union[PlatformTask, SubsystemTask, ComponentTask]) -> None:
        """
        Listens for any abort command targetted towards the task being performed.
        Any aborts targetted to other tasks are ignored but not discarded.
        """
        try:
            other_aborts = []
            while True:
                abort_task = await self.aborts.get()
                
                if abort_task == task:
                    for abort in other_aborts:
                        self.aborts.put(abort)
                    return
                else:
                    other_aborts.append(abort_task)

        except asyncio.CancelledError:
            for abort in other_aborts:
                self.aborts.put(abort)

    async def perform_task(self, task: Union[PlatformTask, SubsystemTask, ComponentTask]) -> TaskStatus:
        """
        Performs a task given to this subsystem. If the task is a subsystem-level task, it decomposes the task into a list of component tasks to be performed.
        Rejects any tasks if the subsystem is in a failure mode of if it is not intended for to be performed by this subsystem. 
        """
        try:
            self.log(f'Starting task of type {type(task)}...')
            
            # Decompose subsytem task into component tasks
            task_handler = None
            tasks = []
            if isinstance(task, PlatformTask):
                tasks = await self.decompose_platform_task(task)
            elif isinstance(task, SubsystemTask):
                tasks = await self.decompose_subsystem_task(task)
            elif isinstance(task, ComponentTask):
                tasks = [task]

            if len(tasks) == 0:
                self.log(f'Task of type {type(task)} not supported.')
                raise asyncio.CancelledError
                
            self.log(f'Decomposed task of type {type(task)} into a set of {len(tasks)} subtasks.')

            # submit component tasks
            for task_i in tasks:
                task_handler = asyncio.create_task(self.task_handler(task_i))

                await task_handler

                task_status = task_handler.result()

                if task_status is TaskStatus.ABORTED:
                    self.log(f'Subtask of type {type(task_i)} was aborted.')
                    raise asyncio.CancelledError

                elif task_status is TaskStatus.DONE:
                    self.log(f'Subtask of type {type(task_i)} successfully completed!')
            
            # return task completion status
            self.log(f'Task of type {type(task)} successfully completed!')
            return TaskStatus.DONE

        except asyncio.CancelledError:
            # cancel task_handler
            if task_handler is not None and not task_handler.done():
                task_handler.cancel()
                await task_handler

            # return task abort status
            self.log(f'Task of type {type(task)} was aborted.')
            return TaskStatus.ABORTED

    async def decompose_platform_task(self, task : PlatformTask) -> list:
        """
        Decomposes a platform-level task and returns a list of subsystem-level tasks to be performed by this or other subsystems.
        """
        self.log(f'Module does not support platform-level tasks.')
        return []

    async def decompose_subsystem_task(self, task : SubsystemTask) -> list:
        """
        Decomposes a subsystem-level task and returns a list of component-level tasks to be performed by this subsystem.
        """
        self.log(f'Module does not support subsystem-level tasks.')
        return []

    async def task_handler(self, task: Union[SubsystemTask, ComponentTask]) -> None:
        """
        Handles component tasks to be performed by this subsystem's components or subsystem tasks intended for other subsystems.
        Will abort any subsystem task submitted to itself to avoid locking.
        """
        try:
            if isinstance(task, ComponentTask):
                component_found = False
                for component in self.submodules:
                    component : ComponentModule
                    if component.name == task.component:
                        component_found = True
                        break

                if not component_found:
                    self.log(f'Component task intended for another subsystem. Initially intended for component \'{task.component}\'.')
                    raise asyncio.CancelledError

                # submit task to be performed by component
                self.log(f'Submitting component task to \'{task.component}\'...')
                msg = ComponentTaskMessage(self.name, task.component, task)
                await self.send_internal_message(msg)

            elif isinstance(task, SubsystemTask):
                if task.subsystem == self.name:
                    # Cannot submit a task to itself while performing other tasks. Will lead to blocking.
                    self.log(f'Attempting to submit a subsystem task intended for self.')
                    raise asyncio.CancelledError

                # submit task to be performed by subsystem
                self.log(f'Submitting subsystem task to \'{task.subsystem}\'...')
                msg = SubsystemTaskMessage(self.name, task.subsystem, task)
                await self.send_internal_message(msg)

            # wait for response
            self.log(f'Waiting for task completion status response...')
            status : TaskStatus = None
            resp : list = []
            while True:
                resp_task, resp_status = await self.recevied_task_status.get()
                if resp_task == task:
                    status = resp_status              
                    self.log(f'Completion status for target task received! Status for task of type {type(task)}: {status.value}')
                    break
                else:
                    self.log(f'Received a task completion status for another task. Waiting for task completion status response...')
                    resp.append( (resp_task, resp_status) )

            for resp_task, resp_status in resp:
                await self.recevied_task_status.put( (resp_task, resp_status) )

            return status

        except asyncio.CancelledError:
            return TaskStatus.ABORTED

    async def environment_event_processor(self):
        """
        Processes any incoming events from the environment
        """
        try:
            aquired = None
            while True:
                # wait for an event to be received
                event_broadcast : EventBroadcastMessage = await self.environment_events.get()

                # handle according to event type
                aquired = await self.state_lock.acquire()

                # record subsystem-level effects
                await self.environment_event_handler(event_broadcast)

                # release state lock
                self.state_lock.release()
                aquired = False       

        except asyncio.CancelledError:
            if aquired:
                self.state_lock.release()

    async def environment_event_handler(self, event_broadcast : EnvironmentBroadcastMessage) -> bool:
        """ 
        Affects the component depending on the type of event being received. Forwards all events
        to all of this subsystem's components by default.
        """
        for component in self.submodules:
            component : ComponentModule
            msg = InternalMessage(self.name, component.name, event_broadcast)
            await self.send_internal_message(msg)
        return

    """
    --------------------
    HELPING FUNCTIONS
    --------------------
    """
    async def get_state(self):
        """
        Returns a state class object capturing the state of this subsystem
        """
        try:
            # process indicators
            acquired = False

            # wait for any possible update process to finish
            acquired = await self.state_lock.acquire()

            # get state object from component status
            self.subsystem_state : SubsystemState
            state = self.subsystem_state.from_subsystem(self)

            # release update lock
            self.state_lock.release()

            return state
        except asyncio.CancelledError:
            if self.state_lock.locked() and acquired:
                # if this process had acquired the update_lock and has not released it, then release
                self.state_lock.release()
            return None
"""
-------------------------------
COMPONENT AND SUBSYSTEM STATES
-------------------------------
"""
class ComponentState:
    def __init__(self, name: str, component_type: type, power_consumed : float, power_supplied : float, health: ComponentHealth, status : ComponentStatus) -> None:
        """
        Describes the state of a generic component. Each component type must have its own component state class if it contains any
        extra metrics that describe its state besides power consumed, power supplied, health, and operational status. 
        """
        # component info
        self.component_name = name
        self.component_type = component_type

        # power state
        self.power_consumed = power_consumed
        self.power_supplied = power_supplied

        # component status
        self.health = health
        self.status = status

    @abstractmethod
    def from_component(component : ComponentModule):
        pass

class SubsystemState:
    def __init__(self, name: str, subsystem_type : type, component_states : dict, health : SubsystemHealth, status : SubsystemStatus):
        """
        Describes the state of a generic subsystem. Each subsystem type must have its own component state class if it contains any
        extra metrics that describe its state besides health, operational status, and subcomponent states. 
        """
        # subsystem info
        self.subsystem_name = name
        self.subsystem_type = subsystem_type

        # subsystem status
        self.health = health
        self.status = status

        # component states
        self.component_states = dict()
        for component in component_states:
            self.component_states[component] = component_states[component]

    @abstractmethod
    def from_subsystem(subsystem : SubsystemModule):
        pass

"""
COMMAND AND DATA HANDLING SUBSYSTEM
"""
class CommandAndDataHandlingSubsystem(SubsystemModule):
    def __init__(self, 
                parent_platform_sim: Module, 
                health: ComponentHealth = ComponentHealth.NOMINAL, 
                status: ComponentStatus = ComponentStatus.ON) -> None:
        super().__init__(SubsystemNames.CNDH.value, parent_platform_sim, CommandAndDataHandlingState, health, status)
        self.submodules = [ OnboardComputerModule(self, 1, 1e9) ]
    
    async def subsystem_state_update_handler(self, subsystem_state):
        """
        Reacts to other subsystem state updates.
        """
        return

    async def decompose_platform_task(self, task : PlatformTask) -> list:
        """
        Decomposes a platform-level task and returns a list of subsystem-level tasks to be performed by this or other subsystems.
        """

        if isinstance(task, ObservationTask):
            lat, lon = task.target
            self.log(f'Decompose observation platform-level task into subsystem-level tasks')
            return [ PerformMeasurement(lat, lon, task.instrument_list, task.durations) ]
        else:
            return await super().decompose_platform_task(task)

class CommandAndDataHandlingState(SubsystemState):
    def __init__(self, 
                component_states: dict, 
                health: SubsystemHealth, 
                status: SubsystemStatus):
        super().__init__(SubsystemNames.CNDH.value, CommandAndDataHandlingSubsystem, component_states, health, status)
    def from_subsystem(cndh: CommandAndDataHandlingSubsystem):
        return CommandAndDataHandlingState(cndh.component_states, cndh.health, cndh.status)

    def from_subsystem(cndh: CommandAndDataHandlingSubsystem):
        return CommandAndDataHandlingState(cndh.component_states, cndh.health, cndh.status)

class OnboardComputerModule(ComponentModule):
    def __init__(self, 
                parent_subsystem: Module, 
                average_power_consumption: float, 
                memory_capacity : float,
                health: ComponentHealth = ComponentHealth.NOMINAL, 
                status: ComponentStatus = ComponentStatus.ON, 
                f_update: float = 1.0) -> None:
        super().__init__(ComponentNames.ONBOARD_COMPUTER.value, parent_subsystem, OnboardComputerState, average_power_consumption, health, status, f_update)
        self.memory_stored = 0
        self.memory_capacity = memory_capacity

    def is_critical(self) -> bool:
        """
        Returns true if the current state of the component is critical. 
        Is true when the memory has reached 80% of its capacity
        """
        threshold = 0.90
        return self.memory_stored >= self.memory_capacity * threshold

    def is_failed(self) -> bool:
        """
        Returns true if the current state of the component is a failure state
        """
        return super().is_failed() or self.memory_stored > self.memory_capacity

    async def perform_task(self, task: ComponentTask) -> TaskStatus:
        """
        Performs a task given to this component. 
        Rejects any tasks if the component is in a failure mode of if it is not intended for to be performed by this component. 
        """
        try:
            acquired = None

            # check if component was the intended performer of this task
            if task.component != self.name:
                self.log(f'Component task not intended for this component. Initially intended for component \'{task.component}\'. Aborting task...')
                raise asyncio.CancelledError

            if isinstance(task, SaveToMemoryTask):
                #await self.enabled.set() TODO fix this enable setting?
                data = task.get_data()
                lat, lon = task.get_target()
                data_vol = len(data.encode('utf-8'))

                if isinstance(task, DeleteFromMemoryTask):
                    if self.memory_stored - data_vol < 0:
                        # insufficient data to be deleted, discarding task.
                        self.log(f'Module does NOT contain data to delete. Data size: {data_vol}, memory state: ({self.memory_stored}/{self.memory_capacity}).')
                        raise asyncio.CancelledError

                    else:
                        # data successfully stored in internal memory, send to science module for processing
                        
                        msg = DataDeletedMessage(self.name, AgentModuleTypes.SCIENCE_MODULE.value, lat, lon, data)
                        self.log(f'Deleting data from {AgentModuleTypes.SCIENCE_MODULE}...')

                        self.memory_stored -= data_vol
                        self.log(f'Data successfully deleted from internal memory! New internal memory state: ({self.memory_stored}/{self.memory_capacity}).')
                else:
                    if self.memory_stored + data_vol > self.memory_capacity:
                        # insufficient memory storage for incoming data, discarding task.
                        self.log(f'Module does NOT contain enough memory space to store data. Data size: {data_vol}, memory state: ({self.memory_stored}/{self.memory_capacity}).')
                        raise asyncio.CancelledError

                    else:
                        # data successfully stored in internal memory, send to science module for processing
                        msg = DataMessage(self.name, AgentModuleTypes.SCIENCE_MODULE.value, lat, lon, data)
                        self.log(f'Sending data to {AgentModuleTypes.SCIENCE_MODULE} for processing...')
                        
                        self.memory_stored += data_vol
                        self.log(f'Data successfully stored in internal memory! New internal memory state: ({self.memory_stored}/{self.memory_capacity}).')
                        
                        await self.send_internal_message(msg)

                return TaskStatus.DONE

            else:
                self.log(f'Task of type {type(task)} not yet supported.')
                acquired = None 
                raise asyncio.CancelledError

        except asyncio.CancelledError:
            self.log(f'Aborting task of type {type(task)}.')

            # release update lock if cancelled during task handling
            await self.sim_wait(1e6)
            if acquired:
                self.state_lock.release()

            # return task abort status
            return TaskStatus.ABORTED

class OnboardComputerState(ComponentState):
    def __init__(self, 
                name: str, 
                component_type: type, 
                power_consumed: float, 
                power_supplied: float, 
                memory_stored: float,
                memory_capacity: float,
                health: ComponentHealth, 
                status: ComponentStatus) -> None:
        super().__init__(name, component_type, power_consumed, power_supplied, health, status)
        self.dmemory_stored = memory_stored
        self.memory_capacity = memory_capacity

    def from_component(component: OnboardComputerModule):
        return OnboardComputerState(component.name, 
                                    OnboardComputerModule, 
                                    component.power_consumed, 
                                    component.power_supplied, 
                                    component.memory_stored, 
                                    component.memory_capacity, 
                                    component.health, 
                                    component.status)

"""
GNC SUBSYSTEM
"""
class GuidanceAndNavigationSubsystem(SubsystemModule):
    def __init__(self, 
                parent_platform_sim: Module, 
                health: ComponentHealth = ComponentHealth.NOMINAL, 
                status: ComponentStatus = ComponentStatus.ON) -> None:
        super().__init__(SubsystemNames.GNC.name, parent_platform_sim, GuidanceAndNavigationSubsystemState, health, status)
        self.submodules = [
                            PositionDeterminationModule(self, 1.0),
                            SunSensorModule(self, 1.0)
                          ]

class GuidanceAndNavigationSubsystemState(SubsystemState):
    def __init__(self, component_states: dict, health: SubsystemHealth, status: SubsystemStatus):
        super().__init__(SubsystemNames.GNC.name, GuidanceAndNavigationSubsystem, component_states, health, status)
    
    def from_subsystem(gnc: GuidanceAndNavigationSubsystem):
        return GuidanceAndNavigationSubsystemState(gnc.component_states, gnc.health, gnc.status)

class PositionDeterminationModule(ComponentModule):
    def __init__(self, 
                parent_subsystem: Module, 
                average_power_consumption: float, 
                health: ComponentHealth = ComponentHealth.NOMINAL, 
                status: ComponentStatus = ComponentStatus.ON, 
                f_update: float = 1) -> None:
        super().__init__(ComponentNames.POS.value, parent_subsystem, PositionDeterminationState, average_power_consumption, health, status, f_update)
        self.pos = [None, None, None]
        self.vel = [None, None, None]

    async def update_properties(self, dt):
        await super().update_properties(dt)

        # sense linear position and velocity vectors
        self.log(f'Sensing agent position and velocity from environment...')
        src = self.get_top_module()
        msg = AgentSenseMessage(src.name, dict())
        response = await self.submit_environment_message(msg)

        if response is not None:
            response : AgentSenseMessage
            self.log(f'Current state: pos=[{response.pos}], vel=[{response.vel}]')
            
            self.pos = []
            for x_i in response.pos:
                self.pos.append(x_i)

            self.vel = []
            for v_i in response.vel:
                self.vel.append(v_i)

class PositionDeterminationState(ComponentState):
    def __init__(self,
                power_consumed: float, 
                power_supplied: float, 
                pos : list,
                vel : list,
                health: ComponentHealth, 
                status: ComponentStatus) -> None:
        super().__init__(ComponentNames.POS.value, PositionDeterminationModule, power_consumed, power_supplied, health, status)
        self.pos = []
        for x_i in pos:
            self.pos.append(x_i)

        self.vel = []
        for v_i in vel:
            self.vel.append(v_i)

    def from_component(component: PositionDeterminationModule):
        return PositionDeterminationState(component.power_consumed, component.power_supplied, component.pos, component.vel, component.health, component.status)

class SunSensorModule(ComponentModule):
    def __init__(self, 
                parent_subsystem: Module, 
                average_power_consumption: float, 
                health: ComponentHealth = ComponentHealth.NOMINAL, 
                status: ComponentStatus = ComponentStatus.ON, 
                f_update: float = 1) -> None:
        super().__init__(ComponentNames.SUN_SENSOR.value, parent_subsystem, SunSensorState, average_power_consumption, health, status, f_update)
        self.eclipse = None
        self.sun_vector = [None, None, None]

    async def update_properties(self, dt):
        await super().update_properties(dt)

        # sense eclipse state and sun-vector
        self.log(f'Sensing eclipse state from environment...')
        src = self.get_top_module()
        msg = AgentSenseMessage(src.name, dict())
        response = await self.submit_environment_message(msg)

        if response is not None:
            response : AgentSenseMessage
            self.log(f'Current state: eclpise={response.eclipse}')
            self.eclipse = response.eclipse
            #TODO add sun-vector to response output

class SunSensorState(ComponentState):
    def __init__(self,
                power_consumed: float, 
                power_supplied: float, 
                eclipse : bool,
                sun_vector : list,
                health: ComponentHealth, 
                status: ComponentStatus) -> None:
        super().__init__(ComponentNames.SUN_SENSOR.value, SunSensorModule, power_consumed, power_supplied, health, status)
        self.eclipse = eclipse
        self.sun_vector = []
        for x_i in sun_vector:
            self.sun_vector.append(x_i)

    def from_component(component: SunSensorModule):
        return SunSensorState(component.power_consumed, component.power_supplied, component.eclipse, component.sun_vector, component.health, component.status)

"""
PAYLOAD SUBSYSTEM
"""
class PayloadSubsystem(SubsystemModule):
    def __init__(self, parent_platform_sim: Module, health: ComponentHealth = ComponentHealth.NOMINAL, status: ComponentStatus = ComponentStatus.OFF) -> None:
        super().__init__(SubsystemNames.PAYLOAD.value, parent_platform_sim, PayloadState, health, status)
        self.submodules = [ InstrumentComponent(InstrumentNames.TEST.value, self, 10, 1, 100) ]

    async def activate(self):
        await super().activate()

        self.attitude_state = asyncio.Queue()

    async def subsystem_state_update_handler(self, subsystem_state):
        """
        Reacts to other subsystem state updates.
        """
        if isinstance(subsystem_state, AttitudeDeterminationAndControlState):
            await self.attitude_state.put(subsystem_state)

    async def decompose_subsystem_task(self, task : SubsystemTask) -> list:
        """
        Decomposes a subsystem-level task and returns a list of component-level tasks to be performed by this subsystem.
        """
        if isinstance(task, PerformMeasurement):
            comp_tasks = []
            # ask for latest attitude state
            msg = SubsystemStateRequestMessage(self.name, SubsystemNames.ADCS.value)
            await self.send_internal_message(msg)

            attitude_state = await self.attitude_state.get()
            # instruct each instrument in the observation task to perform the masurement 
            for instrument in task.instruments:
                i = task.instruments.index(instrument)
                target_lat, target_lon = task.target
                comp_tasks.append( MeasurementTask(instrument, task.durations[i], target_lat, target_lon, attitude_state) )
            return comp_tasks
        else:
            return await super().decompose_subsystem_task(task)

class PayloadState(SubsystemState):
    def __init__(self, component_states: dict, health: SubsystemHealth, status: SubsystemStatus):
        super().__init__(SubsystemNames.PAYLOAD.value, PayloadSubsystem, component_states, health, status)

    def from_subsystem(payload: PayloadSubsystem):
        return PayloadState(payload.component_states, payload.health, payload.status)

class InstrumentComponent(ComponentModule):
    def __init__(self, 
                name: str, 
                parent_subsystem: Module,  
                average_power_consumption: float, 
                data_rate: float,
                buffer_capacity: float,
                health: ComponentHealth = ComponentHealth.NOMINAL, 
                status: ComponentStatus = ComponentStatus.OFF, 
                f_update: float = 1, 
                n_timed_coroutines: int = 3) -> None:
        super().__init__(name, parent_subsystem, InstrumentState, average_power_consumption, health, status, f_update, n_timed_coroutines)
        self.data_rate = data_rate
        self.buffer_capacity = buffer_capacity
        self.buffer_allocated = 0

    def is_critical(self) -> bool:
        buffer_capacity_threshold = 0.90
        return super().is_critical() or self.buffer_allocated / self.buffer_capacity >= buffer_capacity_threshold

    def is_failed(self) -> bool:
        return super().is_failed() or self.buffer_allocated / self.buffer_capacity >= 1.0

    async def wait_for_failure(self) -> None:
        try:
            acquired = await self.state_lock.acquire()
            if self.status is ComponentStatus.ON:
                self.state_lock.release()
                acquired = None

                # estimate when buffer will be full
                dt = (self.buffer_capacity - self.buffer_allocated) / self.data_rate

                # wait for buffer to be full 
                await self.sim_wait(dt)
            
            else:
                self.state_lock.release()
                acquired = None

                # if instrument is disabled, then it will never fail
                while True:
                    await self.sim_wait(1e6)
                
        except asyncio.CancelledError:
            if acquired:
                self.state_lock.release()

    async def perform_task(self, task : ComponentTask) -> TaskStatus:
        """
        Handles tasks to be performed by this battery component. 
        """
        acquired = None
        try:
            # check if component was the intended performer of this task
            if task.component != self.name:
                self.log(f'Component task not intended for this component. Initially intended for component \'{task.component}\'. Aborting task...')
                raise asyncio.CancelledError

            if isinstance(task, MeasurementTask):
                self.status = ComponentStatus.ON # TODO remove this hardcode
                if self.status is ComponentStatus.OFF:
                    self.log(f'Cannot perform measurement while component status is {self.status}.')
                    raise asyncio.CancelledError
                
                # sense environment
                self.log(f'Performing measurement...')
                src = self.get_top_module()
                lat, lon = task.target
                msg = ObservationSenseMessage(src.name, lat, lon, "radiances") # TODO replace hardcoded radiances with instrument specific measurements
                response = await self.submit_environment_message(msg)
        
                # wait for measurement duration
                # TODO consider real-time delays from environment server querying for the data being sensed
                self.log(f'sim_wait in payload')
                print(task.duration)
                await self.sim_wait(task.duration)

                self.log(f'Measurement complete! Sending data to internal memory.')
                # package data and send to memory
                if response is not None:
                    response : ObservationSenseMessage
                    data_save_task = SaveToMemoryTask(lat, lon, response.obs)
                    data_msg = ComponentTaskMessage(self.name, ComponentNames.ONBOARD_COMPUTER.name, data_save_task)

                    await self.send_internal_message(data_msg)

                # update state
                await self.update()

                # obtain state lock
                acquired = await self.state_lock.acquire()

                # delete data from buffer
                self.buffer_allocated -= self.data_rate * task.duration

                # release state lock
                self.state_lock.release()
                acquired = None
                return TaskStatus.DONE

            else:
                self.log(f'Task of type {type(task)} not yet supported.')
                acquired = None 
                raise asyncio.CancelledError

        except asyncio.CancelledError:
            self.log(f'Aborting task of type {type(task)}.')

            # release update lock if cancelled during task handling
            if acquired:
                self.state_lock.release()

            # return task abort status
            return TaskStatus.ABORTED

    async def update_properties(self, dt):
        await super().update_properties(dt)

        if self.status is ComponentStatus.ON and abs(self.dp) < 1e-6:
            # if component is on and receiving sufficient power, then it collects data in its buffer
            if self.buffer_allocated + dt * self.data_rate <= self.buffer_capacity:
                self.buffer_allocated += dt * self.data_rate
            else:
                self.buffer_allocated = self.buffer_capacity

class InstrumentState(ComponentState):
    def __init__(self, 
                name: str, 
                power_consumed: float, 
                power_supplied: float,
                data_rate: float,
                buffer_capacity: float, 
                buffer_allocated: float,
                health: ComponentHealth, 
                status: ComponentStatus) -> None:
        super().__init__(name, InstrumentComponent, power_consumed, power_supplied, health, status)
        self.data_rate = data_rate
        self.buffer_capacity = buffer_capacity
        self.buffer_allocated = buffer_allocated

    def from_component(instrument : InstrumentComponent):
        return InstrumentState(instrument.name, instrument.power_consumed, instrument.power_supplied, instrument.data_rate, instrument.buffer_capacity, instrument.buffer_allocated, instrument.health, instrument.status)

"""
ADCS 
"""
class AttitudeDeterminationAndControlSubsystem(SubsystemModule):
    def __init__(self, 
                parent_platform_sim: Module, 
                health: ComponentHealth = ComponentHealth.NOMINAL, 
                status: ComponentStatus = ComponentStatus.ON) -> None:
        super().__init__(SubsystemNames.ADCS.value, parent_platform_sim, AttitudeDeterminationAndControlState, health, status)
        self.submodules = [
                            InertialMeasurementUnitModule(self, 1)
                          ]

    async def decompose_subsystem_task(self, task : SubsystemTask) -> list:
        """
        Decomposes a subsystem-level task and returns a list of component-level tasks to be performed by this subsystem.
        """
        if isinstance(task, PerformAttitudeManeuverTask):
            return [ AttitudeUpdateTask(task.target_angular_pos, task.target_angular_vel) ]
        else:
            await super().decompose_subsystem_task(task)

class AttitudeDeterminationAndControlState(SubsystemState):
    def __init__(self, 
                component_states: dict,
                health: SubsystemHealth, 
                status: SubsystemStatus):
        super().__init__(SubsystemNames.ADCS.value, AttitudeDeterminationAndControlSubsystem, component_states, health, status)
    
    def from_subsystem(adcs: AttitudeDeterminationAndControlSubsystem):
        return AttitudeDeterminationAndControlState(adcs.component_states, adcs.health, adcs.status)

class InertialMeasurementUnitModule(ComponentModule):
    def __init__(self, 
                parent_subsystem: Module, 
                average_power_consumption: float, 
                health: ComponentHealth = ComponentHealth.NOMINAL, 
                status: ComponentStatus = ComponentStatus.ON, 
                f_update: float = 1) -> None:
        super().__init__(ComponentNames.IMU.value, parent_subsystem, InertialMeasurementUnitState, average_power_consumption, health, status, f_update)

        self.angular_pos = [None, None, None, None]
        self.angular_vel = [None, None, None, None]

    async def update_properties(self, dt):
        await super().update_properties(dt)
        # TODO sense angular position and velocity

    async def perform_task(self, task: ComponentTask) -> TaskStatus:
        """
        Performs a task given to this component. 
        Rejects any tasks that is not intended to be performed by this component. 
        """
        try:
            # check if component was the intended performer of this task
            if task.component != self.name:
                self.log(f'Component task not intended for this component. Initially intended for component \'{task.component}\'. Aborting task...')
                raise asyncio.CancelledError
            
            acquire = None
            if isinstance(task, AttitudeUpdateTask):
                acquire = await self.state_lock.acquire()
                
                self.angular_pos = task.new_angular_pos
                self.angular_vel = task.new_angular_vel

                self.log(f'Attitude updated! New state: angular pos=[{self.angular_pos}], angular vel=[{self.angular_vel}]')

                self.state_lock.release()
            else:
                self.log(f'Task of type {type(task)} not yet supported.')
                raise asyncio.CancelledError

        except asyncio.CancelledError:
            self.log(f'Aborting task of type {type(task)}.')

            if acquire:
                self.state_lock.release()

            # return task abort status
            return TaskStatus.ABORTED

class InertialMeasurementUnitState(ComponentState):
    def __init__(self,
                power_consumed: float, 
                power_supplied: float, 
                angular_pos : list,
                angular_vel : list,
                health: ComponentHealth, 
                status: ComponentStatus) -> None:
        super().__init__(ComponentNames.IMU.value, InertialMeasurementUnitModule, power_consumed, power_supplied, health, status)
        self.angular_pos = []
        for x_i in angular_pos:
            self.angular_pos.append(x_i)

        self.angular_vel = []
        for v_i in angular_vel:
            self.angular_pos.append(v_i)

    def from_component(imu: InertialMeasurementUnitModule):
        return InertialMeasurementUnitState(imu.power_consumed, imu.power_supplied, imu.angular_pos, imu.angular_vel, imu.health, imu.status)

"""
EPS
"""
class ElectricPowerSubsystem(SubsystemModule):
    def __init__(self,
                parent_platform_sim: Module, 
                health: ComponentHealth = ComponentHealth.NOMINAL, 
                status: ComponentStatus = ComponentStatus.OFF) -> None:
        """
        Describes the agent's Electric Power Subsystem

        parent_platform_sim:
            parent platform simulator module
        health:
            health of the component
        status:
            status of the component
        """
        super().__init__(SubsystemNames.EPS.value, parent_platform_sim, ElectricPowerSubsystemState, health, status)
        
        # TODO add support for list of components/designer inputs 
        self.submodules = [
                            # BatteryModule(self, 100, 1000),
                            PowerSupplyComponent(ComponentNames.POWER_SUPPLY.value, self, EPSComponentState, 100)
                          ]

    def is_subsystem_critical(self) -> bool:
        """
        Detects subsystem-level critical state using latest component states received by this subsystem.
        Returns true when the total power output of the 
        """
        threshold = 0.05
        current_power_out_total = 0
        maximum_power_outout = 0
        for component in self.submodules:
            component : ComponentModule
            
            comp_state : EPSComponentState = self.component_states[component.name]
            current_power_out_total += comp_state.power_output
            maximum_power_outout += comp_state.maximum_power_output

        return current_power_out_total/maximum_power_outout >= 1 - threshold
    
    def is_subsystem_failure(self) -> bool:
        """
        Detects subsystem-level failure state using latest component states received by this subsystem. 
        It fails when a single component in the subsystem is in a failure state.
        """
        return self.is_component_failure()

    async def decompose_subsystem_task(self, task : SubsystemTask) -> list:
        """
        Decomposes a subsystem-level task and returns a list of component-level tasks to be performed by this subsystem.
        """
        try:
            if isinstance(task, PowerSupplyRequestTask):
                # from all available components, it instructs an available power supply to provide power to a component requesting it
                
                # unpackage task 
                remaining_power_to_supply = task.power_requested
                power_to_supply = dict()

                # check if power is to be provided or stopped
                if remaining_power_to_supply > 0:
                    self.log(f'\'{task.target}\' is requesting {task.power_requested} [W] to be provided.')

                    # check which components are available to provide power to target
                    for component in self.submodules:
                        component : PowerSupplyComponent
                        power_available = component.maximum_power_output - component.power_output

                        if power_available > 0.0:
                            if remaining_power_to_supply <= power_available:
                                power_to_supply[component.name] = remaining_power_to_supply
                                remaining_power_to_supply -= remaining_power_to_supply
                            else:
                                power_to_supply[component.name] = power_available
                                remaining_power_to_supply -= power_available
                        
                        if remaining_power_to_supply < 1e-6:
                            break
                    
                    if remaining_power_to_supply < 1e-6:
                        # if enough power can be provided, send tasks to eps components
                        comp_tasks = []
                        for eps_component_name in power_to_supply:
                            self.log(f'Instructing \'{eps_component_name}\' to provide \'{task.target}\' with {power_to_supply[eps_component_name]} [W] of power...')
                            comp_tasks.append( ProvidePowerTask(eps_component_name, power_to_supply[eps_component_name], task.target) )
                        return comp_tasks
                    else:
                        # else abort task
                        self.log(f'{self.name} cannot meet power request of {task.power_requested} [W].')
                        return []
                else:
                    self.log(f'\'{task.target}\' is requesting {-task.power_requested} [W] to no longer be provided.')

                    for component in self.submodules:
                        component : PowerSupplyComponent
                        
                        state : EPSComponentState = await self.get_state()

                        for component_name in state.components_powered:
                            if component_name == task.target:
                                remaining_power_to_supply -= state.components_powered[component_name]
                                power_to_supply[component_name] = state.components_powered[component_name]

                            if remaining_power_to_supply < 1e-6:
                                break
                    
                    if remaining_power_to_supply < 1e-6:
                        # if enough power can be provided, send tasks to eps components
                        comp_tasks = []
                        for eps_component_name in power_to_supply:
                            self.log(f'Instructing \'{eps_component_name}\' to stop providing \'{task.target}\' with {power_to_supply[eps_component_name]}[W] of power...')
                            comp_tasks.append( StopProvidingPowerTask(eps_component_name, power_to_supply[eps_component_name], task.target) )
                        return comp_tasks
                    else:
                        # else abort task
                        self.log(f'{self.name} cannot meet power stop request of {task.power_requested} [W].')
                        return []

            else:
                return await super().decompose_subsystem_task(task)
        
        except asyncio.CancelledError:
            return

class ElectricPowerSubsystemState(SubsystemState):
    def __init__(self, 
                component_states: dict, 
                health: SubsystemHealth, 
                status: SubsystemStatus):
        super().__init__(SubsystemNames.EPS.value, ElectricPowerSubsystem, component_states, health, status)

    def from_subsystem(eps: ElectricPowerSubsystem):
        return ElectricPowerSubsystemState(eps.component_states, eps.health, eps.status)

class PowerSupplyComponent(ComponentModule):
    def __init__(self, 
                name : str, 
                parent_subsystem : Module, 
                state_type : type,
                maximum_power_output : float = 1e10,
                health: ComponentHealth = ComponentHealth.NOMINAL, 
                status: ComponentStatus = ComponentStatus.ON, 
                f_update: float = 1) -> None:
        """
        Describes a generic power supply component within the EPS subsystem

        parent_subsystem:
            parent EPS subsystem
        maximum_power_output:
            maximum power output of this battery in [W]
        health:
            health of the component
        status:
            status of the component
        f_update:
            frequency of periodic state checks in [Hz]
        """
        average_power_consumption=0.0
        super().__init__(name, parent_subsystem, state_type, average_power_consumption, health, status, f_update)
        self.maximum_power_output = maximum_power_output
        self.power_output = 0

        self.components_powered = dict()

    def is_critical(self) -> bool:
        """
        Returns true if the current state of the component is critical. 
        Is true when the current power output is within 5% of the maximumim power output.
        """
        crit_threshold = 0.05
        return self.power_output/self.maximum_power_output > 1 - crit_threshold

    def is_power_supply_failure(self):
        """
        returns true if more power is being outputted than the maximum power output
        """
        return self.power_output/self.maximum_power_output > 1

    async def update_properties(self, dt):
        """
        Updates the current state of the component given a time-step dt
        """
        await super().update_properties(dt)

        # update power output
        self.power_output = 0
        if self.status is ComponentStatus.ON:
            for component in self.components_powered:
                self.power_output += self.components_powered[component]

    async def perform_task(self, task: ComponentTask) -> TaskStatus:
        """
        Performs a task given to this component. 
        Rejects any tasks if the component is in a failure mode of if it is not intended for to be performed by this component. 
        """
        try:
            acquired = None

            # check if component was the intended performer of this task
            if task.component != self.name:
                self.log(f'Component task not intended for this component. Initially intended for component \'{task.component}\'. Aborting task...')
                raise asyncio.CancelledError

            if isinstance(task, ProvidePowerTask):               
                if task.power_to_supply > 0:
                    # component is requesting for power to be provided

                    if self.power_output == self.maximum_power_output:
                        # insuficient power output to perform this task
                        self.log(f'Component cannot provide {task.power_to_supply} [W]. Current power output state: ({self.power_output} [W]/{self.maximum_power_output} [W]). Aborting task...')
                        raise asyncio.CancelledError

                    # check if component can satisfy power supply demand
                    if self.power_output + task.power_to_supply > self.maximum_power_output:
                        task.power_to_supply = self.maximum_power_output - self.power_output

                    # update internal power ouput 
                    self.power_output += task.power_to_supply

                    # update internal list of powered components    
                    if task.target in self.components_powered:
                        self.components_powered[task.target] += task.power_to_supply
                    else:
                        self.components_powered[task.target] = task.power_to_supply
                    
                    # inform target component of its new power supply
                    power_supply_task = ReceivePowerTask(task.target, task.power_to_supply)
                    msg = ComponentTaskMessage(self.name, task.target, power_supply_task)
                    await self.send_internal_message(msg)
                    self.log(f'Now providing { task.power_to_supply} [W] of power to \'{task.target}\'! (Current power output: {self.power_output}[W]/{self.maximum_power_output}[W])')

                    return TaskStatus.DONE
                else:
                    # component is requesting for power to no longer be provided
                    
                    if task.target in self.components_powered:
                        # check if component can satisfy power supply demand and update internal power output 
                        if self.components_powered[task.target] < abs(task.power_to_supply):
                            task.power_to_supply = -self.components_powered[task.target]

                        # update internal list of powered components    
                        if abs(self.components_powered[task.target] + task.power_to_supply) < 1e-6:
                            # if component is no longer being powered, then remove from dictionary of components powered
                            self.components_powered.pop(task.target)
                        else:
                            self.components_powered[task.target] += task.power_to_supply
                    else:
                        self.log('Cannot stop proving power to a component that is not being powered by this coomponent.')
                        raise asyncio.CancelledError

                    # inform target component of its new power supply
                    power_supply_task = StopReceivingPowerTask(task.target, task.power_to_supply)
                    msg = ComponentTaskMessage(self.name, task.target, power_supply_task)
                    self.send_internal_message(msg)
                    self.log(f'No longer providing { task.power_to_supply} [W] of power to \'{task.target}\'! (Current power output: {self.power_output}[W]/{self.maximum_power_output}[W])')

                    return TaskStatus.DONE
            else:
                self.log(f'Task of type {type(task)} not yet supported.')
                acquired = None 
                raise asyncio.CancelledError

        except asyncio.CancelledError:
            self.log(f'Aborting task of type {type(task)}.')

            # release update lock if cancelled during task handling
            if acquired:
                self.state_lock.release()

            # return task abort status
            return TaskStatus.ABORTED

class EPSComponentState(ComponentState):
    def __init__(self, 
                name : str,
                component_type : type,
                power_consumed: float, 
                power_supplied: float, 
                power_output: float,
                maximum_power_output: float,
                components_powered: dict,
                health: ComponentHealth, 
                status: ComponentStatus) -> None:
        super().__init__(name, component_type, power_consumed, power_supplied, health, status)
        self.components_powered = dict()
        for component in components_powered:
            self.components_powered[component] = components_powered[component]

        self.power_output: float = power_output
        self.maximum_power_output: float = maximum_power_output

    def from_component(component: PowerSupplyComponent):
        return EPSComponentState(component.name,
                            type(component),
                            component.power_consumed,
                            component.power_supplied, 
                            component.power_output, 
                            component.maximum_power_output,
                            component.components_powered,
                            component.health,
                            component.status)

class BatteryModule(PowerSupplyComponent):
    def __init__(self, 
                parent_subsystem: Module, 
                maximum_power_output: float,
                energy_capacity: float,
                initial_charge: float = 1.0,
                charging_efficiency: float = 1.0,
                depth_of_discharge: float = 1.0,
                health: ComponentHealth = ComponentHealth.NOMINAL, 
                status: ComponentStatus = ComponentStatus.OFF, 
                f_update: float = 1) -> None:
        """
        Describes a battery component in the EPS subsystem

        parent_subsystem:
            parent EPS subsystem
        maximum_power_output:
            maximum power output of this battery in [W]
        energy_capacity:
            maximum energy storage capacity in [Whr]
        initial_charge:
            initial battery charge percentage from [0, 1]
        charging_efficiency:
            charging efficiency from [0, 1]
        depth_of_discharge:
            maximum allowable depth of discharge for this battery from [0, 1]
        health:
            health of the component
        status:
            status of the component
        f_update:
            frequency of periodic state checks in [Hz]
        """
        super().__init__(ComponentNames.BATTERY.value, parent_subsystem, BatteryState, maximum_power_output, health, status, f_update)
        self.energy_capacity = energy_capacity
        self.energy_stored = energy_capacity * initial_charge
        self.charging_efficiency = charging_efficiency
        self.depth_of_discharge = depth_of_discharge

        if initial_charge < 0 or initial_charge > 1:
            raise Exception('Initial charge must be a value within the interval [0, 1]')
        if charging_efficiency < 0 or charging_efficiency > 1:
            raise Exception('Charging effciency must be a value within the interval [0, 1]')
        if depth_of_discharge < 0 or depth_of_discharge > 1:
            raise Exception('Depth of Discharge must be a value within the interval [0, 1]')

    def is_critical(self) -> bool:
        """
        Returns true if the current state of the component is critical. 
        Is true when the state of discharge is within 5% of the battery's maximum depth of discharge and the battery
        is being drained or when the battery is charging and it reaches 95% charging capacity
        """
        crit_threshold = 0.05
        
        batt_crit = False
        if self.dp < 0.0:
            batt_crit = (1 - self.energy_stored/self.energy_capacity) >= self.depth_of_discharge - crit_threshold
        elif self.dp > 0.0:
            batt_crit = self.energy_stored/self.energy_capacity >= 1 - crit_threshold
        
        return super().is_critical() or batt_crit

    def is_failed(self) -> bool:
        """
        Returns true if the current state of the component is a failure state.
        Is true when the state of discharge equals or surpasses the battery's maximum depth of discharge and the battery
        is being drained or when the battery is charging and reaches full charge capacity
        """
        batt_failed = False
        if self.dp < 0.0:
            batt_failed = (1 - self.energy_stored/self.energy_capacity) > self.depth_of_discharge 
        elif self.dp > 0.0:
            batt_failed = self.energy_stored/self.energy_capacity > 1

        return super().is_failed() or batt_failed

    def is_power_supply_failure(self):
        """
        returns true if more power is being outputted than the maximum power output or when the battery is still being charged
        after it has reached its maximum capacity.
        """
        battery_at_capacity = abs(self.energy_stored/self.energy_capacity - 1) < 1e-6
        is_charging = self.power_supplied > 0
        battery_over_charge = battery_at_capacity and is_charging

        return super().is_power_supply_failure() or battery_over_charge

    async def wait_for_failure(self) -> None:
        """
        Count downs to the next predicted failure state of this component given that the current configuration is maintained.
        """
        try:
            if self.dp < 0.0:
                # battery is discharging, count-down to next predicted discharge below maximum depth of discharge
                dt = ((1 - self.depth_of_discharge) * self.energy_capacity - self.energy_stored) / self.dp
                await self.sim_wait(dt)

            elif self.dp > 0.0:
                # battery is charging, count-down to full battery status
                dt = (self.energy_capacity - self.energy_stored) / self.dp
                await self.sim_wait(dt)

            else:
                # battery is not being used nor being charged, wait indefinitively 
                while True:
                    await self.sim_wait(1e6)
        except asyncio.CancelledError:
            return

    async def update_properties(self, dt):
        """
        Updates the current state of the component given a time-step dt
        """
        super().update_properties(dt)

        # update power differential tracker
        self.dp = self.power_supplied * self.charging_efficiency - self.power_output

        # update energy storage
        dE = self.dp * dt
        if self.energy_stored + dE < 0.0:
            self.energy_stored = 0.0
        elif self.energy_stored + dE > self.energy_capacity:
            self.energy_stored = self.energy_capacity
        else:
            self.energy_stored += dE        

class BatteryState(EPSComponentState):
    def __init__(self, 
                power_consumed: float, 
                power_supplied: float, 
                power_output: float, 
                maximum_power_output: float, 
                components_powered: dict,
                energy_stored: float,
                energy_capacity: float,
                charging_efficiency: float,
                depth_of_discharge: float,
                health: ComponentHealth, 
                status: ComponentStatus) -> None:
        super().__init__(ComponentNames.BATTERY.value, power_consumed, power_supplied, power_output, maximum_power_output, components_powered, health, status)
        self.energy_stored: float = energy_stored
        self.energy_capacity: float = energy_capacity
        self.charging_efficiency: float = charging_efficiency
        self.depth_of_discharge: float = depth_of_discharge

    def from_component(battery: BatteryModule):
        return BatteryState(battery.power_consumed, 
                            battery.power_supplied, 
                            battery.power_output, 
                            battery.maximum_power_output, 
                            battery.components_powered,
                            battery.energy_stored, 
                            battery.energy_capacity, 
                            battery.charging_efficiency, 
                            battery.depth_of_discharge, 
                            battery.health, 
                            battery.status)
"""
COMMS
"""
class CommsSubsystem(SubsystemModule):
    def __init__(self,
                parent_platform_sim: Module, 
                buffer_size: float,
                health: ComponentHealth = ComponentHealth.NOMINAL,
                status: ComponentStatus = ComponentStatus.ON) -> None:
        """
        Represents the communications subsystem in an agent. Can receive and transmit messages between agents.
        parent_platform_sim:
            platform simulation that the subsystem exists in
        buffer_size:
            size of the buffer in bytes
        """
        super().__init__(SubsystemNames.COMMS.value, parent_platform_sim, CommsSubsystemState, health, status)
        self.submodules = [
                            TransmitterComponent(self, 1, buffer_size),
                            ReceiverComponent(self, 1, buffer_size)
                            ]

class CommsSubsystemState(SubsystemState):
    def __init__(self, component_states: dict, health: SubsystemHealth, status: SubsystemStatus):
        super().__init__(SubsystemNames.COMMS.value, CommsSubsystem, component_states, health, status)

class TransmitterComponent(ComponentModule):
    def __init__(self, 
                parent_subsystem: Module, 
                average_power_consumption: float, 
                buffer_capacity: float,
                health: ComponentHealth = ComponentHealth.NOMINAL, 
                status: ComponentStatus = ComponentStatus.OFF, 
                f_update: float = 1) -> None:
        """
        Describes a receiver transmitter capable of sending messages to other agents

        parent_subsystem:
            parent comms subsystem
        average_power_consumption:
            average power consumption in [W]
        buffer_capacity:
            size of the buffer in [Mbytes]
        health:
            health of the component
        status:
            status of the component
        f_update:
            frequency of periodic state checks in [Hz]
        """
        super().__init__(ComponentNames.TRANSMITTER.value, parent_subsystem, TransmitterState, average_power_consumption, health, status, f_update)
        self.buffer_capacity = buffer_capacity * 1e6
        self.buffer_allocated = 0

    async def activate(self):
        await super().activate()

        self.access_events = dict()

    async def internal_message_handler(self, msg: InternalMessage):
        """
        Processes messages being sent to this component. Only accepts task messages.
        """
        try:
            if msg.dst_module != self.name:
                # this module is NOT the intended receiver for this message. Forwarding to rightful destination
                self.log(f'Received internal message intended for {msg.dst_module}. Rerouting message...')
                await self.send_internal_message(msg)

            elif isinstance(msg, ComponentTaskMessage):
                task = msg.get_task()
                self.log(f'Received a task of type {type(task)}!')
                if isinstance(task, ComponentAbortTask):
                    self.aborts.put(task)
                elif isinstance(task, ComponentMaintenanceTask):
                    self.maintenance_tasks.put(task)
                elif isinstance(task, TransmitMessageTask):
                    await self.state_lock.acquire()

                    t_msg : NodeToEnvironmentMessage = task.msg
                    t_msg_str = t_msg.to_json()
                    t_msg_length = len(t_msg_str.encode('utf-8'))

                    if self.buffer_allocated + t_msg_length <= self.buffer_capacity:
                        self.log(f'Acepted out-going transmission into buffer!')
                        self.tasks.put(task)
                        self.buffer_allocated += t_msg_length
                        self.log(f'Out-going message of length {t_msg_length} now stored in out-going buffer (current state: {self.buffer_allocated}/{self.buffer_capacity}).')
                    else:
                        self.log(f'Rejected out-going transmission into buffer.')
                        self.log(f'Out-going buffer cannot store out-going message of length {t_msg_length} (current state: {self.buffer_allocated}/{self.buffer_capacity}). Discarding message...')

                    self.state_lock.release()                   
            
            elif isinstance(msg.content, EnvironmentBroadcastMessage):
                self.log(f'Received an environment event of type {type(msg.content)}!')
                self.environment_events.put(msg.content)

            else:
                self.log(f'Internal message of type {type(msg)} not yet supported. Discarding message...')
            
        except asyncio.CancelledError:
            return  

    def is_critical(self) -> bool:
        threshold = 0.05
        return super().is_critical() or self.buffer_allocated/self.buffer_capacity > 1-threshold 

    def is_failed(self) -> bool:
        return super().is_failed() or self.buffer_allocated/self.buffer_capacity >= 1

    async def perform_task(self, task: ComponentTask) -> TaskStatus:
        """
        Performs a task given to this component. 
        Rejects any tasks if the component is in a failure mode of if it is not intended for to be performed by this component. 
        """
        try:
            # check if component was the intended performer of this task
            if task.component != self.name:
                self.log(f'Component task not intended for this component. Initially intended for component \'{task.component}\'. Aborting task...')
                raise asyncio.CancelledError

            if isinstance(task, TransmitMessageTask):
                # create task variables
                wait_for_access_start = None
                transmit_msg = None
                wait_for_access_end = None
                wait_for_access_end_event = None
                wait_for_message_timeout = None
                processes = []
                acquired = None

                # unpackage message
                msg : InterNodeMessage = task.msg

                # wait for access to target node
                wait_for_access_start = asyncio.create_task( self.wait_for_access_start(msg.dst) )
                await wait_for_access_start

                # wait for msg to be transmitted successfully or interrupted due to access end or message timeout
                transmit_msg = asyncio.create_task( self.transmit_message(msg) )
                wait_for_access_end = asyncio.create_task( self.wait_for_access_end(msg.dst) )
                wait_for_access_end_event = asyncio.create_task( self.access_events[msg.dst].wait_end() ) 
                wait_for_message_timeout = asyncio.create_task( self.sim_wait(task.timeout) )
                processes = [transmit_msg, wait_for_access_end, wait_for_access_end_event, wait_for_message_timeout]

                _, pending = await asyncio.wait(processes, return_when=asyncio.FIRST_COMPLETED)
                
                # cancel all pending processes
                for pending_task in pending:
                    pending_task : asyncio.Task
                    pending_task.cancel()
                    await pending_task

                # remove message from out-going buffer
                await self.remove_msg_from_buffer(msg)
                self.access_events.pop(msg.dst)

                # return task completion status                
                if transmit_msg.done() and transmit_msg not in pending:
                    self.log(f'Sucessfully transmitted message of type {type(msg)} to target \'{msg.dst}\'!')                    
                    return TaskStatus.DONE

                elif (wait_for_access_end.done() and wait_for_access_end not in pending) or (wait_for_access_end_event.done() and wait_for_access_end_event not in pending):
                    self.log(f'Access to target \'{msg.dst}\' lost during transmission of message of type {type(msg)}!')
                    raise asyncio.CancelledError

                else:
                    self.log(f'Message of type {type(msg)} timed out!')
                    raise asyncio.CancelledError

            else:
                self.log(f'Task of type {type(task)} not yet supported.')
                acquired = None 
                raise asyncio.CancelledError

        except asyncio.CancelledError:
            self.log(f'Aborting task of type {type(task)}.')

            # release update lock if cancelled during task handling
            if acquired:
                self.state_lock.release()

            # cancel any task that's not yet completed
            if not wait_for_access_start.done():
                wait_for_access_start.cancel()
                await wait_for_access_start

            for process in processes:
                if process is not None and isinstance(process, asyncio.Task) and not process.done():
                    process.cancel()
                    await process

            # return task abort status
            return TaskStatus.ABORTED

    async def remove_msg_from_buffer(self, msg : NodeToEnvironmentMessage):
        try:
            self.log(f'Removing message from out-going buffer...')
            acquired = await self.state_lock.acquire()

            msg_str = msg.to_json()
            msg_length = len(msg_str.encode('utf-8'))
            if self.buffer_allocated - msg_length >= 0:
                self.buffer_allocated -= msg_length
            else:
                self.buffer_allocated = 0
            self.log(f'Message sucessfully removed from buffer!')

            self.state_lock.release()

        except asyncio.CancelledError:
            if acquired:
                self.state_lock.release()
    
    async def wait_for_access_start(self, target : str):
        try:
            msg = AgentAccessSenseMessage(self.name, target)

            response : AgentAccessSenseMessage = await self.submit_environment_message(msg)
            while not response.result:
                self.sim_wait(1/self.UPDATE_FREQUENCY)
                response : AgentAccessSenseMessage = await self.submit_environment_message(msg)

            if target not in self.access_events:
                self.access_events[target] = EventPair()        

            self.access_events[target].trigger_start()
        except asyncio.CancelledError:
            return

    async def wait_for_access_end(self, target : str):
        try:
            msg = AgentAccessSenseMessage(self.name, target)

            response : AgentAccessSenseMessage = await self.submit_environment_message(msg)
            while response.result:
                self.sim_wait(1/self.UPDATE_FREQUENCY)
                response : AgentAccessSenseMessage = await self.submit_environment_message(msg)

            if target not in self.access_events:
                self.access_events[target] = EventPair()
            self.access_events[target].trigger_end()

        except asyncio.CancelledError:
            return

    async def environment_event_handler(self, event_msg : EnvironmentBroadcastMessage) -> bool:
        """ 
        Affects the component depending on the type of event being received.
        """
        if isinstance(event_msg, AgentAccessEventBroadcastMessage):
            if not event_msg.rise and event_msg.target in self.access_events:
                # an end of access event for a target agent has been recevied

                # fire end of access event
                self.access_events[event_msg].trigger_end()
                
                return True

        return False

class TransmitterState(ComponentState):
    def __init__(self,
                power_consumed: float, 
                power_supplied: float, 
                buffer_capacity: float,
                buffer_allocated: float,
                health: ComponentHealth, 
                status: ComponentStatus) -> None:
        super().__init__(ComponentNames.TRANSMITTER.value, TransmitterComponent, power_consumed, power_supplied, health, status)
        self.buffer_capacity = buffer_capacity
        self.buffer_allocated = buffer_allocated

    def from_component(transmitter: TransmitterComponent):
        return TransmitterState(transmitter.power_consumed, transmitter.power_supplied, transmitter.buffer_capacity, transmitter.buffer_allocated, transmitter.health, transmitter.status)

class ReceiverComponent(ComponentModule):
    def __init__(self, 
                parent_subsystem: Module,
                average_power_consumption: float,
                buffer_capacity: float,
                health: ComponentHealth = ComponentHealth.NOMINAL,
                status: ComponentStatus = ComponentStatus.ON, 
                f_update: float = 1) -> None:
        """
        Describes a radio receiver capable of sending messages to other agents

        parent_subsystem:
            parent comms subsystem
        average_power_consumption:
            average power consumption in [W]
        buffer_capacity:
            size of the buffer in [Mbytes]
        health:
            health of the component
        status:
            status of the component
        f_update:
            frequency of periodic state checks in [Hz]
        """
        super().__init__(ComponentNames.RECEIVER.value, parent_subsystem, ReceiverState, average_power_consumption, health, status, f_update)
        self.buffer_capacity = buffer_capacity * 1e6
        self.buffer_allocated = 0

    async def activate(self):
        await super().activate()

        self.access_events = dict()

    def is_critical(self) -> bool:
        threshold = 0.05
        return super().is_critical() or self.buffer_allocated/self.buffer_capacity > 1-threshold 

    def is_failed(self) -> bool:
        return super().is_failed() or self.buffer_allocated/self.buffer_capacity >= 1

    async def perform_task(self, task: ComponentTask) -> TaskStatus:
        """
        Listens for any incoming transmissions. Needs to be told to start a ReceiveMessageTransmission
        task from its parent subsystem or CNDH subsystem at the beginning of the simulation otherwise
        all messages will not be received
        """
        try:
            # check if component was the intended performer of this task
            if task.component != self.name:
                self.log(f'Component task not intended for this component. Initially intended for component \'{task.component}\'. Aborting task...')
                raise asyncio.CancelledError

            if isinstance(task, ReceiveMessageTransmission):
                acquired = None

                # gain access to incoming agent message port from parent agent
                parent_agent = self.get_top_module()

                await parent_agent.agent_socket_lock.acquire()

                while True:
                    msg_dict = None

                    # listen for messages from other agents
                    self.log('Waiting for agent messages...')
                    msg_dict = await parent_agent.agent_socket_in.recv_json()
                    self.log(f'Agent message received!')

                    # check if message can fit in incoming buffer
                    msg_str = json.dumps(msg_dict)
                    msg_length = len(msg_str.encode('utf-8'))

                    acquired = await self.state_lock.acquire()
                    if self.buffer_allocated + msg_length <= self.buffer_capacity:
                        self.buffer_allocated += msg_length
                        self.log(f'Incoming message of length {msg_length} now stored in incoming buffer (current state: {self.buffer_allocated}/{self.buffer_capacity}).')
                        self.state_lock.release()
                
                        # handle request
                        msg_type : InterNodeMessageTypes = InterNodeMessageTypes[msg_dict['@type']]

                        if msg_type is InterNodeMessageTypes.PRINT_MESSAGE:
                            # unpack message
                            msg : PrintMessage = PrintMessage.from_dict(msg_dict)
                            
                            # handle message 
                            self.log(f'Received print instruction: \'{msg.content}\'')

                        # elif msg_type is InterNodeMessageTypes.PLANNER_MESSAGE:
                        #     pass
                        # elif msg_type is InterNodeMessageTypes.MEASUREMENT_REQUEST:
                        #     pass
                        # elif msg_type is InterNodeMessageTypes.MEASUREMENT_MESSAGE:
                        #     pass
                        # elif msg_type is InterNodeMessageTypes.INFORMATION_REQUEST:
                        #     pass
                        # elif msg_type is InterNodeMessageTypes.INFORMATION_MESSAGE:
                        #     pass
                        else:
                            self.log(content=f'Internode message of type {msg_type.name} not yet supported. Discarding message...')

                        acquired = await self.state_lock.acquire()
                        self.buffer_allocated -= msg_length
                        self.log(f'Incoming message of length {msg_length} now stored in incoming buffer (current state: {self.buffer_allocated}/{self.buffer_capacity}).')
                        self.state_lock.release()

                    else:
                        self.log(f'Incoming buffer cannot store incoming message of length {msg_length} (current state: {self.buffer_allocated}/{self.buffer_capacity}). Discarding message...')
                    
            else:
                self.log(f'Task of type {type(task)} not yet supported.')
                raise asyncio.CancelledError

        except asyncio.CancelledError:
            self.log(f'Aborting task of type {type(task)}.')

            # release update lock if cancelled during task handling
            if acquired:
                self.state_lock.release()

            # return task abort status
            return TaskStatus.ABORTED

    async def environment_event_handler(self, event_msg : EnvironmentBroadcastMessage) -> bool:
        """ 
        Affects the component depending on the type of event being received.
        """
        if isinstance(event_msg, AgentAccessEventBroadcastMessage):
            if not event_msg.rise and event_msg.target in self.access_events:
                # an end of access event for a target agent has been recevied

                # fire end of access event
                self.access_events[event_msg].trigger_end()
                
                return True

        return False


class ReceiverState(ComponentState):
    def __init__(self, 
                power_consumed: float, 
                power_supplied: float, 
                buffer_capacity: float,
                buffer_allocated: float,
                health: ComponentHealth, status: ComponentStatus) -> None:
        super().__init__(ComponentNames.RECEIVER.value, ReceiverComponent, power_consumed, power_supplied, health, status)
        self.buffer_capacity = buffer_capacity
        self.buffer_allocated = buffer_allocated

    def from_component(receiver: ReceiverComponent):
<<<<<<< HEAD
        return ReceiverState(receiver.power_consumed, 
                                    receiver.power_supplied, 
                                    receiver.buffer_capacity, 
                                    receiver.buffer_allocated, 
                                    receiver.health, 
                                    receiver.status)
=======
        return ReceiverState(receiver.power_consumed, receiver.power_supplied, receiver.buffer_capacity, receiver.buffer_allocated, receiver.health, receiver.status)
>>>>>>> e50bf36e

class PlatformSim(Module):
    def __init__(self, parent_module : Module) -> None:
        super().__init__(EngineeringModuleParts.PLATFORM_SIMULATION.value, parent_module)
        """
        Simulates the agent's platform including all components and subsystems that comprise the agent.
        Can receive instructions via internal messages of type 'PlatformTaskMessage', 'SubsystemTaskMessage',
        or 'ComponentTaskMessage'.
        """
        
        # TODO create list of subsystems based on component list given to the platform
        self.submodules = [
            CommandAndDataHandlingSubsystem(self),
            GuidanceAndNavigationSubsystem(self),
            ElectricPowerSubsystem(self),
            PayloadSubsystem(self),
            CommsSubsystem(self, 1e6),
            AttitudeDeterminationAndControlSubsystem(self)
        ]

    # TODO include internal state routing that kills the platform sim and the agent if a platform-level failure is detected    

    async def internal_message_handler(self, msg: InternalMessage):
        """
        Forwards any task to the command and data handling subsystem
        """
        try:
            dst_name = msg.dst_module
            if dst_name != self.name:
                # this module is NOT the intended receiver for this message. Forwarding to rightful destination
                await self.send_internal_message(msg)
            else:
                if isinstance(msg, PlatformTaskMessage) or isinstance(msg, SubsystemTaskMessage) or isinstance(msg, ComponentTaskMessage):
                    self.log(f'Received a tasks message. Forwarding to \'{SubsystemNames.CNDH.value}\' for handling.')
                    msg.dst_module = SubsystemNames.CNDH.value
                    await self.send_internal_message(msg)
                else:
                    # this module is the intended receiver for this message. Handling message
                    self.log(f'Internal messages with contents of type: {type(msg.content)} not yet supported. Discarding message.')

        except asyncio.CancelledError:
            return

"""
--------------------------------------------------------
 ____                                                                              
/\  _`\                   __                                __                     
\ \ \L\_\    ___      __ /\_\    ___      __     __   _ __ /\_\    ___      __     
 \ \  _\L  /' _ `\  /'_ `\/\ \ /' _ `\  /'__`\ /'__`\/\`'__\/\ \ /' _ `\  /'_ `\   
  \ \ \L\ \/\ \/\ \/\ \L\ \ \ \/\ \/\ \/\  __//\  __/\ \ \/ \ \ \/\ \/\ \/\ \L\ \  
   \ \____/\ \_\ \_\ \____ \ \_\ \_\ \_\ \____\ \____\\ \_\  \ \_\ \_\ \_\ \____ \ 
    \/___/  \/_/\/_/\/___L\ \/_/\/_/\/_/\/____/\/____/ \/_/   \/_/\/_/\/_/\/___L\ \
                      /\____/                                               /\____/
                      \_/__/                                                \_/__/    
 /'\_/`\            /\ \         /\_ \            
/\      \    ___    \_\ \  __  __\//\ \      __   
\ \ \__\ \  / __`\  /'_` \/\ \/\ \ \ \ \   /'__`\ 
 \ \ \_/\ \/\ \L\ \/\ \L\ \ \ \_\ \ \_\ \_/\  __/ 
  \ \_\\ \_\ \____/\ \___,_\ \____/ /\____\ \____\
   \/_/ \/_/\/___/  \/__,_ /\/___/  \/____/\/____/                                                                                                                                                    
--------------------------------------------------------
"""
class EngineeringModule(Module):
    def __init__(self, parent_agent : Module) -> None:
        super().__init__(AgentModuleTypes.ENGINEERING_MODULE.value, parent_agent, [], 1)
        self.submodules = [
            PlatformSim(self)
        ]

    async def internal_message_handler(self, msg: InternalMessage):
        """
        Forwards any task to the platform simulator
        """
        try:
            dst_name = msg.dst_module
            if dst_name != self.name:
                # this module is NOT the intended receiver for this message. Forwarding to rightful destination
                await self.send_internal_message(msg)
            else:
                if isinstance(msg, PlatformTaskMessage) or isinstance(msg, SubsystemTaskMessage) or isinstance(msg, ComponentTaskMessage):
                    self.log(f'Received a tasks message. Forwarding to \'{EngineeringModuleParts.PLATFORM_SIMULATION.value}\' for handling.')
                    msg.dst_module = EngineeringModuleParts.PLATFORM_SIMULATION.value
                    await self.send_internal_message(msg)
                else:
                    # this module is the intended receiver for this message. Handling message
                    self.log(f'Internal messages with contents of type: {type(msg.content)} not yet supported. Discarding message.')

        except asyncio.CancelledError:
            return

"""
--------------------
DEBUGGING MAIN
--------------------    
"""
# if __name__ == '__main__':
#     # print('Initializing agent...')
#     class PlanningModule(Module):
#         def __init__(self, parent_module : Module) -> None:
#             super().__init__(AgentModuleTypes.PLANNING_MODULE.value, parent_module)

#         # async def coroutines(self):
#         #     """
#         #     Routinely sends out a measurement task to the agent to perform every minute
#         #     """
#         #     try:
#         #         while True:
#         #             task = ObservationTask(0, 0, [InstrumentNames.TEST.value], [1])
#         #             msg = PlatformTaskMessage(self.name, AgentModuleTypes.ENGINEERING_MODULE.value, task)
#         #             await self.send_internal_message(msg)

#         #             await self.sim_wait(100)
#         #     except asyncio.CancelledError:
#         #         return

#     class ScienceModule(Module):
#         def __init__(self, parent_module : Module) -> None:
#             super().__init__(AgentModuleTypes.SCIENCE_MODULE.value, parent_module)

#     class TestAgent(AgentClient):    
#         def __init__(self, name, scenario_dir) -> None:
#             super().__init__(name, scenario_dir)
#             self.submodules = [
#                 EngineeringModule(self),
#                 ScienceModule(self),
#                 PlanningModule(self)
#                 ]  

#     print('Initializing agent...')
    
#     agent = TestAgent('Mars1', './scenarios/sim_test')
    
#     asyncio.run(agent.live())
    <|MERGE_RESOLUTION|>--- conflicted
+++ resolved
@@ -2,11 +2,6 @@
 from asyncio import CancelledError
 from typing import Union
 import logging
-<<<<<<< HEAD
-#from agent import AgentClient
-=======
-# from agent import AgentClient
->>>>>>> e50bf36e
 from messages import *
 from utils import *
 from modules import Module
@@ -3134,16 +3129,7 @@
         self.buffer_allocated = buffer_allocated
 
     def from_component(receiver: ReceiverComponent):
-<<<<<<< HEAD
-        return ReceiverState(receiver.power_consumed, 
-                                    receiver.power_supplied, 
-                                    receiver.buffer_capacity, 
-                                    receiver.buffer_allocated, 
-                                    receiver.health, 
-                                    receiver.status)
-=======
         return ReceiverState(receiver.power_consumed, receiver.power_supplied, receiver.buffer_capacity, receiver.buffer_allocated, receiver.health, receiver.status)
->>>>>>> e50bf36e
 
 class PlatformSim(Module):
     def __init__(self, parent_module : Module) -> None:
