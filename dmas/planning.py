--- conflicted
+++ resolved
@@ -1,284 +1,258 @@
-<<<<<<< HEAD
-import asyncio
-from dmas.messages import PlatformTaskMessage
-from dmas.modules import Module
-from dmas.tasks import ObservationTask
-from dmas.utils import AgentModuleTypes, InstrumentNames
-
-
-class PlanningModule(Module):
-    def __init__(self, parent_agent : Module, n_timed_coroutines=1) -> None:
-        super().__init__(AgentModuleTypes.PLANNING_MODULE, parent_agent, [], n_timed_coroutines)
-
-    async def coroutines(self):
-        """
-        Periodically sends a measurement plan to the platform every minute
-        """
-        try:
-            while True:
-                task = ObservationTask(-1, -1, [InstrumentNames.TEST.value], [1])
-                msg = PlatformTaskMessage(self.name, AgentModuleTypes.ENGINEERING_MODULE.value, task)
-                await self.send_internal_message(msg)
-                
-                await self.sim_wait(60)     
-        except asyncio.CancelledError:
-=======
-import asyncio
-import json
-import os
-import csv
-import numpy as np
-from modules import Module
-from messages import *
-from neo4j import GraphDatabase
-
-class PlanningModule(Module):
-    def __init__(self, name, parent_module, scenario_dir, submodules=[], n_timed_coroutines=3) -> None:
-        self.scenario_dir = scenario_dir
-        super().__init__(name, parent_module, submodules, n_timed_coroutines)
-        self.submodules = [
-            InstrumentCapabilityModule(self),
-            ObservationPlanningModule(self),
-            PredictiveModelsModule(self),
-            MeasurementPerformanceModule(self)
-        ]
-
-    async def activate(self):
-        await super().activate()
-
-    async def internal_message_handler(self, msg):
-        """
-        Handles message intended for this module and performs actions accordingly.
-        """
-        try:
-            dst_name = msg['dst']
-            if dst_name != self.name:
-                await self.put_message(msg)
-            else:
-                if msg['@type'] == 'PRINT':
-                    content = msg['content']
-                    self.log(content)                
-        except asyncio.CancelledError:
-            return
-
-    async def coroutines(self):
-        try:
-            while True:
-                await self.sim_wait(1.0, module_name=self.name)
-        except asyncio.CancelledError:
-            return
-
-
-class InstrumentCapabilityModule(Module):
-    def __init__(self, parent_module) -> None:
-        self.to_be_sent = False
-        self.msg_content = None
-        self.request_msg = None
-        super().__init__('Instrument Capability Module', parent_module, submodules=[],
-                         n_timed_coroutines=2)
-
-    async def activate(self):
-        await super().activate()
-
-    async def internal_message_handler(self, msg):
-        """
-        Handles message intended for this module and performs actions accordingly.
-        """
-        try:
-            self.log(f'Internal message handler in instrument capability module')
-            self.request_msg = msg.content
-        except asyncio.CancelledError:
-            return
-
-    async def coroutines(self):
-        self.log("Running instrument capability module coroutines")
-        check_database = asyncio.create_task(self.check_database())
-        broadcast_meas_req = asyncio.create_task(self.broadcast_meas_req())
-        await check_database
-        await broadcast_meas_req
-        check_database.cancel()
-        broadcast_meas_req.cancel()
-        self.log("Finished instrument capability module coroutines")
-
-
-    async def broadcast_meas_req(self):
-        try:
-            while True:
-                if self.to_be_sent:
-                    self.log(f'In self to be sent')
-                    msg = InternalMessage(self.name, "Observation Planning Module", self.msg_content)
-                    await self.parent_module.send_internal_message(msg)
-                    self.to_be_sent = False
-                # msg_dict = dict()
-                # msg_dict['src'] = self.name
-                # msg_dict['dst'] = 'Planner'
-                # msg_dict['@type'] = 'MEAS_REQ'
-                # msg_dict['content'] = param_msg
-                # msg_dict['result'] = result
-                # msg_json = json.dumps(msg_dict)
-                # await self.publisher.send_json(msg_json)
-                await self.sim_wait(1.0)
-        except asyncio.CancelledError:
-            return
-
-    async def check_database(self):
-        try:
-            while True:
-                if(self.request_msg is not None):
-                    self.queryGraphDatabase("bolt://localhost:7687", "neo4j", "test", "OLI")
-                await self.sim_wait(1.0)
-        except asyncio.CancelledError:
-            return
-
-    def queryGraphDatabase(self, uri, user, password, sc_name):
-        driver = GraphDatabase.driver(uri, auth=(user, password))
-        self.print_observers(driver,sc_name)
-        driver.close()
-
-    def print_observers(self,driver,sc_name):
-        with driver.session() as session:
-            product = "None"
-            self.log(f'In print observers')
-            self.log(self.request_msg.content["product_type"])
-            if(self.request_msg.content["product_type"] == "chlorophyll-a"):
-                product = "Ocean chlorophyll concentration"
-            observers = session.read_transaction(self.get_observers, title=product)
-            for observer in observers:
-                if(observer.get("name") == sc_name):
-                    self.log(f'Matching instrument!')
-                    self.to_be_sent = True
-                    self.request_msg.content["Measurable status"] = "Able to be measured"
-                    self.msg_content = self.request_msg.content
-
-    @staticmethod
-    def get_observers(tx, title): # (1)
-        result = tx.run("""
-            MATCH (p:Sensor)-[r:OBSERVES]->(:ObservableProperty {name: $title})
-            RETURN p
-        """, title=title)
-
-        # Access the `p` value from each record
-        return [ record["p"] for record in result ]
-
-class ObservationPlanningModule(Module):
-    def __init__(self, parent_module) -> None:
-        self.task_list = []
-        self.plan = []
-        super().__init__('Observation Planning Module', parent_module, submodules=[],
-                         n_timed_coroutines=1)
-
-    async def activate(self):
-        await super().activate()
-
-    async def internal_message_handler(self, msg):
-        """
-        Handles message intended for this module and performs actions accordingly.
-        """
-        try:
-            if(msg.src_module=="Instrument Capability Module"):
-                self.task_list.append(msg.content)
-        except asyncio.CancelledError:
-            return
-
-    async def coroutines(self):
-        self.log("Running observation planning module coroutines")
-        create_plan = asyncio.create_task(self.create_plan())
-        await create_plan
-        create_plan.cancel()
-        self.log("Finished observation planning module coroutines")
-
-
-    async def create_plan(self):
-        try:
-            while True:
-                if(len(self.task_list) > 0):
-                    # replace this with an actual planner!
-                    for i in range(len(self.task_list)):
-                        self.plan.append(self.task_list[i])
-                    plan_msg = InternalMessage(self.name, "Planner Predictive Models Module", self.plan)
-                    await self.parent_module.send_internal_message(plan_msg)
-                await self.sim_wait(1.0)
-        except asyncio.CancelledError:
-            return
-
-class PredictiveModelsModule(Module):
-    def __init__(self, parent_module) -> None:
-        self.agent_state = None
-        self.plan = None
-        super().__init__('Planner Predictive Models Module', parent_module, submodules=[],
-                         n_timed_coroutines=1)
-
-    async def activate(self):
-        await super().activate()
-
-    async def internal_message_handler(self, msg):
-        """
-        Handles message intended for this module and performs actions accordingly.
-        """
-        try:
-            self.plan = msg.content
-        except asyncio.CancelledError:
-            return
-
-    async def coroutines(self):
-        self.log("Running Planner Predictive Models Module coroutines")
-        predict_state = asyncio.create_task(self.predict_state())
-        await predict_state
-        predict_state.cancel()
-        self.log("Finished Planner Predictive Models Module coroutines")
-
-
-    async def predict_state(self):
-        try:
-            while True:
-                if(self.plan is not None):
-                    plan_msg = InternalMessage(self.name, "Measurement Performance Module", self.plan)
-                    await self.parent_module.send_internal_message(plan_msg)
-                await self.sim_wait(1.0)
-        except asyncio.CancelledError:
-            return
-
-class MeasurementPerformanceModule(Module):
-    def __init__(self, parent_module) -> None:
-        self.plan = None
-        super().__init__('Measurement Performance Module', parent_module, submodules=[],
-                         n_timed_coroutines=1)
-
-    async def activate(self):
-        await super().activate()
-
-    async def internal_message_handler(self, msg):
-        """
-        Handles message intended for this module and performs actions accordingly.
-        """
-        try:
-            self.plan = msg.content
-        except asyncio.CancelledError:
-            return
-
-    async def coroutines(self):
-        self.log("Running Measurement Performance Module coroutines")
-        evaluate_performance = asyncio.create_task(self.evaluate_performance())
-        await evaluate_performance
-        evaluate_performance.cancel()
-        self.log("Finished Measurement Performance Module coroutines")
-
-
-    async def evaluate_performance(self):
-        try:
-            while True:
-                if(self.plan is not None):
-                    for i in range(len(self.plan)):
-                        event = self.plan[i]
-                        self.log(event)
-                        observation_time = 20.0
-                        delta = observation_time - float(event["time"])
-                        lagfunc = -0.08182 * np.log(delta)+0.63182
-                        event["meas_perf_value"] = lagfunc
-                        self.plan[i] = event
-                    plan_msg = InternalMessage(self.name, "Observation Planning Module", self.plan)
-                    await self.parent_module.send_internal_message(plan_msg)
-                await self.sim_wait(1.0)
-        except asyncio.CancelledError:
->>>>>>> c743c6e0
+import asyncio
+import json
+import os
+import csv
+import numpy as np
+from modules import Module
+from messages import *
+from neo4j import GraphDatabase
+
+class PlanningModule(Module):
+    def __init__(self, name, parent_module, scenario_dir, submodules=[], n_timed_coroutines=3) -> None:
+        self.scenario_dir = scenario_dir
+        super().__init__(name, parent_module, submodules, n_timed_coroutines)
+        self.submodules = [
+            InstrumentCapabilityModule(self),
+            ObservationPlanningModule(self),
+            PredictiveModelsModule(self),
+            MeasurementPerformanceModule(self)
+        ]
+
+    async def activate(self):
+        await super().activate()
+
+    async def internal_message_handler(self, msg):
+        """
+        Handles message intended for this module and performs actions accordingly.
+        """
+        try:
+            dst_name = msg['dst']
+            if dst_name != self.name:
+                await self.put_message(msg)
+            else:
+                if msg['@type'] == 'PRINT':
+                    content = msg['content']
+                    self.log(content)                
+        except asyncio.CancelledError:
+            return
+
+    async def coroutines(self):
+        try:
+            while True:
+                await self.sim_wait(1.0, module_name=self.name)
+        except asyncio.CancelledError:
+            return
+
+
+class InstrumentCapabilityModule(Module):
+    def __init__(self, parent_module) -> None:
+        self.to_be_sent = False
+        self.msg_content = None
+        self.request_msg = None
+        super().__init__('Instrument Capability Module', parent_module, submodules=[],
+                         n_timed_coroutines=2)
+
+    async def activate(self):
+        await super().activate()
+
+    async def internal_message_handler(self, msg):
+        """
+        Handles message intended for this module and performs actions accordingly.
+        """
+        try:
+            self.log(f'Internal message handler in instrument capability module')
+            self.request_msg = msg.content
+        except asyncio.CancelledError:
+            return
+
+    async def coroutines(self):
+        self.log("Running instrument capability module coroutines")
+        check_database = asyncio.create_task(self.check_database())
+        broadcast_meas_req = asyncio.create_task(self.broadcast_meas_req())
+        await check_database
+        await broadcast_meas_req
+        check_database.cancel()
+        broadcast_meas_req.cancel()
+        self.log("Finished instrument capability module coroutines")
+
+
+    async def broadcast_meas_req(self):
+        try:
+            while True:
+                if self.to_be_sent:
+                    self.log(f'In self to be sent')
+                    msg = InternalMessage(self.name, "Observation Planning Module", self.msg_content)
+                    await self.parent_module.send_internal_message(msg)
+                    self.to_be_sent = False
+                # msg_dict = dict()
+                # msg_dict['src'] = self.name
+                # msg_dict['dst'] = 'Planner'
+                # msg_dict['@type'] = 'MEAS_REQ'
+                # msg_dict['content'] = param_msg
+                # msg_dict['result'] = result
+                # msg_json = json.dumps(msg_dict)
+                # await self.publisher.send_json(msg_json)
+                await self.sim_wait(1.0)
+        except asyncio.CancelledError:
+            return
+
+    async def check_database(self):
+        try:
+            while True:
+                if(self.request_msg is not None):
+                    self.queryGraphDatabase("bolt://localhost:7687", "neo4j", "test", "OLI")
+                await self.sim_wait(1.0)
+        except asyncio.CancelledError:
+            return
+
+    def queryGraphDatabase(self, uri, user, password, sc_name):
+        driver = GraphDatabase.driver(uri, auth=(user, password))
+        self.print_observers(driver,sc_name)
+        driver.close()
+
+    def print_observers(self,driver,sc_name):
+        with driver.session() as session:
+            product = "None"
+            self.log(f'In print observers')
+            self.log(self.request_msg.content["product_type"])
+            if(self.request_msg.content["product_type"] == "chlorophyll-a"):
+                product = "Ocean chlorophyll concentration"
+            observers = session.read_transaction(self.get_observers, title=product)
+            for observer in observers:
+                if(observer.get("name") == sc_name):
+                    self.log(f'Matching instrument!')
+                    self.to_be_sent = True
+                    self.request_msg.content["Measurable status"] = "Able to be measured"
+                    self.msg_content = self.request_msg.content
+
+    @staticmethod
+    def get_observers(tx, title): # (1)
+        result = tx.run("""
+            MATCH (p:Sensor)-[r:OBSERVES]->(:ObservableProperty {name: $title})
+            RETURN p
+        """, title=title)
+
+        # Access the `p` value from each record
+        return [ record["p"] for record in result ]
+
+class ObservationPlanningModule(Module):
+    def __init__(self, parent_module) -> None:
+        self.task_list = []
+        self.plan = []
+        super().__init__('Observation Planning Module', parent_module, submodules=[],
+                         n_timed_coroutines=1)
+
+    async def activate(self):
+        await super().activate()
+
+    async def internal_message_handler(self, msg):
+        """
+        Handles message intended for this module and performs actions accordingly.
+        """
+        try:
+            if(msg.src_module=="Instrument Capability Module"):
+                self.task_list.append(msg.content)
+        except asyncio.CancelledError:
+            return
+
+    async def coroutines(self):
+        self.log("Running observation planning module coroutines")
+        create_plan = asyncio.create_task(self.create_plan())
+        await create_plan
+        create_plan.cancel()
+        self.log("Finished observation planning module coroutines")
+
+
+    async def create_plan(self):
+        try:
+            while True:
+                if(len(self.task_list) > 0):
+                    # replace this with an actual planner!
+                    for i in range(len(self.task_list)):
+                        self.plan.append(self.task_list[i])
+                    plan_msg = InternalMessage(self.name, "Planner Predictive Models Module", self.plan)
+                    await self.parent_module.send_internal_message(plan_msg)
+                await self.sim_wait(1.0)
+        except asyncio.CancelledError:
+            return
+
+class PredictiveModelsModule(Module):
+    def __init__(self, parent_module) -> None:
+        self.agent_state = None
+        self.plan = None
+        super().__init__('Planner Predictive Models Module', parent_module, submodules=[],
+                         n_timed_coroutines=1)
+
+    async def activate(self):
+        await super().activate()
+
+    async def internal_message_handler(self, msg):
+        """
+        Handles message intended for this module and performs actions accordingly.
+        """
+        try:
+            self.plan = msg.content
+        except asyncio.CancelledError:
+            return
+
+    async def coroutines(self):
+        self.log("Running Planner Predictive Models Module coroutines")
+        predict_state = asyncio.create_task(self.predict_state())
+        await predict_state
+        predict_state.cancel()
+        self.log("Finished Planner Predictive Models Module coroutines")
+
+
+    async def predict_state(self):
+        try:
+            while True:
+                if(self.plan is not None):
+                    plan_msg = InternalMessage(self.name, "Measurement Performance Module", self.plan)
+                    await self.parent_module.send_internal_message(plan_msg)
+                await self.sim_wait(1.0)
+        except asyncio.CancelledError:
+            return
+
+class MeasurementPerformanceModule(Module):
+    def __init__(self, parent_module) -> None:
+        self.plan = None
+        super().__init__('Measurement Performance Module', parent_module, submodules=[],
+                         n_timed_coroutines=1)
+
+    async def activate(self):
+        await super().activate()
+
+    async def internal_message_handler(self, msg):
+        """
+        Handles message intended for this module and performs actions accordingly.
+        """
+        try:
+            self.plan = msg.content
+        except asyncio.CancelledError:
+            return
+
+    async def coroutines(self):
+        self.log("Running Measurement Performance Module coroutines")
+        evaluate_performance = asyncio.create_task(self.evaluate_performance())
+        await evaluate_performance
+        evaluate_performance.cancel()
+        self.log("Finished Measurement Performance Module coroutines")
+
+
+    async def evaluate_performance(self):
+        try:
+            while True:
+                if(self.plan is not None):
+                    for i in range(len(self.plan)):
+                        event = self.plan[i]
+                        self.log(event)
+                        observation_time = 20.0
+                        delta = observation_time - float(event["time"])
+                        lagfunc = -0.08182 * np.log(delta)+0.63182
+                        event["meas_perf_value"] = lagfunc
+                        self.plan[i] = event
+                    plan_msg = InternalMessage(self.name, "Observation Planning Module", self.plan)
+                    await self.parent_module.send_internal_message(plan_msg)
+                await self.sim_wait(1.0)
+        except asyncio.CancelledError:
             return