--- conflicted
+++ resolved
@@ -1,608 +1,431 @@
-import asyncio
-import numpy as np
-import logging
-from modules import Module
-from messages import *
-from neo4j import GraphDatabase
-from utils import PlanningSubmoduleTypes
-from orbitdata import OrbitData
-from tasks import MeasurementRequest
-
-class PlanningModule(Module):
-    def __init__(self, parent_agent : Module, scenario_dir : str) -> None:
-        super().__init__(AgentModuleTypes.PLANNING_MODULE.value, parent_agent, [], 0)
-        self.scenario_dir = scenario_dir
-        self.submodules = [
-            InstrumentCapabilityModule(self),
-            ObservationPlanningModule(self),
-            OperationsPlanningModule(self),
-            PredictiveModelsModule(self),
-            MeasurementPerformanceModule(self)
-        ]
-
-    async def internal_message_handler(self, msg: InternalMessage):
-        """
-        Handles message intended for this module and performs actions accordingly.
-        """
-        try:
-            dst_name = msg.dst_module
-            if dst_name != self.name:
-                # This module is NOT the intended receiver for this message. Forwarding to rightful destination
-                await self.send_internal_message(msg)
-            else:
-                # This module is the intended receiver for this message. Handling message
-                if isinstance(msg.content, MeasurementRequest):
-                    # if a measurement request is received, forward to instrument capability submodule
-                    self.log(f'Received measurement request from \'{msg.src_module}\'!', level=logging.INFO)
-                    msg.dst_module = PlanningSubmoduleTypes.INSTRUMENT_CAPABILITY.value
-
-                    await self.send_internal_message(msg)
-
-                else:
-                    self.log(f'Internal messages with contents of type: {type(msg.content)} not yet supported. Discarding message.')
-
-        except asyncio.CancelledError:
-            return
-
-class InstrumentCapabilityModule(Module):
-    def __init__(self, parent_module) -> None:
-        self.event_msg_queue = []
-        self.capable_msg_queue = []
-        super().__init__(PlanningSubmoduleTypes.INSTRUMENT_CAPABILITY.value, parent_module, submodules=[],
-                         n_timed_coroutines=0)
-
-    async def activate(self):
-        await super().activate()
-
-    async def internal_message_handler(self, msg):
-        """
-        Handles message intended for this module and performs actions accordingly.
-        """
-        try:
-            if(isinstance(msg.content, MeasurementRequest)):
-                if self.queryGraphDatabase("bolt://localhost:7687", "neo4j", "ceosdb", "OLI", msg):
-                    msg.dst_module = PlanningSubmoduleTypes.OBSERVATION_PLANNER.value
-                    await self.send_internal_message(msg)
-            else:
-                self.log(f'Unsupported message type for this module.')
-        except asyncio.CancelledError:
-            return
-
-    # async def coroutines(self):
-    #     coroutines = []
-
-<<<<<<< HEAD
-    #     ## Internal coroutines
-    #     check_database = asyncio.create_task(self.check_database())
-    #     check_database.set_name (f'{self.name}_check_database')
-    #     coroutines.append(check_database)
-
-    #     broadcast_meas_req = asyncio.create_task(self.broadcast_meas_req())
-    #     broadcast_meas_req.set_name (f'{self.name}_broadcast_meas_req')
-    #     coroutines.append(broadcast_meas_req)
-
-    #     # wait for the first coroutine to complete
-    #     _, pending = await asyncio.wait(coroutines, return_when=asyncio.FIRST_COMPLETED)
-        
-    #     done_name = None
-    #     for coroutine in coroutines:
-    #         if coroutine not in pending:
-    #             done_name = coroutine.get_name()
-
-    #     # cancel all other coroutine tasks
-    #     self.log(f'{done_name} Coroutine ended. Terminating all other coroutines...', level=logging.INFO)
-    #     for subroutine in pending:
-    #         subroutine.cancel()
-    #         await subroutine
-    #     return
-
-
-    # async def broadcast_meas_req(self):
-    #     try:
-    #         while True:
-    #             for capable_msg in self.capable_msg_queue:
-    #                 initial_obs = ObservationPlannerTask(0.0,-32.0,1.0,["OLI"],0.0,1.0)
-    #                 msg = InternalMessage(self.name, PlanningSubmoduleTypes.OBSERVATION_PLANNER.value, capable_msg.content)
-    #                 await self.parent_module.send_internal_message(msg)
-    #             # msg_dict = dict()
-    #             # msg_dict['src'] = self.name
-    #             # msg_dict['dst'] = 'Planner'
-    #             # msg_dict['@type'] = 'MEAS_REQ'
-    #             # msg_dict['content'] = param_msg
-    #             # msg_dict['result'] = result
-    #             # msg_json = json.dumps(msg_dict)
-    #             # await self.publisher.send_json(msg_json)
-    #             await self.sim_wait(1.0)
-    #     except asyncio.CancelledError:
-    #         return
-
-    # async def check_database(self):
-    #     try:
-    #         while True:
-    #             for event_msg in self.event_msg_queue:
-    #                 self.queryGraphDatabase("bolt://localhost:7687", "neo4j", "ceosdb", "OLI", event_msg)
-    #             await self.sim_wait(1.0)
-    #     except asyncio.CancelledError:
-    #         return
-=======
-        try:
-            ## Internal coroutines
-            check_database = asyncio.create_task(self.check_database())
-            check_database.set_name (f'{self.name}_check_database')
-            coroutines.append(check_database)
-
-            broadcast_meas_req = asyncio.create_task(self.broadcast_meas_req())
-            broadcast_meas_req.set_name (f'{self.name}_broadcast_meas_req')
-            coroutines.append(broadcast_meas_req)
-
-            # wait for the first coroutine to complete
-            _, pending = await asyncio.wait(coroutines, return_when=asyncio.FIRST_COMPLETED)
-            
-            done_name = None
-            for coroutine in coroutines:
-                if coroutine not in pending:
-                    done_name = coroutine.get_name()
-
-            # cancel all other coroutine tasks
-            self.log(f'{done_name} Coroutine ended. Terminating all other coroutines...', level=logging.INFO)
-            for subroutine in pending:
-                subroutine : asyncio.Task
-                subroutine.cancel()
-                await subroutine
-        
-        except asyncio.CancelledError:
-            if len(coroutines) > 0:
-                for coroutine in coroutines:
-                    coroutine : asyncio.Task
-                    if not coroutine.done():
-                        coroutine.cancel()
-                        await coroutine
-
-    async def check_database(self):
-        try:
-            while True:
-                for event_msg in self.event_msg_queue:
-                    self.queryGraphDatabase("bolt://localhost:7687", "neo4j", "ceosdb", "OLI", event_msg)
-                await self.sim_wait(1.0)
-        except asyncio.CancelledError:
-            return
-
-    async def broadcast_meas_req(self):
-        try:
-            while True:
-                for capable_msg in self.capable_msg_queue:
-                    msg = InternalMessage(self.name, PlanningSubmoduleTypes.OBSERVATION_PLANNER.value, capable_msg.content)
-                    await self.parent_module.send_internal_message(msg)
-                # msg_dict = dict()
-                # msg_dict['src'] = self.name
-                # msg_dict['dst'] = 'Planner'
-                # msg_dict['@type'] = 'MEAS_REQ'
-                # msg_dict['content'] = param_msg
-                # msg_dict['result'] = result
-                # msg_json = json.dumps(msg_dict)
-                # await self.publisher.send_json(msg_json)
-                await self.sim_wait(1.0)
-        except asyncio.CancelledError:
-            return    
->>>>>>> e50bf36e
-
-    def queryGraphDatabase(self, uri, user, password, sc_name,event_msg):
-        try:
-            capable = False
-            self.log(f'Querying knowledge graph...', level=logging.INFO)
-            driver = GraphDatabase.driver(uri, auth=(user, password))
-            capable = self.print_observers(driver,sc_name,event_msg)
-            driver.close()
-            return capable
-        except Exception as e:
-            print(e)
-            self.log(f'Connection to Neo4j is not working! Make sure it\'s running and check the password!', level=logging.ERROR)
-            return False
-        
-
-    def print_observers(self,driver,sc_name,event_msg):
-        capable = False
-        with driver.session() as session:
-            product = "None"
-            if(event_msg.content._type == "chlorophyll-a"):
-                product = "Ocean chlorophyll concentration"
-            observers = session.read_transaction(self.get_observers, title=product)
-            for observer in observers:
-                if(observer.get("name") == sc_name):
-                    self.log(f'Matching instrument in knowledge graph!', level=logging.INFO)
-                    capable = True
-        return capable
-
-
-    @staticmethod
-    def get_observers(tx, title): # (1)
-        result = tx.run("""
-            MATCH (p:Sensor)-[r:OBSERVES]->(:ObservableProperty {name: $title})
-            RETURN p
-        """, title=title)
-
-        # Access the `p` value from each record
-        return [ record["p"] for record in result ]
-
-class ObservationPlanningModule(Module):
-    def __init__(self, parent_module : Module) -> None:
-        self.obs_plan = []
-        self.orbit_data: dict = OrbitData.from_directory(parent_module.scenario_dir)
-        self.orbit_data = self.orbit_data[parent_module.parent_module.name]
-        super().__init__(PlanningSubmoduleTypes.OBSERVATION_PLANNER.value, parent_module)
-
-        # # this is just for testing!
-        # initial_obs = ObservationPlannerTask(0.0,-32.0,1.0,["OLI"],0.0,1.0)
-        # self.obs_list.append(initial_obs)
-
-    async def activate(self):
-        await super().activate()
-        
-        # Initialize observation list and plan
-        self.obs_list = asyncio.Queue()
-
-        await self.initialize_plan()
-
-    async def initialize_plan(self):
-        # this is just for testing!
-        initial_obs = ObservationPlannerTask(0.0,-32.0,1.0,["OLI"],0.0,1.0)
-        self.obs_list.put(initial_obs)
-
-    async def internal_message_handler(self, msg):
-        """
-        Handles message intended for this module and performs actions accordingly.
-        """
-        try:
-<<<<<<< HEAD
-            if(isinstance(msg.content, MeasurementRequest)):
-                meas_req = msg.content
-                new_obs = ObservationPlannerTask(meas_req._target[0],meas_req._target[1],meas_req._science_val,["OLI"],0.0,1.0)
-                self.obs_list.append(new_obs)
-=======
-            if(msg.src_module==PlanningSubmoduleTypes.INSTRUMENT_CAPABILITY.value):
-                self.obs_list.put(msg.content)
->>>>>>> e50bf36e
-        except asyncio.CancelledError:
-            return
-
-    async def coroutines(self):
-        coroutines = []
-
-        try:
-            ## Internal coroutines
-            create_plan = asyncio.create_task(self.create_plan())
-            create_plan.set_name (f'{self.name}_create_plan')
-            coroutines.append(create_plan)
-
-            # wait for the first coroutine to complete
-            _, pending = await asyncio.wait(coroutines, return_when=asyncio.FIRST_COMPLETED)
-            
-            done_name = None
-            for coroutine in coroutines:
-                if coroutine not in pending:
-                    done_name = coroutine.get_name()
-
-            # cancel all other coroutine tasks
-            self.log(f'{done_name} Coroutine ended. Terminating all other coroutines...', level=logging.INFO)
-            for subroutine in pending:
-                subroutine : asyncio.Task
-                subroutine.cancel()
-                await subroutine
-        
-        except asyncio.CancelledError:
-            for coroutine in coroutines:
-                coroutine : asyncio.Task
-                if not coroutine.done():
-                    coroutine.cancel()
-                    await coroutine
-
-
-    async def create_plan(self):
-        try:
-            while True:
-<<<<<<< HEAD
-                if(len(self.obs_list) > 0):
-                    # replace this with an actual planner!
-                    for i in range(len(self.obs_list)):
-                        obs = self.obs_list[i]
-                        #gp_accesses = self.orbit_data.get_ground_point_accesses_future(task["lat"], task["lon"], self.get_current_time()) TODO fix hardcode
-                        gp_accesses = self.orbit_data.get_ground_point_accesses_future(0.0, -32.0, self.get_current_time())
-                        gp_access_list = []
-                        for _, row in gp_accesses.iterrows():
-                            gp_access_list.append(row)
-                        self.log(f'Ground point accesses: {gp_accesses}',level=logging.INFO)
-                        if(len(gp_accesses) != 0):
-                            obs.start = gp_access_list[0]['time index']
-                            obs.end = obs.start + 5
-                            self.obs_plan.append(obs)
-                    self.obs_list = []
-                    self.log(f'Observation plan: {self.obs_plan}', level=logging.INFO)
-                    plan_msg = InternalMessage(self.name, PlanningSubmoduleTypes.OPERATIONS_PLANNER.value, self.obs_plan)
-                    await self.parent_module.send_internal_message(plan_msg)
-                await self.sim_wait(1.0)
-=======
-                # sim_wait = None
-                # if(len(self.obs_list) > 0):
-                #     # replace this with an actual planner!
-                #     for i in range(len(self.obs_list)):
-                #         obs = self.obs_list[i]
-                #         #gp_accesses = self.orbit_data.get_ground_point_accesses_future(task["lat"], task["lon"], self.get_current_time())
-                #         gp_accesses = self.orbit_data.get_ground_point_accesses_future(0.0, -32.0, self.get_current_time())
-                #         gp_access_list = []
-                #         for _, row in gp_accesses.iterrows():
-                #             gp_access_list.append(row)
-                #         print(gp_accesses)
-                #         if(len(gp_accesses) != 0):
-                #             obs.start = gp_access_list[0]['time index']
-                #             obs.end = obs.start + 5
-                #             self.obs_plan.append(obs)
-                #     self.obs_list = []
-                    # plan_msg = InternalMessage(self.name, PlanningSubmoduleTypes.OPERATIONS_PLANNER.value, self.obs_plan)
-                    # await self.parent_module.send_internal_message(plan_msg)
-                
-                # sim_wait = asyncio.create_task(self.sim_wait(1.0))
-                # await sim_wait
-
-                # wait for observation request 
-                obs = await self.obs_list.get()
-
-                # estimate next observation opportunities
-                gp_accesses = self.orbit_data.get_ground_point_accesses_future(0.0, -32.0, self.get_current_time())
-                gp_access_list = []
-                for _, row in gp_accesses.iterrows():
-                    gp_access_list.append(row)
-                print(gp_accesses)
-                if(len(gp_accesses) != 0):
-                    obs.start = gp_access_list[0]['time index']
-                    obs.end = obs.start + 5
-                    self.obs_plan.append(obs)
-
-                # schedule observation plan and send to operations planner for further development
-                plan_msg = InternalMessage(self.name, PlanningSubmoduleTypes.OPERATIONS_PLANNER.value, self.obs_plan)
-                await self.parent_module.send_internal_message(plan_msg)
-
->>>>>>> e50bf36e
-        except asyncio.CancelledError:
-            return
-
-class OperationsPlanningModule(Module):
-    def __init__(self, parent_module) -> None:
-        self.obs_plan = []
-        self.ops_plan = []
-        self.modeled_states = []
-        super().__init__(PlanningSubmoduleTypes.OPERATIONS_PLANNER.value, parent_module, submodules=[],
-                         n_timed_coroutines=2)
-
-    # async def activate(self):
-    #     await super().activate()
-
-    async def internal_message_handler(self, msg):
-        """
-        Handles message intended for this module and performs actions accordingly.
-        """
-        try:
-            if(msg.src_module==PlanningSubmoduleTypes.OBSERVATION_PLANNER.value):
-                self.obs_plan = msg.content
-            elif(msg.src_module==PlanningSubmoduleTypes.PREDICTIVE_MODEL.value):
-                self.modeled_states.append(msg.content)
-            else:
-                self.log(f'Unsupported message type for this module.)')
-        except asyncio.CancelledError:
-            return
-
-    async def coroutines(self):
-        coroutines = []
-
-        try:
-            ## Internal coroutines
-            create_ops_plan = asyncio.create_task(self.create_ops_plan())
-            create_ops_plan.set_name (f'{self.name}_create_ops_plan')
-            coroutines.append(create_ops_plan)
-
-            execute_ops_plan = asyncio.create_task(self.execute_ops_plan())
-            execute_ops_plan.set_name (f'{self.name}_execute_ops_plan')
-            coroutines.append(execute_ops_plan)
-
-            # wait for the first coroutine to complete
-            _, pending = await asyncio.wait(coroutines, return_when=asyncio.FIRST_COMPLETED)
-            
-            done_name = None
-            for coroutine in coroutines:
-                if coroutine not in pending:
-                    done_name = coroutine.get_name()
-
-            # cancel all other coroutine tasks
-            self.log(f'{done_name} Coroutine ended. Terminating all other coroutines...', level=logging.INFO)
-            for subroutine in pending:
-                subroutine : asyncio.Task
-                subroutine.cancel()
-                await subroutine
-        
-        except asyncio.CancelledError:
-            if len(coroutines) > 0:
-                for coroutine in coroutines:
-                    coroutine : asyncio.Task
-                    if not coroutine.done():
-                        coroutine.cancel()
-                        await coroutine
-
-
-    async def create_ops_plan(self):
-        try:
-            while True:
-                # Replace with basic module that adds charging to plan
-                if(len(self.obs_plan) > 0 and len(self.ops_plan) == 0):
-                    plan_beginning = self.get_current_time()
-                    starts = []
-                    ends = []
-                    for obs in self.obs_plan:
-                        starts.append(obs.start)
-                        ends.append(obs.end)
-                    charge_task = ChargePlannerTask(plan_beginning,starts[0])
-                    self.ops_plan.append(charge_task)
-                    for i in range(len(starts)):
-                        if(i+1 < len(starts)):
-                            charge_task = ChargePlannerTask(ends[i],starts[i+1])
-                            self.ops_plan.append(charge_task)
-                        obs_task = self.obs_plan[i]
-                        self.ops_plan.append(obs_task)
-                await self.sim_wait(1.0)
-        except asyncio.CancelledError:
-            return
-    
-    async def execute_ops_plan(self):
-        try:
-            while True:
-                # Replace with basic module that adds charging to plan
-                curr_time = self.get_current_time()
-                for task in self.ops_plan:
-                    if(isinstance(task,ObservationPlannerTask)):
-                        if(5 < curr_time < 10): # TODO should be between task start and task end but this is for testing
-                            obs_task = ObservationTask(task.target[0], task.target[1], [InstrumentNames.TEST.value], [1])
-                            msg = PlatformTaskMessage(self.name, AgentModuleTypes.ENGINEERING_MODULE.value, obs_task)
-                            await self.send_internal_message(msg)
-                    else:
-                        self.log(f'Currently unsupported task type!')
-
-                await self.sim_wait(1.0)
-        except asyncio.CancelledError:
-            return
-
-class PredictiveModelsModule(Module):
-    def __init__(self, parent_module) -> None:
-        self.agent_state = None
-        self.obs_plan = None
-        self.ops_plan = None
-        super().__init__(PlanningSubmoduleTypes.PREDICTIVE_MODEL.value, parent_module, submodules=[],
-                         n_timed_coroutines=1)
-
-    # async def activate(self):
-    #     await super().activate()
-
-    async def internal_message_handler(self, msg):
-        """
-        Handles message intended for this module and performs actions accordingly.
-        """
-        try:
-            if(msg.src_module == PlanningSubmoduleTypes.OBSERVATION_PLANNER.value):
-                self.obs_plan = msg.content
-            elif(msg.src_module == PlanningSubmoduleTypes.OPERATIONS_PLANNER.value):
-                self.ops_plan = msg.content
-            else:
-                self.log(f'Message from unsupported module.')
-        except asyncio.CancelledError:
-            return
-
-    async def coroutines(self):
-        coroutines = []
-
-        try:
-            ## Internal coroutines
-            predict_state = asyncio.create_task(self.predict_state())
-            predict_state.set_name (f'{self.name}_predict_state')
-            coroutines.append(predict_state)
-
-            # wait for the first coroutine to complete
-            _, pending = await asyncio.wait(coroutines, return_when=asyncio.FIRST_COMPLETED)
-            
-            done_name = None
-            for coroutine in coroutines:
-                if coroutine not in pending:
-                    done_name = coroutine.get_name()
-
-            # cancel all other coroutine tasks
-            self.log(f'{done_name} Coroutine ended. Terminating all other coroutines...', level=logging.INFO)
-            for subroutine in pending:                
-                subroutine : asyncio.Task
-                subroutine.cancel()
-                await subroutine
-        
-        except asyncio.CancelledError:
-            if len(coroutines) > 0:
-                for coroutine in coroutines:
-                    coroutine : asyncio.Task
-                    if not coroutine.done():
-                        coroutine.cancel()
-                        await coroutine
-
-    async def predict_state(self):
-        try:
-            while True:
-                if(self.obs_plan is not None):
-                    plan_msg = InternalMessage(self.name, PlanningSubmoduleTypes.MEASUREMENT_PERFORMANCE.value, self.obs_plan)
-                    await self.parent_module.send_internal_message(plan_msg)
-                await self.sim_wait(1.0)
-        except asyncio.CancelledError:
-            return
-
-class MeasurementPerformanceModule(Module):
-    def __init__(self, parent_module) -> None:
-        self.plan = None
-        super().__init__(PlanningSubmoduleTypes.MEASUREMENT_PERFORMANCE.value, parent_module, submodules=[],
-                         n_timed_coroutines=1)
-
-    # async def activate(self):
-    #     await super().activate()
-
-    async def internal_message_handler(self, msg):
-        """
-        Handles message intended for this module and performs actions accordingly.
-        """
-        try:
-            if(msg.src_module == PlanningSubmoduleTypes.PREDICTIVE_MODEL.value):
-                self.plan = msg.content
-            else:
-                self.log(f'Unsupported message type for this module.')
-        except asyncio.CancelledError:
-            return
-
-    async def coroutines(self):
-        coroutines = []
-
-        try:
-            ## Internal coroutines
-            evaluate_performance = asyncio.create_task(self.evaluate_performance())
-            evaluate_performance.set_name (f'{self.name}_evaluate_performance')
-            coroutines.append(evaluate_performance)
-
-            # wait for the first coroutine to complete
-            _, pending = await asyncio.wait(coroutines, return_when=asyncio.FIRST_COMPLETED)
-            
-            done_name = None
-            for coroutine in coroutines:
-                if coroutine not in pending:
-                    done_name = coroutine.get_name()
-
-            # cancel all other coroutine tasks
-            self.log(f'{done_name} Coroutine ended. Terminating all other coroutines...', level=logging.INFO)
-            for subroutine in pending:
-                subroutine : asyncio.Task
-                subroutine.cancel()
-                await subroutine
-
-        except asyncio.CancelledError:
-            if len(coroutines) > 0:
-                for coroutine in coroutines:
-                    coroutine : asyncio.Task
-                    if not coroutine.done():
-                        coroutine.cancel()
-                        await coroutine
-
-
-    async def evaluate_performance(self):
-        try:
-            while True:
-                if(self.plan is not None):
-                    for i in range(len(self.plan)):
-                        event = self.plan[i]
-                        observation_time = 20.0
-                        delta = observation_time - float(event.content["time"])
-                        lagfunc = -0.08182 * np.log(delta)+0.63182 # from molly's ppt on google drive
-                        event.content["meas_perf_value"] = lagfunc
-                        self.plan[i] = event
-                    plan_msg = InternalMessage(self.name, PlanningSubmoduleTypes.OBSERVATION_PLANNER.value, self.plan)
-                    await self.parent_module.send_internal_message(plan_msg)
-                await self.sim_wait(1.0)
-
-        except asyncio.CancelledError:
+import asyncio
+import numpy as np
+import logging
+from modules import Module
+from messages import *
+from neo4j import GraphDatabase
+from utils import PlanningSubmoduleTypes
+from orbitdata import OrbitData
+from tasks import MeasurementRequest
+
+class PlanningModule(Module):
+    def __init__(self, parent_agent : Module, scenario_dir : str) -> None:
+        super().__init__(AgentModuleTypes.PLANNING_MODULE.value, parent_agent, [], 0)
+        self.scenario_dir = scenario_dir
+        self.submodules = [
+            InstrumentCapabilityModule(self),
+            ObservationPlanningModule(self),
+            OperationsPlanningModule(self),
+            PredictiveModelsModule(self),
+            MeasurementPerformanceModule(self)
+        ]
+
+    async def internal_message_handler(self, msg: InternalMessage):
+        """
+        Handles message intended for this module and performs actions accordingly.
+        """
+        try:
+            dst_name = msg.dst_module
+            if dst_name != self.name:
+                # This module is NOT the intended receiver for this message. Forwarding to rightful destination
+                await self.send_internal_message(msg)
+            else:
+                # This module is the intended receiver for this message. Handling message
+                if isinstance(msg.content, MeasurementRequest):
+                    # if a measurement request is received, forward to instrument capability submodule
+                    self.log(f'Received measurement request from \'{msg.src_module}\'!', level=logging.INFO)
+                    msg.dst_module = PlanningSubmoduleTypes.INSTRUMENT_CAPABILITY.value
+
+                    await self.send_internal_message(msg)
+
+                else:
+                    self.log(f'Internal messages with contents of type: {type(msg.content)} not yet supported. Discarding message.')
+
+        except asyncio.CancelledError:
+            return
+
+class InstrumentCapabilityModule(Module):
+    def __init__(self, parent_module) -> None:
+        super().__init__(PlanningSubmoduleTypes.INSTRUMENT_CAPABILITY.value, parent_module, submodules=[],
+                         n_timed_coroutines=0)
+
+    async def activate(self):
+        await super().activate()
+
+    async def internal_message_handler(self, msg):
+        """
+        Handles message intended for this module and performs actions accordingly.
+        """
+        try:
+            if(isinstance(msg.content, MeasurementRequest)):
+                if self.queryGraphDatabase("bolt://localhost:7687", "neo4j", "ceosdb", "OLI", msg):
+                    msg.dst_module = PlanningSubmoduleTypes.OBSERVATION_PLANNER.value
+                    await self.send_internal_message(msg)
+            else:
+                self.log(f'Unsupported message type for this module.')
+        except asyncio.CancelledError:
+            return
+
+    def queryGraphDatabase(self, uri, user, password, sc_name,event_msg):
+        try:
+            capable = False
+            self.log(f'Querying knowledge graph...', level=logging.INFO)
+            driver = GraphDatabase.driver(uri, auth=(user, password))
+            capable = self.print_observers(driver,sc_name,event_msg)
+            driver.close()
+            return capable
+        except Exception as e:
+            print(e)
+            self.log(f'Connection to Neo4j is not working! Make sure it\'s running and check the password!', level=logging.ERROR)
+            return False
+        
+
+    def print_observers(self,driver,sc_name,event_msg):
+        capable = False
+        with driver.session() as session:
+            product = "None"
+            if(event_msg.content._type == "chlorophyll-a"):
+                product = "Ocean chlorophyll concentration"
+            observers = session.read_transaction(self.get_observers, title=product)
+            for observer in observers:
+                if(observer.get("name") == sc_name):
+                    self.log(f'Matching instrument in knowledge graph!', level=logging.INFO)
+                    capable = True
+        return capable
+
+
+    @staticmethod
+    def get_observers(tx, title): # (1)
+        result = tx.run("""
+            MATCH (p:Sensor)-[r:OBSERVES]->(:ObservableProperty {name: $title})
+            RETURN p
+        """, title=title)
+
+        # Access the `p` value from each record
+        return [ record["p"] for record in result ]
+
+class ObservationPlanningModule(Module):
+    def __init__(self, parent_module : Module) -> None:
+        self.obs_plan = []
+        self.orbit_data: dict = OrbitData.from_directory(parent_module.scenario_dir)
+        self.orbit_data = self.orbit_data[parent_module.parent_module.name]
+        super().__init__(PlanningSubmoduleTypes.OBSERVATION_PLANNER.value, parent_module)
+
+    async def activate(self):
+        await super().activate()
+        
+        # Initialize observation list and plan
+        self.obs_list = asyncio.Queue()
+
+        await self.initialize_plan()
+
+    async def initialize_plan(self):
+        # this is just for testing!
+        initial_obs = ObservationPlannerTask(0.0,-32.0,1.0,["OLI"],0.0,1.0)
+        await self.obs_list.put(initial_obs)
+
+    async def internal_message_handler(self, msg):
+        """
+        Handles message intended for this module and performs actions accordingly.
+        """
+        try:
+            if(isinstance(msg.content, MeasurementRequest)):
+                meas_req = msg.content
+                new_obs = ObservationPlannerTask(meas_req._target[0],meas_req._target[1],meas_req._science_val,["OLI"],0.0,1.0)
+                await self.obs_list.put(new_obs)
+        except asyncio.CancelledError:
+            return
+
+    async def coroutines(self):
+        coroutines = []
+
+        try:
+            ## Internal coroutines
+            create_plan = asyncio.create_task(self.create_plan())
+            create_plan.set_name (f'{self.name}_create_plan')
+            coroutines.append(create_plan)
+
+            # wait for the first coroutine to complete
+            _, pending = await asyncio.wait(coroutines, return_when=asyncio.FIRST_COMPLETED)
+            
+            done_name = None
+            for coroutine in coroutines:
+                if coroutine not in pending:
+                    done_name = coroutine.get_name()
+
+            # cancel all other coroutine tasks
+            self.log(f'{done_name} Coroutine ended. Terminating all other coroutines...', level=logging.INFO)
+            for subroutine in pending:
+                subroutine : asyncio.Task
+                subroutine.cancel()
+                await subroutine
+        
+        except asyncio.CancelledError:
+            for coroutine in coroutines:
+                coroutine : asyncio.Task
+                if not coroutine.done():
+                    coroutine.cancel()
+                    await coroutine
+
+
+    async def create_plan(self):
+        try:
+            while True:
+                # wait for observation request 
+                obs = await self.obs_list.get()
+
+                # estimate next observation opportunities
+                gp_accesses = self.orbit_data.get_ground_point_accesses_future(0.0, -32.0, self.get_current_time())
+                gp_access_list = []
+                for _, row in gp_accesses.iterrows():
+                    gp_access_list.append(row)
+                print(gp_accesses)
+                if(len(gp_accesses) != 0):
+                    obs.start = gp_access_list[0]['time index']
+                    obs.end = obs.start + 5
+                    self.obs_plan.append(obs)
+
+                # schedule observation plan and send to operations planner for further development
+                plan_msg = InternalMessage(self.name, PlanningSubmoduleTypes.OPERATIONS_PLANNER.value, self.obs_plan)
+                await self.parent_module.send_internal_message(plan_msg)
+
+        except asyncio.CancelledError:
+            return
+
+class OperationsPlanningModule(Module):
+    def __init__(self, parent_module) -> None:
+        super().__init__(PlanningSubmoduleTypes.OPERATIONS_PLANNER.value, parent_module, submodules=[],
+                         n_timed_coroutines=1)
+        self.ops_plan = []
+
+    async def activate(self):
+        await super().activate()
+        self.obs_plan = asyncio.Queue()
+
+
+    async def internal_message_handler(self, msg):
+        """
+        Handles message intended for this module and performs actions accordingly.
+        """
+        try:
+            if(msg.src_module==PlanningSubmoduleTypes.OBSERVATION_PLANNER.value):
+                await self.obs_plan.put(msg.content)
+            else:
+                self.log(f'Unsupported message type for this module.)')
+        except asyncio.CancelledError:
+            return
+
+    async def coroutines(self):
+        coroutines = []
+
+        try:
+            ## Internal coroutines
+            create_ops_plan = asyncio.create_task(self.create_ops_plan())
+            create_ops_plan.set_name (f'{self.name}_create_ops_plan')
+            coroutines.append(create_ops_plan)
+
+            execute_ops_plan = asyncio.create_task(self.execute_ops_plan())
+            execute_ops_plan.set_name (f'{self.name}_execute_ops_plan')
+            coroutines.append(execute_ops_plan)
+
+            # wait for the first coroutine to complete
+            _, pending = await asyncio.wait(coroutines, return_when=asyncio.FIRST_COMPLETED)
+            
+            done_name = None
+            for coroutine in coroutines:
+                if coroutine not in pending:
+                    done_name = coroutine.get_name()
+
+            # cancel all other coroutine tasks
+            self.log(f'{done_name} Coroutine ended. Terminating all other coroutines...', level=logging.INFO)
+            for subroutine in pending:
+                subroutine : asyncio.Task
+                subroutine.cancel()
+                await subroutine
+        
+        except asyncio.CancelledError:
+            if len(coroutines) > 0:
+                for coroutine in coroutines:
+                    coroutine : asyncio.Task
+                    if not coroutine.done():
+                        coroutine.cancel()
+                        await coroutine
+
+
+    async def create_ops_plan(self):
+        try:
+            while True:
+                # Replace with basic module that adds charging to plan
+                plan = await self.obs_plan.get()
+                plan_beginning = self.get_current_time()
+                starts = []
+                ends = []
+                for obs in plan:
+                    starts.append(obs.start)
+                    ends.append(obs.end)
+                charge_task = ChargePlannerTask(plan_beginning,starts[0])
+                self.ops_plan.append(charge_task)
+                for i in range(len(starts)):
+                    if(i+1 < len(starts)):
+                        charge_task = ChargePlannerTask(ends[i],starts[i+1])
+                        self.ops_plan.append(charge_task)
+                    obs_task = plan[i]
+                    self.ops_plan.append(obs_task)
+        except asyncio.CancelledError:
+            return
+    
+    async def execute_ops_plan(self):
+        try:
+            while True:
+                # Replace with basic module that adds charging to plan
+                curr_time = self.get_current_time()
+                for task in self.ops_plan:
+                    if(isinstance(task,ObservationPlannerTask)):
+                        if(5 < curr_time < 10): # TODO should be between task start and task end but this is for testing
+                            obs_task = ObservationTask(task.target[0], task.target[1], [InstrumentNames.TEST.value], [1])
+                            msg = PlatformTaskMessage(self.name, AgentModuleTypes.ENGINEERING_MODULE.value, obs_task)
+                            await self.send_internal_message(msg)
+                    else:
+                        self.log(f'Currently unsupported task type!')
+                await self.sim_wait(1.0)
+        except asyncio.CancelledError:
+            return
+
+class PredictiveModelsModule(Module):
+    def __init__(self, parent_module) -> None:
+        self.agent_state = None
+        self.obs_plan = None
+        self.ops_plan = None
+        super().__init__(PlanningSubmoduleTypes.PREDICTIVE_MODEL.value, parent_module, submodules=[],
+                         n_timed_coroutines=1)
+
+    # async def activate(self):
+    #     await super().activate()
+
+    async def internal_message_handler(self, msg):
+        """
+        Handles message intended for this module and performs actions accordingly.
+        """
+        try:
+            if(msg.src_module == PlanningSubmoduleTypes.OBSERVATION_PLANNER.value):
+                self.obs_plan = msg.content
+            elif(msg.src_module == PlanningSubmoduleTypes.OPERATIONS_PLANNER.value):
+                self.ops_plan = msg.content
+            else:
+                self.log(f'Message from unsupported module.')
+        except asyncio.CancelledError:
+            return
+
+    async def coroutines(self):
+        coroutines = []
+
+        try:
+            ## Internal coroutines
+            predict_state = asyncio.create_task(self.predict_state())
+            predict_state.set_name (f'{self.name}_predict_state')
+            coroutines.append(predict_state)
+
+            # wait for the first coroutine to complete
+            _, pending = await asyncio.wait(coroutines, return_when=asyncio.FIRST_COMPLETED)
+            
+            done_name = None
+            for coroutine in coroutines:
+                if coroutine not in pending:
+                    done_name = coroutine.get_name()
+
+            # cancel all other coroutine tasks
+            self.log(f'{done_name} Coroutine ended. Terminating all other coroutines...', level=logging.INFO)
+            for subroutine in pending:                
+                subroutine : asyncio.Task
+                subroutine.cancel()
+                await subroutine
+        
+        except asyncio.CancelledError:
+            if len(coroutines) > 0:
+                for coroutine in coroutines:
+                    coroutine : asyncio.Task
+                    if not coroutine.done():
+                        coroutine.cancel()
+                        await coroutine
+
+    async def predict_state(self):
+        try:
+            while True:
+                if(self.obs_plan is not None):
+                    plan_msg = InternalMessage(self.name, PlanningSubmoduleTypes.MEASUREMENT_PERFORMANCE.value, self.obs_plan)
+                    await self.parent_module.send_internal_message(plan_msg)
+                await self.sim_wait(1.0)
+        except asyncio.CancelledError:
+            return
+
+class MeasurementPerformanceModule(Module):
+    def __init__(self, parent_module) -> None:
+        self.plan = None
+        super().__init__(PlanningSubmoduleTypes.MEASUREMENT_PERFORMANCE.value, parent_module, submodules=[],
+                         n_timed_coroutines=1)
+
+    # async def activate(self):
+    #     await super().activate()
+
+    async def internal_message_handler(self, msg):
+        """
+        Handles message intended for this module and performs actions accordingly.
+        """
+        try:
+            if(msg.src_module == PlanningSubmoduleTypes.PREDICTIVE_MODEL.value):
+                self.plan = msg.content
+            else:
+                self.log(f'Unsupported message type for this module.')
+        except asyncio.CancelledError:
+            return
+
+    async def coroutines(self):
+        coroutines = []
+
+        try:
+            ## Internal coroutines
+            evaluate_performance = asyncio.create_task(self.evaluate_performance())
+            evaluate_performance.set_name (f'{self.name}_evaluate_performance')
+            coroutines.append(evaluate_performance)
+
+            # wait for the first coroutine to complete
+            _, pending = await asyncio.wait(coroutines, return_when=asyncio.FIRST_COMPLETED)
+            
+            done_name = None
+            for coroutine in coroutines:
+                if coroutine not in pending:
+                    done_name = coroutine.get_name()
+
+            # cancel all other coroutine tasks
+            self.log(f'{done_name} Coroutine ended. Terminating all other coroutines...', level=logging.INFO)
+            for subroutine in pending:
+                subroutine : asyncio.Task
+                subroutine.cancel()
+                await subroutine
+
+        except asyncio.CancelledError:
+            if len(coroutines) > 0:
+                for coroutine in coroutines:
+                    coroutine : asyncio.Task
+                    if not coroutine.done():
+                        coroutine.cancel()
+                        await coroutine
+
+
+    async def evaluate_performance(self):
+        try:
+            while True:
+                if(self.plan is not None):
+                    for i in range(len(self.plan)):
+                        event = self.plan[i]
+                        observation_time = 20.0
+                        delta = observation_time - float(event.content["time"])
+                        lagfunc = -0.08182 * np.log(delta)+0.63182 # from molly's ppt on google drive
+                        event.content["meas_perf_value"] = lagfunc
+                        self.plan[i] = event
+                    plan_msg = InternalMessage(self.name, PlanningSubmoduleTypes.OBSERVATION_PLANNER.value, self.plan)
+                    await self.parent_module.send_internal_message(plan_msg)
+                await self.sim_wait(1.0)
+
+        except asyncio.CancelledError:
             return