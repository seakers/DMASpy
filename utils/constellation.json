[
    {
        "@id": "vnir_sat_0_0",
        "name": "vnir_sat_0_0",
        "spacecraftBus": {
            "name": "BlueCanyon",
            "mass": 20,
            "volume": 0.5,
            "orientation": {
                "referenceFrame": "NADIR_POINTING",
                "convention": "REF_FRAME_ALIGNED"
            },
            "components": {
                "cmdh": {
                    "power": 2,
                    "memorySize": 100
                },
                "comms": {
                    "transmitter": {
                        "power": 3,
                        "maxDataRate": 1,
                        "bufferSize": 10,
                        "numChannels": 1
                    },
                    "receiver": {
                        "power": 3,
                        "maxDataRate": 1,
                        "bufferSize": 10
                    }
                },
                "eps": {
                    "powerGenerator": {
                        "@type": "Solar Panel",
                        "maxPowerGeneration": 10
                    },
                    "powerStorage": {
                        "@type": "Battery",
                        "maxPowerGeneration": 10,
                        "energyStorageCapacity": 0.01,
                        "depthOfDischarge": 0.99,
                        "initialCharge": 1
                    }
                }
            }
        },
        "instrument": {
            "name": "OLI",
            "mass": 10,
            "volume": 12.45,
            "dataRate": 40,
            "bitsPerPixel": 8,
            "power": 12,
            "snr": 33,
            "spatial_res": 50,
            "spectral_res": 7e-09,
            "orientation": {
                "referenceFrame": "SC_BODY_FIXED",
                "convention": "REF_FRAME_ALIGNED"
            },
            "fieldOfViewGeometry": {
                "shape": "RECTANGULAR",
                "angleHeight": 5,
                "angleWidth": 60
            },
            "@id": "bs1",
            "@type": "Basic Sensor"
        },
        "orbitState": {
            "date": {
                "@type": "GREGORIAN_UT1",
                "year": 2020,
                "month": 1,
                "day": 1,
                "hour": 0,
                "minute": 0,
                "second": 0
            },
            "state": {
                "@type": "KEPLERIAN_EARTH_CENTERED_INERTIAL",
                "sma": 6878,
                "ecc": 0.01,
                "inc": 67,
                "raan": 0.0,
                "aop": 0.0,
                "ta": 0.0
            }
        },
        "planner": {
            "@type": "COMMS_TEST"
        },
        "notifier": "True",
        "missionProfile": "3D-CHESS",
        "preplan": "False"
    },
    {
        "@id": "vnir_sat_0_1",
        "name": "vnir_sat_0_1",
        "spacecraftBus": {
            "name": "BlueCanyon",
            "mass": 20,
            "volume": 0.5,
            "orientation": {
                "referenceFrame": "NADIR_POINTING",
                "convention": "REF_FRAME_ALIGNED"
            },
            "components": {
                "cmdh": {
                    "power": 2,
                    "memorySize": 100
                },
                "comms": {
                    "transmitter": {
                        "power": 3,
                        "maxDataRate": 1,
                        "bufferSize": 10,
                        "numChannels": 1
                    },
                    "receiver": {
                        "power": 3,
                        "maxDataRate": 1,
                        "bufferSize": 10
                    }
                },
                "eps": {
                    "powerGenerator": {
                        "@type": "Solar Panel",
                        "maxPowerGeneration": 10
                    },
                    "powerStorage": {
                        "@type": "Battery",
                        "maxPowerGeneration": 10,
                        "energyStorageCapacity": 0.01,
                        "depthOfDischarge": 0.99,
                        "initialCharge": 1
                    }
                }
            }
        },
        "instrument": {
            "name": "OLI",
            "mass": 10,
            "volume": 12.45,
            "dataRate": 40,
            "bitsPerPixel": 8,
            "power": 12,
            "snr": 33,
            "spatial_res": 50,
            "spectral_res": 7e-09,
<<<<<<< HEAD
=======
            "orientation": {
                "referenceFrame": "SC_BODY_FIXED",
                "convention": "REF_FRAME_ALIGNED"
            },
            "fieldOfViewGeometry": {
                "shape": "RECTANGULAR",
                "angleHeight": 5,
                "angleWidth": 60
            },
            "@id": "bs1",
            "@type": "Basic Sensor"
        },
        "orbitState": {
            "date": {
                "@type": "GREGORIAN_UT1",
                "year": 2020,
                "month": 1,
                "day": 1,
                "hour": 0,
                "minute": 0,
                "second": 0
            },
            "state": {
                "@type": "KEPLERIAN_EARTH_CENTERED_INERTIAL",
                "sma": 6878,
                "ecc": 0.01,
                "inc": 67,
                "raan": 0.0,
                "aop": 0.0,
                "ta": 36.0
            }
        },
        "planner": {
            "@type": "COMMS_TEST"
        },
        "notifier": "False",
        "missionProfile": "3D-CHESS",
        "preplan": "False"
    },
    {
        "@id": "imaging_sat_0_2",
        "name": "imaging_sat_0_2",
        "spacecraftBus": {
            "name": "BlueCanyon",
            "mass": 20,
            "volume": 0.5,
            "orientation": {
                "referenceFrame": "NADIR_POINTING",
                "convention": "REF_FRAME_ALIGNED"
            },
            "components": {
                "cmdh": {
                    "power": 2,
                    "memorySize": 100
                },
                "comms": {
                    "transmitter": {
                        "power": 3,
                        "maxDataRate": 1,
                        "bufferSize": 10,
                        "numChannels": 1
                    },
                    "receiver": {
                        "power": 3,
                        "maxDataRate": 1,
                        "bufferSize": 10
                    }
                },
                "eps": {
                    "powerGenerator": {
                        "@type": "Solar Panel",
                        "maxPowerGeneration": 10
                    },
                    "powerStorage": {
                        "@type": "Battery",
                        "maxPowerGeneration": 10,
                        "energyStorageCapacity": 0.01,
                        "depthOfDischarge": 0.99,
                        "initialCharge": 1
                    }
                }
            }
        },
        "instrument": {
            "name": "OLI",
            "mass": 10,
            "volume": 12.45,
            "dataRate": 40,
            "bitsPerPixel": 8,
            "power": 12,
            "snr": 33,
            "spatial_res": 50,
            "spectral_res": 7e-09,
            "orientation": {
                "referenceFrame": "SC_BODY_FIXED",
                "convention": "REF_FRAME_ALIGNED"
            },
            "fieldOfViewGeometry": {
                "shape": "RECTANGULAR",
                "angleHeight": 5,
                "angleWidth": 60
            },
            "@id": "bs1",
            "@type": "Basic Sensor"
        },
        "orbitState": {
            "date": {
                "@type": "GREGORIAN_UT1",
                "year": 2020,
                "month": 1,
                "day": 1,
                "hour": 0,
                "minute": 0,
                "second": 0
            },
            "state": {
                "@type": "KEPLERIAN_EARTH_CENTERED_INERTIAL",
                "sma": 6878,
                "ecc": 0.01,
                "inc": 67,
                "raan": 0.0,
                "aop": 0.0,
                "ta": 72.0
            }
        },
        "planner": {
            "@type": "COMMS_TEST"
        },
        "notifier": "False",
        "missionProfile": "3D-CHESS",
        "preplan": "False"
    },
    {
        "@id": "imaging_sat_0_3",
        "name": "imaging_sat_0_3",
        "spacecraftBus": {
            "name": "BlueCanyon",
            "mass": 20,
            "volume": 0.5,
            "orientation": {
                "referenceFrame": "NADIR_POINTING",
                "convention": "REF_FRAME_ALIGNED"
            },
            "components": {
                "cmdh": {
                    "power": 2,
                    "memorySize": 100
                },
                "comms": {
                    "transmitter": {
                        "power": 3,
                        "maxDataRate": 1,
                        "bufferSize": 10,
                        "numChannels": 1
                    },
                    "receiver": {
                        "power": 3,
                        "maxDataRate": 1,
                        "bufferSize": 10
                    }
                },
                "eps": {
                    "powerGenerator": {
                        "@type": "Solar Panel",
                        "maxPowerGeneration": 10
                    },
                    "powerStorage": {
                        "@type": "Battery",
                        "maxPowerGeneration": 10,
                        "energyStorageCapacity": 0.01,
                        "depthOfDischarge": 0.99,
                        "initialCharge": 1
                    }
                }
            }
        },
        "instrument": {
            "name": "OLI",
            "mass": 10,
            "volume": 12.45,
            "dataRate": 40,
            "bitsPerPixel": 8,
            "power": 12,
            "snr": 33,
            "spatial_res": 50,
            "spectral_res": 7e-09,
            "orientation": {
                "referenceFrame": "SC_BODY_FIXED",
                "convention": "REF_FRAME_ALIGNED"
            },
            "fieldOfViewGeometry": {
                "shape": "RECTANGULAR",
                "angleHeight": 5,
                "angleWidth": 60
            },
            "@id": "bs1",
            "@type": "Basic Sensor"
        },
        "orbitState": {
            "date": {
                "@type": "GREGORIAN_UT1",
                "year": 2020,
                "month": 1,
                "day": 1,
                "hour": 0,
                "minute": 0,
                "second": 0
            },
            "state": {
                "@type": "KEPLERIAN_EARTH_CENTERED_INERTIAL",
                "sma": 6878,
                "ecc": 0.01,
                "inc": 67,
                "raan": 0.0,
                "aop": 0.0,
                "ta": 108.0
            }
        },
        "planner": {
            "@type": "COMMS_TEST"
        },
        "notifier": "False",
        "missionProfile": "3D-CHESS",
        "preplan": "False"
    },
    {
        "@id": "imaging_sat_0_4",
        "name": "imaging_sat_0_4",
        "spacecraftBus": {
            "name": "BlueCanyon",
            "mass": 20,
            "volume": 0.5,
            "orientation": {
                "referenceFrame": "NADIR_POINTING",
                "convention": "REF_FRAME_ALIGNED"
            },
            "components": {
                "cmdh": {
                    "power": 2,
                    "memorySize": 100
                },
                "comms": {
                    "transmitter": {
                        "power": 3,
                        "maxDataRate": 1,
                        "bufferSize": 10,
                        "numChannels": 1
                    },
                    "receiver": {
                        "power": 3,
                        "maxDataRate": 1,
                        "bufferSize": 10
                    }
                },
                "eps": {
                    "powerGenerator": {
                        "@type": "Solar Panel",
                        "maxPowerGeneration": 10
                    },
                    "powerStorage": {
                        "@type": "Battery",
                        "maxPowerGeneration": 10,
                        "energyStorageCapacity": 0.01,
                        "depthOfDischarge": 0.99,
                        "initialCharge": 1
                    }
                }
            }
        },
        "instrument": {
            "name": "OLI",
            "mass": 10,
            "volume": 12.45,
            "dataRate": 40,
            "bitsPerPixel": 8,
            "power": 12,
            "snr": 33,
            "spatial_res": 50,
            "spectral_res": 7e-09,
            "orientation": {
                "referenceFrame": "SC_BODY_FIXED",
                "convention": "REF_FRAME_ALIGNED"
            },
            "fieldOfViewGeometry": {
                "shape": "RECTANGULAR",
                "angleHeight": 5,
                "angleWidth": 60
            },
            "@id": "bs1",
            "@type": "Basic Sensor"
        },
        "orbitState": {
            "date": {
                "@type": "GREGORIAN_UT1",
                "year": 2020,
                "month": 1,
                "day": 1,
                "hour": 0,
                "minute": 0,
                "second": 0
            },
            "state": {
                "@type": "KEPLERIAN_EARTH_CENTERED_INERTIAL",
                "sma": 6878,
                "ecc": 0.01,
                "inc": 67,
                "raan": 0.0,
                "aop": 0.0,
                "ta": 144.0
            }
        },
        "planner": {
            "@type": "COMMS_TEST"
        },
        "notifier": "False",
        "missionProfile": "3D-CHESS",
        "preplan": "False"
    },
    {
        "@id": "imaging_sat_0_5",
        "name": "imaging_sat_0_5",
        "spacecraftBus": {
            "name": "BlueCanyon",
            "mass": 20,
            "volume": 0.5,
            "orientation": {
                "referenceFrame": "NADIR_POINTING",
                "convention": "REF_FRAME_ALIGNED"
            },
            "components": {
                "cmdh": {
                    "power": 2,
                    "memorySize": 100
                },
                "comms": {
                    "transmitter": {
                        "power": 3,
                        "maxDataRate": 1,
                        "bufferSize": 10,
                        "numChannels": 1
                    },
                    "receiver": {
                        "power": 3,
                        "maxDataRate": 1,
                        "bufferSize": 10
                    }
                },
                "eps": {
                    "powerGenerator": {
                        "@type": "Solar Panel",
                        "maxPowerGeneration": 10
                    },
                    "powerStorage": {
                        "@type": "Battery",
                        "maxPowerGeneration": 10,
                        "energyStorageCapacity": 0.01,
                        "depthOfDischarge": 0.99,
                        "initialCharge": 1
                    }
                }
            }
        },
        "instrument": {
            "name": "OLI",
            "mass": 10,
            "volume": 12.45,
            "dataRate": 40,
            "bitsPerPixel": 8,
            "power": 12,
            "snr": 33,
            "spatial_res": 50,
            "spectral_res": 7e-09,
>>>>>>> 57711f98
            "orientation": {
                "referenceFrame": "SC_BODY_FIXED",
                "convention": "REF_FRAME_ALIGNED"
            },
            "fieldOfViewGeometry": {
                "shape": "RECTANGULAR",
                "angleHeight": 5,
                "angleWidth": 60
            },
            "@id": "bs1",
            "@type": "Basic Sensor"
        },
        "orbitState": {
            "date": {
                "@type": "GREGORIAN_UT1",
                "year": 2020,
                "month": 1,
                "day": 1,
                "hour": 0,
                "minute": 0,
                "second": 0
            },
            "state": {
                "@type": "KEPLERIAN_EARTH_CENTERED_INERTIAL",
                "sma": 6878,
                "ecc": 0.01,
                "inc": 67,
                "raan": 0.0,
                "aop": 0.0,
                "ta": 180.0
            }
        },
        "planner": {
            "@type": "COMMS_TEST"
        },
        "notifier": "True",
        "missionProfile": "3D-CHESS",
        "preplan": "False"
    },
    {
<<<<<<< HEAD
        "@id": "vnir_sat_1_0",
        "name": "vnir_sat_1_0",
=======
        "@id": "imaging_sat_0_6",
        "name": "imaging_sat_0_6",
        "spacecraftBus": {
            "name": "BlueCanyon",
            "mass": 20,
            "volume": 0.5,
            "orientation": {
                "referenceFrame": "NADIR_POINTING",
                "convention": "REF_FRAME_ALIGNED"
            },
            "components": {
                "cmdh": {
                    "power": 2,
                    "memorySize": 100
                },
                "comms": {
                    "transmitter": {
                        "power": 3,
                        "maxDataRate": 1,
                        "bufferSize": 10,
                        "numChannels": 1
                    },
                    "receiver": {
                        "power": 3,
                        "maxDataRate": 1,
                        "bufferSize": 10
                    }
                },
                "eps": {
                    "powerGenerator": {
                        "@type": "Solar Panel",
                        "maxPowerGeneration": 10
                    },
                    "powerStorage": {
                        "@type": "Battery",
                        "maxPowerGeneration": 10,
                        "energyStorageCapacity": 0.01,
                        "depthOfDischarge": 0.99,
                        "initialCharge": 1
                    }
                }
            }
        },
        "instrument": {
            "name": "OLI",
            "mass": 10,
            "volume": 12.45,
            "dataRate": 40,
            "bitsPerPixel": 8,
            "power": 12,
            "snr": 33,
            "spatial_res": 50,
            "spectral_res": 7e-09,
            "orientation": {
                "referenceFrame": "SC_BODY_FIXED",
                "convention": "REF_FRAME_ALIGNED"
            },
            "fieldOfViewGeometry": {
                "shape": "RECTANGULAR",
                "angleHeight": 5,
                "angleWidth": 60
            },
            "@id": "bs1",
            "@type": "Basic Sensor"
        },
        "orbitState": {
            "date": {
                "@type": "GREGORIAN_UT1",
                "year": 2020,
                "month": 1,
                "day": 1,
                "hour": 0,
                "minute": 0,
                "second": 0
            },
            "state": {
                "@type": "KEPLERIAN_EARTH_CENTERED_INERTIAL",
                "sma": 6878,
                "ecc": 0.01,
                "inc": 67,
                "raan": 0.0,
                "aop": 0.0,
                "ta": 216.0
            }
        },
        "planner": {
            "@type": "COMMS_TEST"
        },
        "notifier": "False",
        "missionProfile": "3D-CHESS",
        "preplan": "False"
    },
    {
        "@id": "imaging_sat_0_7",
        "name": "imaging_sat_0_7",
        "spacecraftBus": {
            "name": "BlueCanyon",
            "mass": 20,
            "volume": 0.5,
            "orientation": {
                "referenceFrame": "NADIR_POINTING",
                "convention": "REF_FRAME_ALIGNED"
            },
            "components": {
                "cmdh": {
                    "power": 2,
                    "memorySize": 100
                },
                "comms": {
                    "transmitter": {
                        "power": 3,
                        "maxDataRate": 1,
                        "bufferSize": 10,
                        "numChannels": 1
                    },
                    "receiver": {
                        "power": 3,
                        "maxDataRate": 1,
                        "bufferSize": 10
                    }
                },
                "eps": {
                    "powerGenerator": {
                        "@type": "Solar Panel",
                        "maxPowerGeneration": 10
                    },
                    "powerStorage": {
                        "@type": "Battery",
                        "maxPowerGeneration": 10,
                        "energyStorageCapacity": 0.01,
                        "depthOfDischarge": 0.99,
                        "initialCharge": 1
                    }
                }
            }
        },
        "instrument": {
            "name": "OLI",
            "mass": 10,
            "volume": 12.45,
            "dataRate": 40,
            "bitsPerPixel": 8,
            "power": 12,
            "snr": 33,
            "spatial_res": 50,
            "spectral_res": 7e-09,
            "orientation": {
                "referenceFrame": "SC_BODY_FIXED",
                "convention": "REF_FRAME_ALIGNED"
            },
            "fieldOfViewGeometry": {
                "shape": "RECTANGULAR",
                "angleHeight": 5,
                "angleWidth": 60
            },
            "@id": "bs1",
            "@type": "Basic Sensor"
        },
        "orbitState": {
            "date": {
                "@type": "GREGORIAN_UT1",
                "year": 2020,
                "month": 1,
                "day": 1,
                "hour": 0,
                "minute": 0,
                "second": 0
            },
            "state": {
                "@type": "KEPLERIAN_EARTH_CENTERED_INERTIAL",
                "sma": 6878,
                "ecc": 0.01,
                "inc": 67,
                "raan": 0.0,
                "aop": 0.0,
                "ta": 252.0
            }
        },
        "planner": {
            "@type": "COMMS_TEST"
        },
        "notifier": "False",
        "missionProfile": "3D-CHESS",
        "preplan": "False"
    },
    {
        "@id": "imaging_sat_0_8",
        "name": "imaging_sat_0_8",
        "spacecraftBus": {
            "name": "BlueCanyon",
            "mass": 20,
            "volume": 0.5,
            "orientation": {
                "referenceFrame": "NADIR_POINTING",
                "convention": "REF_FRAME_ALIGNED"
            },
            "components": {
                "cmdh": {
                    "power": 2,
                    "memorySize": 100
                },
                "comms": {
                    "transmitter": {
                        "power": 3,
                        "maxDataRate": 1,
                        "bufferSize": 10,
                        "numChannels": 1
                    },
                    "receiver": {
                        "power": 3,
                        "maxDataRate": 1,
                        "bufferSize": 10
                    }
                },
                "eps": {
                    "powerGenerator": {
                        "@type": "Solar Panel",
                        "maxPowerGeneration": 10
                    },
                    "powerStorage": {
                        "@type": "Battery",
                        "maxPowerGeneration": 10,
                        "energyStorageCapacity": 0.01,
                        "depthOfDischarge": 0.99,
                        "initialCharge": 1
                    }
                }
            }
        },
        "instrument": {
            "name": "OLI",
            "mass": 10,
            "volume": 12.45,
            "dataRate": 40,
            "bitsPerPixel": 8,
            "power": 12,
            "snr": 33,
            "spatial_res": 50,
            "spectral_res": 7e-09,
            "orientation": {
                "referenceFrame": "SC_BODY_FIXED",
                "convention": "REF_FRAME_ALIGNED"
            },
            "fieldOfViewGeometry": {
                "shape": "RECTANGULAR",
                "angleHeight": 5,
                "angleWidth": 60
            },
            "@id": "bs1",
            "@type": "Basic Sensor"
        },
        "orbitState": {
            "date": {
                "@type": "GREGORIAN_UT1",
                "year": 2020,
                "month": 1,
                "day": 1,
                "hour": 0,
                "minute": 0,
                "second": 0
            },
            "state": {
                "@type": "KEPLERIAN_EARTH_CENTERED_INERTIAL",
                "sma": 6878,
                "ecc": 0.01,
                "inc": 67,
                "raan": 0.0,
                "aop": 0.0,
                "ta": 288.0
            }
        },
        "planner": {
            "@type": "COMMS_TEST"
        },
        "notifier": "False",
        "missionProfile": "3D-CHESS",
        "preplan": "False"
    },
    {
        "@id": "imaging_sat_0_9",
        "name": "imaging_sat_0_9",
        "spacecraftBus": {
            "name": "BlueCanyon",
            "mass": 20,
            "volume": 0.5,
            "orientation": {
                "referenceFrame": "NADIR_POINTING",
                "convention": "REF_FRAME_ALIGNED"
            },
            "components": {
                "cmdh": {
                    "power": 2,
                    "memorySize": 100
                },
                "comms": {
                    "transmitter": {
                        "power": 3,
                        "maxDataRate": 1,
                        "bufferSize": 10,
                        "numChannels": 1
                    },
                    "receiver": {
                        "power": 3,
                        "maxDataRate": 1,
                        "bufferSize": 10
                    }
                },
                "eps": {
                    "powerGenerator": {
                        "@type": "Solar Panel",
                        "maxPowerGeneration": 10
                    },
                    "powerStorage": {
                        "@type": "Battery",
                        "maxPowerGeneration": 10,
                        "energyStorageCapacity": 0.01,
                        "depthOfDischarge": 0.99,
                        "initialCharge": 1
                    }
                }
            }
        },
        "instrument": {
            "name": "OLI",
            "mass": 10,
            "volume": 12.45,
            "dataRate": 40,
            "bitsPerPixel": 8,
            "power": 12,
            "snr": 33,
            "spatial_res": 50,
            "spectral_res": 7e-09,
            "orientation": {
                "referenceFrame": "SC_BODY_FIXED",
                "convention": "REF_FRAME_ALIGNED"
            },
            "fieldOfViewGeometry": {
                "shape": "RECTANGULAR",
                "angleHeight": 5,
                "angleWidth": 60
            },
            "@id": "bs1",
            "@type": "Basic Sensor"
        },
        "orbitState": {
            "date": {
                "@type": "GREGORIAN_UT1",
                "year": 2020,
                "month": 1,
                "day": 1,
                "hour": 0,
                "minute": 0,
                "second": 0
            },
            "state": {
                "@type": "KEPLERIAN_EARTH_CENTERED_INERTIAL",
                "sma": 6878,
                "ecc": 0.01,
                "inc": 67,
                "raan": 0.0,
                "aop": 0.0,
                "ta": 324.0
            }
        },
        "planner": {
            "@type": "COMMS_TEST"
        },
        "notifier": "False",
        "missionProfile": "3D-CHESS",
        "preplan": "False"
    },
    {
        "@id": "imaging_sat_1_0",
        "name": "imaging_sat_1_0",
        "spacecraftBus": {
            "name": "BlueCanyon",
            "mass": 20,
            "volume": 0.5,
            "orientation": {
                "referenceFrame": "NADIR_POINTING",
                "convention": "REF_FRAME_ALIGNED"
            },
            "components": {
                "cmdh": {
                    "power": 2,
                    "memorySize": 100
                },
                "comms": {
                    "transmitter": {
                        "power": 3,
                        "maxDataRate": 1,
                        "bufferSize": 10,
                        "numChannels": 1
                    },
                    "receiver": {
                        "power": 3,
                        "maxDataRate": 1,
                        "bufferSize": 10
                    }
                },
                "eps": {
                    "powerGenerator": {
                        "@type": "Solar Panel",
                        "maxPowerGeneration": 10
                    },
                    "powerStorage": {
                        "@type": "Battery",
                        "maxPowerGeneration": 10,
                        "energyStorageCapacity": 0.01,
                        "depthOfDischarge": 0.99,
                        "initialCharge": 1
                    }
                }
            }
        },
        "instrument": {
            "name": "OLI",
            "mass": 10,
            "volume": 12.45,
            "dataRate": 40,
            "bitsPerPixel": 8,
            "power": 12,
            "snr": 33,
            "spatial_res": 50,
            "spectral_res": 7e-09,
            "orientation": {
                "referenceFrame": "SC_BODY_FIXED",
                "convention": "REF_FRAME_ALIGNED"
            },
            "fieldOfViewGeometry": {
                "shape": "RECTANGULAR",
                "angleHeight": 5,
                "angleWidth": 60
            },
            "@id": "bs1",
            "@type": "Basic Sensor"
        },
        "orbitState": {
            "date": {
                "@type": "GREGORIAN_UT1",
                "year": 2020,
                "month": 1,
                "day": 1,
                "hour": 0,
                "minute": 0,
                "second": 0
            },
            "state": {
                "@type": "KEPLERIAN_EARTH_CENTERED_INERTIAL",
                "sma": 6878,
                "ecc": 0.01,
                "inc": 67,
                "raan": 36.0,
                "aop": 0.0,
                "ta": 3.6
            }
        },
        "planner": {
            "@type": "COMMS_TEST"
        },
        "notifier": "False",
        "missionProfile": "3D-CHESS",
        "preplan": "False"
    },
    {
        "@id": "imaging_sat_1_1",
        "name": "imaging_sat_1_1",
        "spacecraftBus": {
            "name": "BlueCanyon",
            "mass": 20,
            "volume": 0.5,
            "orientation": {
                "referenceFrame": "NADIR_POINTING",
                "convention": "REF_FRAME_ALIGNED"
            },
            "components": {
                "cmdh": {
                    "power": 2,
                    "memorySize": 100
                },
                "comms": {
                    "transmitter": {
                        "power": 3,
                        "maxDataRate": 1,
                        "bufferSize": 10,
                        "numChannels": 1
                    },
                    "receiver": {
                        "power": 3,
                        "maxDataRate": 1,
                        "bufferSize": 10
                    }
                },
                "eps": {
                    "powerGenerator": {
                        "@type": "Solar Panel",
                        "maxPowerGeneration": 10
                    },
                    "powerStorage": {
                        "@type": "Battery",
                        "maxPowerGeneration": 10,
                        "energyStorageCapacity": 0.01,
                        "depthOfDischarge": 0.99,
                        "initialCharge": 1
                    }
                }
            }
        },
        "instrument": {
            "name": "OLI",
            "mass": 10,
            "volume": 12.45,
            "dataRate": 40,
            "bitsPerPixel": 8,
            "power": 12,
            "snr": 33,
            "spatial_res": 50,
            "spectral_res": 7e-09,
            "orientation": {
                "referenceFrame": "SC_BODY_FIXED",
                "convention": "REF_FRAME_ALIGNED"
            },
            "fieldOfViewGeometry": {
                "shape": "RECTANGULAR",
                "angleHeight": 5,
                "angleWidth": 60
            },
            "@id": "bs1",
            "@type": "Basic Sensor"
        },
        "orbitState": {
            "date": {
                "@type": "GREGORIAN_UT1",
                "year": 2020,
                "month": 1,
                "day": 1,
                "hour": 0,
                "minute": 0,
                "second": 0
            },
            "state": {
                "@type": "KEPLERIAN_EARTH_CENTERED_INERTIAL",
                "sma": 6878,
                "ecc": 0.01,
                "inc": 67,
                "raan": 36.0,
                "aop": 0.0,
                "ta": 39.6
            }
        },
        "planner": {
            "@type": "COMMS_TEST"
        },
        "notifier": "False",
        "missionProfile": "3D-CHESS",
        "preplan": "False"
    },
    {
        "@id": "imaging_sat_1_2",
        "name": "imaging_sat_1_2",
        "spacecraftBus": {
            "name": "BlueCanyon",
            "mass": 20,
            "volume": 0.5,
            "orientation": {
                "referenceFrame": "NADIR_POINTING",
                "convention": "REF_FRAME_ALIGNED"
            },
            "components": {
                "cmdh": {
                    "power": 2,
                    "memorySize": 100
                },
                "comms": {
                    "transmitter": {
                        "power": 3,
                        "maxDataRate": 1,
                        "bufferSize": 10,
                        "numChannels": 1
                    },
                    "receiver": {
                        "power": 3,
                        "maxDataRate": 1,
                        "bufferSize": 10
                    }
                },
                "eps": {
                    "powerGenerator": {
                        "@type": "Solar Panel",
                        "maxPowerGeneration": 10
                    },
                    "powerStorage": {
                        "@type": "Battery",
                        "maxPowerGeneration": 10,
                        "energyStorageCapacity": 0.01,
                        "depthOfDischarge": 0.99,
                        "initialCharge": 1
                    }
                }
            }
        },
        "instrument": {
            "name": "OLI",
            "mass": 10,
            "volume": 12.45,
            "dataRate": 40,
            "bitsPerPixel": 8,
            "power": 12,
            "snr": 33,
            "spatial_res": 50,
            "spectral_res": 7e-09,
            "orientation": {
                "referenceFrame": "SC_BODY_FIXED",
                "convention": "REF_FRAME_ALIGNED"
            },
            "fieldOfViewGeometry": {
                "shape": "RECTANGULAR",
                "angleHeight": 5,
                "angleWidth": 60
            },
            "@id": "bs1",
            "@type": "Basic Sensor"
        },
        "orbitState": {
            "date": {
                "@type": "GREGORIAN_UT1",
                "year": 2020,
                "month": 1,
                "day": 1,
                "hour": 0,
                "minute": 0,
                "second": 0
            },
            "state": {
                "@type": "KEPLERIAN_EARTH_CENTERED_INERTIAL",
                "sma": 6878,
                "ecc": 0.01,
                "inc": 67,
                "raan": 36.0,
                "aop": 0.0,
                "ta": 75.6
            }
        },
        "planner": {
            "@type": "COMMS_TEST"
        },
        "notifier": "False",
        "missionProfile": "3D-CHESS",
        "preplan": "False"
    },
    {
        "@id": "imaging_sat_1_3",
        "name": "imaging_sat_1_3",
        "spacecraftBus": {
            "name": "BlueCanyon",
            "mass": 20,
            "volume": 0.5,
            "orientation": {
                "referenceFrame": "NADIR_POINTING",
                "convention": "REF_FRAME_ALIGNED"
            },
            "components": {
                "cmdh": {
                    "power": 2,
                    "memorySize": 100
                },
                "comms": {
                    "transmitter": {
                        "power": 3,
                        "maxDataRate": 1,
                        "bufferSize": 10,
                        "numChannels": 1
                    },
                    "receiver": {
                        "power": 3,
                        "maxDataRate": 1,
                        "bufferSize": 10
                    }
                },
                "eps": {
                    "powerGenerator": {
                        "@type": "Solar Panel",
                        "maxPowerGeneration": 10
                    },
                    "powerStorage": {
                        "@type": "Battery",
                        "maxPowerGeneration": 10,
                        "energyStorageCapacity": 0.01,
                        "depthOfDischarge": 0.99,
                        "initialCharge": 1
                    }
                }
            }
        },
        "instrument": {
            "name": "OLI",
            "mass": 10,
            "volume": 12.45,
            "dataRate": 40,
            "bitsPerPixel": 8,
            "power": 12,
            "snr": 33,
            "spatial_res": 50,
            "spectral_res": 7e-09,
            "orientation": {
                "referenceFrame": "SC_BODY_FIXED",
                "convention": "REF_FRAME_ALIGNED"
            },
            "fieldOfViewGeometry": {
                "shape": "RECTANGULAR",
                "angleHeight": 5,
                "angleWidth": 60
            },
            "@id": "bs1",
            "@type": "Basic Sensor"
        },
        "orbitState": {
            "date": {
                "@type": "GREGORIAN_UT1",
                "year": 2020,
                "month": 1,
                "day": 1,
                "hour": 0,
                "minute": 0,
                "second": 0
            },
            "state": {
                "@type": "KEPLERIAN_EARTH_CENTERED_INERTIAL",
                "sma": 6878,
                "ecc": 0.01,
                "inc": 67,
                "raan": 36.0,
                "aop": 0.0,
                "ta": 111.6
            }
        },
        "planner": {
            "@type": "COMMS_TEST"
        },
        "notifier": "False",
        "missionProfile": "3D-CHESS",
        "preplan": "False"
    },
    {
        "@id": "imaging_sat_1_4",
        "name": "imaging_sat_1_4",
        "spacecraftBus": {
            "name": "BlueCanyon",
            "mass": 20,
            "volume": 0.5,
            "orientation": {
                "referenceFrame": "NADIR_POINTING",
                "convention": "REF_FRAME_ALIGNED"
            },
            "components": {
                "cmdh": {
                    "power": 2,
                    "memorySize": 100
                },
                "comms": {
                    "transmitter": {
                        "power": 3,
                        "maxDataRate": 1,
                        "bufferSize": 10,
                        "numChannels": 1
                    },
                    "receiver": {
                        "power": 3,
                        "maxDataRate": 1,
                        "bufferSize": 10
                    }
                },
                "eps": {
                    "powerGenerator": {
                        "@type": "Solar Panel",
                        "maxPowerGeneration": 10
                    },
                    "powerStorage": {
                        "@type": "Battery",
                        "maxPowerGeneration": 10,
                        "energyStorageCapacity": 0.01,
                        "depthOfDischarge": 0.99,
                        "initialCharge": 1
                    }
                }
            }
        },
        "instrument": {
            "name": "OLI",
            "mass": 10,
            "volume": 12.45,
            "dataRate": 40,
            "bitsPerPixel": 8,
            "power": 12,
            "snr": 33,
            "spatial_res": 50,
            "spectral_res": 7e-09,
            "orientation": {
                "referenceFrame": "SC_BODY_FIXED",
                "convention": "REF_FRAME_ALIGNED"
            },
            "fieldOfViewGeometry": {
                "shape": "RECTANGULAR",
                "angleHeight": 5,
                "angleWidth": 60
            },
            "@id": "bs1",
            "@type": "Basic Sensor"
        },
        "orbitState": {
            "date": {
                "@type": "GREGORIAN_UT1",
                "year": 2020,
                "month": 1,
                "day": 1,
                "hour": 0,
                "minute": 0,
                "second": 0
            },
            "state": {
                "@type": "KEPLERIAN_EARTH_CENTERED_INERTIAL",
                "sma": 6878,
                "ecc": 0.01,
                "inc": 67,
                "raan": 36.0,
                "aop": 0.0,
                "ta": 147.6
            }
        },
        "planner": {
            "@type": "COMMS_TEST"
        },
        "notifier": "False",
        "missionProfile": "3D-CHESS",
        "preplan": "False"
    },
    {
        "@id": "imaging_sat_1_5",
        "name": "imaging_sat_1_5",
        "spacecraftBus": {
            "name": "BlueCanyon",
            "mass": 20,
            "volume": 0.5,
            "orientation": {
                "referenceFrame": "NADIR_POINTING",
                "convention": "REF_FRAME_ALIGNED"
            },
            "components": {
                "cmdh": {
                    "power": 2,
                    "memorySize": 100
                },
                "comms": {
                    "transmitter": {
                        "power": 3,
                        "maxDataRate": 1,
                        "bufferSize": 10,
                        "numChannels": 1
                    },
                    "receiver": {
                        "power": 3,
                        "maxDataRate": 1,
                        "bufferSize": 10
                    }
                },
                "eps": {
                    "powerGenerator": {
                        "@type": "Solar Panel",
                        "maxPowerGeneration": 10
                    },
                    "powerStorage": {
                        "@type": "Battery",
                        "maxPowerGeneration": 10,
                        "energyStorageCapacity": 0.01,
                        "depthOfDischarge": 0.99,
                        "initialCharge": 1
                    }
                }
            }
        },
        "instrument": {
            "name": "OLI",
            "mass": 10,
            "volume": 12.45,
            "dataRate": 40,
            "bitsPerPixel": 8,
            "power": 12,
            "snr": 33,
            "spatial_res": 50,
            "spectral_res": 7e-09,
            "orientation": {
                "referenceFrame": "SC_BODY_FIXED",
                "convention": "REF_FRAME_ALIGNED"
            },
            "fieldOfViewGeometry": {
                "shape": "RECTANGULAR",
                "angleHeight": 5,
                "angleWidth": 60
            },
            "@id": "bs1",
            "@type": "Basic Sensor"
        },
        "orbitState": {
            "date": {
                "@type": "GREGORIAN_UT1",
                "year": 2020,
                "month": 1,
                "day": 1,
                "hour": 0,
                "minute": 0,
                "second": 0
            },
            "state": {
                "@type": "KEPLERIAN_EARTH_CENTERED_INERTIAL",
                "sma": 6878,
                "ecc": 0.01,
                "inc": 67,
                "raan": 36.0,
                "aop": 0.0,
                "ta": 183.6
            }
        },
        "planner": {
            "@type": "COMMS_TEST"
        },
        "notifier": "False",
        "missionProfile": "3D-CHESS",
        "preplan": "False"
    },
    {
        "@id": "imaging_sat_1_6",
        "name": "imaging_sat_1_6",
        "spacecraftBus": {
            "name": "BlueCanyon",
            "mass": 20,
            "volume": 0.5,
            "orientation": {
                "referenceFrame": "NADIR_POINTING",
                "convention": "REF_FRAME_ALIGNED"
            },
            "components": {
                "cmdh": {
                    "power": 2,
                    "memorySize": 100
                },
                "comms": {
                    "transmitter": {
                        "power": 3,
                        "maxDataRate": 1,
                        "bufferSize": 10,
                        "numChannels": 1
                    },
                    "receiver": {
                        "power": 3,
                        "maxDataRate": 1,
                        "bufferSize": 10
                    }
                },
                "eps": {
                    "powerGenerator": {
                        "@type": "Solar Panel",
                        "maxPowerGeneration": 10
                    },
                    "powerStorage": {
                        "@type": "Battery",
                        "maxPowerGeneration": 10,
                        "energyStorageCapacity": 0.01,
                        "depthOfDischarge": 0.99,
                        "initialCharge": 1
                    }
                }
            }
        },
        "instrument": {
            "name": "OLI",
            "mass": 10,
            "volume": 12.45,
            "dataRate": 40,
            "bitsPerPixel": 8,
            "power": 12,
            "snr": 33,
            "spatial_res": 50,
            "spectral_res": 7e-09,
            "orientation": {
                "referenceFrame": "SC_BODY_FIXED",
                "convention": "REF_FRAME_ALIGNED"
            },
            "fieldOfViewGeometry": {
                "shape": "RECTANGULAR",
                "angleHeight": 5,
                "angleWidth": 60
            },
            "@id": "bs1",
            "@type": "Basic Sensor"
        },
        "orbitState": {
            "date": {
                "@type": "GREGORIAN_UT1",
                "year": 2020,
                "month": 1,
                "day": 1,
                "hour": 0,
                "minute": 0,
                "second": 0
            },
            "state": {
                "@type": "KEPLERIAN_EARTH_CENTERED_INERTIAL",
                "sma": 6878,
                "ecc": 0.01,
                "inc": 67,
                "raan": 36.0,
                "aop": 0.0,
                "ta": 219.6
            }
        },
        "planner": {
            "@type": "COMMS_TEST"
        },
        "notifier": "False",
        "missionProfile": "3D-CHESS",
        "preplan": "False"
    },
    {
        "@id": "imaging_sat_1_7",
        "name": "imaging_sat_1_7",
        "spacecraftBus": {
            "name": "BlueCanyon",
            "mass": 20,
            "volume": 0.5,
            "orientation": {
                "referenceFrame": "NADIR_POINTING",
                "convention": "REF_FRAME_ALIGNED"
            },
            "components": {
                "cmdh": {
                    "power": 2,
                    "memorySize": 100
                },
                "comms": {
                    "transmitter": {
                        "power": 3,
                        "maxDataRate": 1,
                        "bufferSize": 10,
                        "numChannels": 1
                    },
                    "receiver": {
                        "power": 3,
                        "maxDataRate": 1,
                        "bufferSize": 10
                    }
                },
                "eps": {
                    "powerGenerator": {
                        "@type": "Solar Panel",
                        "maxPowerGeneration": 10
                    },
                    "powerStorage": {
                        "@type": "Battery",
                        "maxPowerGeneration": 10,
                        "energyStorageCapacity": 0.01,
                        "depthOfDischarge": 0.99,
                        "initialCharge": 1
                    }
                }
            }
        },
        "instrument": {
            "name": "OLI",
            "mass": 10,
            "volume": 12.45,
            "dataRate": 40,
            "bitsPerPixel": 8,
            "power": 12,
            "snr": 33,
            "spatial_res": 50,
            "spectral_res": 7e-09,
            "orientation": {
                "referenceFrame": "SC_BODY_FIXED",
                "convention": "REF_FRAME_ALIGNED"
            },
            "fieldOfViewGeometry": {
                "shape": "RECTANGULAR",
                "angleHeight": 5,
                "angleWidth": 60
            },
            "@id": "bs1",
            "@type": "Basic Sensor"
        },
        "orbitState": {
            "date": {
                "@type": "GREGORIAN_UT1",
                "year": 2020,
                "month": 1,
                "day": 1,
                "hour": 0,
                "minute": 0,
                "second": 0
            },
            "state": {
                "@type": "KEPLERIAN_EARTH_CENTERED_INERTIAL",
                "sma": 6878,
                "ecc": 0.01,
                "inc": 67,
                "raan": 36.0,
                "aop": 0.0,
                "ta": 255.6
            }
        },
        "planner": {
            "@type": "COMMS_TEST"
        },
        "notifier": "False",
        "missionProfile": "3D-CHESS",
        "preplan": "False"
    },
    {
        "@id": "imaging_sat_1_8",
        "name": "imaging_sat_1_8",
        "spacecraftBus": {
            "name": "BlueCanyon",
            "mass": 20,
            "volume": 0.5,
            "orientation": {
                "referenceFrame": "NADIR_POINTING",
                "convention": "REF_FRAME_ALIGNED"
            },
            "components": {
                "cmdh": {
                    "power": 2,
                    "memorySize": 100
                },
                "comms": {
                    "transmitter": {
                        "power": 3,
                        "maxDataRate": 1,
                        "bufferSize": 10,
                        "numChannels": 1
                    },
                    "receiver": {
                        "power": 3,
                        "maxDataRate": 1,
                        "bufferSize": 10
                    }
                },
                "eps": {
                    "powerGenerator": {
                        "@type": "Solar Panel",
                        "maxPowerGeneration": 10
                    },
                    "powerStorage": {
                        "@type": "Battery",
                        "maxPowerGeneration": 10,
                        "energyStorageCapacity": 0.01,
                        "depthOfDischarge": 0.99,
                        "initialCharge": 1
                    }
                }
            }
        },
        "instrument": {
            "name": "OLI",
            "mass": 10,
            "volume": 12.45,
            "dataRate": 40,
            "bitsPerPixel": 8,
            "power": 12,
            "snr": 33,
            "spatial_res": 50,
            "spectral_res": 7e-09,
            "orientation": {
                "referenceFrame": "SC_BODY_FIXED",
                "convention": "REF_FRAME_ALIGNED"
            },
            "fieldOfViewGeometry": {
                "shape": "RECTANGULAR",
                "angleHeight": 5,
                "angleWidth": 60
            },
            "@id": "bs1",
            "@type": "Basic Sensor"
        },
        "orbitState": {
            "date": {
                "@type": "GREGORIAN_UT1",
                "year": 2020,
                "month": 1,
                "day": 1,
                "hour": 0,
                "minute": 0,
                "second": 0
            },
            "state": {
                "@type": "KEPLERIAN_EARTH_CENTERED_INERTIAL",
                "sma": 6878,
                "ecc": 0.01,
                "inc": 67,
                "raan": 36.0,
                "aop": 0.0,
                "ta": 291.6
            }
        },
        "planner": {
            "@type": "COMMS_TEST"
        },
        "notifier": "False",
        "missionProfile": "3D-CHESS",
        "preplan": "False"
    },
    {
        "@id": "imaging_sat_1_9",
        "name": "imaging_sat_1_9",
        "spacecraftBus": {
            "name": "BlueCanyon",
            "mass": 20,
            "volume": 0.5,
            "orientation": {
                "referenceFrame": "NADIR_POINTING",
                "convention": "REF_FRAME_ALIGNED"
            },
            "components": {
                "cmdh": {
                    "power": 2,
                    "memorySize": 100
                },
                "comms": {
                    "transmitter": {
                        "power": 3,
                        "maxDataRate": 1,
                        "bufferSize": 10,
                        "numChannels": 1
                    },
                    "receiver": {
                        "power": 3,
                        "maxDataRate": 1,
                        "bufferSize": 10
                    }
                },
                "eps": {
                    "powerGenerator": {
                        "@type": "Solar Panel",
                        "maxPowerGeneration": 10
                    },
                    "powerStorage": {
                        "@type": "Battery",
                        "maxPowerGeneration": 10,
                        "energyStorageCapacity": 0.01,
                        "depthOfDischarge": 0.99,
                        "initialCharge": 1
                    }
                }
            }
        },
        "instrument": {
            "name": "OLI",
            "mass": 10,
            "volume": 12.45,
            "dataRate": 40,
            "bitsPerPixel": 8,
            "power": 12,
            "snr": 33,
            "spatial_res": 50,
            "spectral_res": 7e-09,
            "orientation": {
                "referenceFrame": "SC_BODY_FIXED",
                "convention": "REF_FRAME_ALIGNED"
            },
            "fieldOfViewGeometry": {
                "shape": "RECTANGULAR",
                "angleHeight": 5,
                "angleWidth": 60
            },
            "@id": "bs1",
            "@type": "Basic Sensor"
        },
        "orbitState": {
            "date": {
                "@type": "GREGORIAN_UT1",
                "year": 2020,
                "month": 1,
                "day": 1,
                "hour": 0,
                "minute": 0,
                "second": 0
            },
            "state": {
                "@type": "KEPLERIAN_EARTH_CENTERED_INERTIAL",
                "sma": 6878,
                "ecc": 0.01,
                "inc": 67,
                "raan": 36.0,
                "aop": 0.0,
                "ta": 327.6
            }
        },
        "planner": {
            "@type": "COMMS_TEST"
        },
        "notifier": "False",
        "missionProfile": "3D-CHESS",
        "preplan": "False"
    },
    {
        "@id": "imaging_sat_2_0",
        "name": "imaging_sat_2_0",
        "spacecraftBus": {
            "name": "BlueCanyon",
            "mass": 20,
            "volume": 0.5,
            "orientation": {
                "referenceFrame": "NADIR_POINTING",
                "convention": "REF_FRAME_ALIGNED"
            },
            "components": {
                "cmdh": {
                    "power": 2,
                    "memorySize": 100
                },
                "comms": {
                    "transmitter": {
                        "power": 3,
                        "maxDataRate": 1,
                        "bufferSize": 10,
                        "numChannels": 1
                    },
                    "receiver": {
                        "power": 3,
                        "maxDataRate": 1,
                        "bufferSize": 10
                    }
                },
                "eps": {
                    "powerGenerator": {
                        "@type": "Solar Panel",
                        "maxPowerGeneration": 10
                    },
                    "powerStorage": {
                        "@type": "Battery",
                        "maxPowerGeneration": 10,
                        "energyStorageCapacity": 0.01,
                        "depthOfDischarge": 0.99,
                        "initialCharge": 1
                    }
                }
            }
        },
        "instrument": {
            "name": "OLI",
            "mass": 10,
            "volume": 12.45,
            "dataRate": 40,
            "bitsPerPixel": 8,
            "power": 12,
            "snr": 33,
            "spatial_res": 50,
            "spectral_res": 7e-09,
            "orientation": {
                "referenceFrame": "SC_BODY_FIXED",
                "convention": "REF_FRAME_ALIGNED"
            },
            "fieldOfViewGeometry": {
                "shape": "RECTANGULAR",
                "angleHeight": 5,
                "angleWidth": 60
            },
            "@id": "bs1",
            "@type": "Basic Sensor"
        },
        "orbitState": {
            "date": {
                "@type": "GREGORIAN_UT1",
                "year": 2020,
                "month": 1,
                "day": 1,
                "hour": 0,
                "minute": 0,
                "second": 0
            },
            "state": {
                "@type": "KEPLERIAN_EARTH_CENTERED_INERTIAL",
                "sma": 6878,
                "ecc": 0.01,
                "inc": 67,
                "raan": 72.0,
                "aop": 0.0,
                "ta": 7.2
            }
        },
        "planner": {
            "@type": "COMMS_TEST"
        },
        "notifier": "False",
        "missionProfile": "3D-CHESS",
        "preplan": "False"
    },
    {
        "@id": "imaging_sat_2_1",
        "name": "imaging_sat_2_1",
        "spacecraftBus": {
            "name": "BlueCanyon",
            "mass": 20,
            "volume": 0.5,
            "orientation": {
                "referenceFrame": "NADIR_POINTING",
                "convention": "REF_FRAME_ALIGNED"
            },
            "components": {
                "cmdh": {
                    "power": 2,
                    "memorySize": 100
                },
                "comms": {
                    "transmitter": {
                        "power": 3,
                        "maxDataRate": 1,
                        "bufferSize": 10,
                        "numChannels": 1
                    },
                    "receiver": {
                        "power": 3,
                        "maxDataRate": 1,
                        "bufferSize": 10
                    }
                },
                "eps": {
                    "powerGenerator": {
                        "@type": "Solar Panel",
                        "maxPowerGeneration": 10
                    },
                    "powerStorage": {
                        "@type": "Battery",
                        "maxPowerGeneration": 10,
                        "energyStorageCapacity": 0.01,
                        "depthOfDischarge": 0.99,
                        "initialCharge": 1
                    }
                }
            }
        },
        "instrument": {
            "name": "OLI",
            "mass": 10,
            "volume": 12.45,
            "dataRate": 40,
            "bitsPerPixel": 8,
            "power": 12,
            "snr": 33,
            "spatial_res": 50,
            "spectral_res": 7e-09,
            "orientation": {
                "referenceFrame": "SC_BODY_FIXED",
                "convention": "REF_FRAME_ALIGNED"
            },
            "fieldOfViewGeometry": {
                "shape": "RECTANGULAR",
                "angleHeight": 5,
                "angleWidth": 60
            },
            "@id": "bs1",
            "@type": "Basic Sensor"
        },
        "orbitState": {
            "date": {
                "@type": "GREGORIAN_UT1",
                "year": 2020,
                "month": 1,
                "day": 1,
                "hour": 0,
                "minute": 0,
                "second": 0
            },
            "state": {
                "@type": "KEPLERIAN_EARTH_CENTERED_INERTIAL",
                "sma": 6878,
                "ecc": 0.01,
                "inc": 67,
                "raan": 72.0,
                "aop": 0.0,
                "ta": 43.2
            }
        },
        "planner": {
            "@type": "COMMS_TEST"
        },
        "notifier": "False",
        "missionProfile": "3D-CHESS",
        "preplan": "False"
    },
    {
        "@id": "imaging_sat_2_2",
        "name": "imaging_sat_2_2",
        "spacecraftBus": {
            "name": "BlueCanyon",
            "mass": 20,
            "volume": 0.5,
            "orientation": {
                "referenceFrame": "NADIR_POINTING",
                "convention": "REF_FRAME_ALIGNED"
            },
            "components": {
                "cmdh": {
                    "power": 2,
                    "memorySize": 100
                },
                "comms": {
                    "transmitter": {
                        "power": 3,
                        "maxDataRate": 1,
                        "bufferSize": 10,
                        "numChannels": 1
                    },
                    "receiver": {
                        "power": 3,
                        "maxDataRate": 1,
                        "bufferSize": 10
                    }
                },
                "eps": {
                    "powerGenerator": {
                        "@type": "Solar Panel",
                        "maxPowerGeneration": 10
                    },
                    "powerStorage": {
                        "@type": "Battery",
                        "maxPowerGeneration": 10,
                        "energyStorageCapacity": 0.01,
                        "depthOfDischarge": 0.99,
                        "initialCharge": 1
                    }
                }
            }
        },
        "instrument": {
            "name": "OLI",
            "mass": 10,
            "volume": 12.45,
            "dataRate": 40,
            "bitsPerPixel": 8,
            "power": 12,
            "snr": 33,
            "spatial_res": 50,
            "spectral_res": 7e-09,
            "orientation": {
                "referenceFrame": "SC_BODY_FIXED",
                "convention": "REF_FRAME_ALIGNED"
            },
            "fieldOfViewGeometry": {
                "shape": "RECTANGULAR",
                "angleHeight": 5,
                "angleWidth": 60
            },
            "@id": "bs1",
            "@type": "Basic Sensor"
        },
        "orbitState": {
            "date": {
                "@type": "GREGORIAN_UT1",
                "year": 2020,
                "month": 1,
                "day": 1,
                "hour": 0,
                "minute": 0,
                "second": 0
            },
            "state": {
                "@type": "KEPLERIAN_EARTH_CENTERED_INERTIAL",
                "sma": 6878,
                "ecc": 0.01,
                "inc": 67,
                "raan": 72.0,
                "aop": 0.0,
                "ta": 79.2
            }
        },
        "planner": {
            "@type": "COMMS_TEST"
        },
        "notifier": "False",
        "missionProfile": "3D-CHESS",
        "preplan": "False"
    },
    {
        "@id": "imaging_sat_2_3",
        "name": "imaging_sat_2_3",
        "spacecraftBus": {
            "name": "BlueCanyon",
            "mass": 20,
            "volume": 0.5,
            "orientation": {
                "referenceFrame": "NADIR_POINTING",
                "convention": "REF_FRAME_ALIGNED"
            },
            "components": {
                "cmdh": {
                    "power": 2,
                    "memorySize": 100
                },
                "comms": {
                    "transmitter": {
                        "power": 3,
                        "maxDataRate": 1,
                        "bufferSize": 10,
                        "numChannels": 1
                    },
                    "receiver": {
                        "power": 3,
                        "maxDataRate": 1,
                        "bufferSize": 10
                    }
                },
                "eps": {
                    "powerGenerator": {
                        "@type": "Solar Panel",
                        "maxPowerGeneration": 10
                    },
                    "powerStorage": {
                        "@type": "Battery",
                        "maxPowerGeneration": 10,
                        "energyStorageCapacity": 0.01,
                        "depthOfDischarge": 0.99,
                        "initialCharge": 1
                    }
                }
            }
        },
        "instrument": {
            "name": "OLI",
            "mass": 10,
            "volume": 12.45,
            "dataRate": 40,
            "bitsPerPixel": 8,
            "power": 12,
            "snr": 33,
            "spatial_res": 50,
            "spectral_res": 7e-09,
            "orientation": {
                "referenceFrame": "SC_BODY_FIXED",
                "convention": "REF_FRAME_ALIGNED"
            },
            "fieldOfViewGeometry": {
                "shape": "RECTANGULAR",
                "angleHeight": 5,
                "angleWidth": 60
            },
            "@id": "bs1",
            "@type": "Basic Sensor"
        },
        "orbitState": {
            "date": {
                "@type": "GREGORIAN_UT1",
                "year": 2020,
                "month": 1,
                "day": 1,
                "hour": 0,
                "minute": 0,
                "second": 0
            },
            "state": {
                "@type": "KEPLERIAN_EARTH_CENTERED_INERTIAL",
                "sma": 6878,
                "ecc": 0.01,
                "inc": 67,
                "raan": 72.0,
                "aop": 0.0,
                "ta": 115.2
            }
        },
        "planner": {
            "@type": "COMMS_TEST"
        },
        "notifier": "False",
        "missionProfile": "3D-CHESS",
        "preplan": "False"
    },
    {
        "@id": "imaging_sat_2_4",
        "name": "imaging_sat_2_4",
        "spacecraftBus": {
            "name": "BlueCanyon",
            "mass": 20,
            "volume": 0.5,
            "orientation": {
                "referenceFrame": "NADIR_POINTING",
                "convention": "REF_FRAME_ALIGNED"
            },
            "components": {
                "cmdh": {
                    "power": 2,
                    "memorySize": 100
                },
                "comms": {
                    "transmitter": {
                        "power": 3,
                        "maxDataRate": 1,
                        "bufferSize": 10,
                        "numChannels": 1
                    },
                    "receiver": {
                        "power": 3,
                        "maxDataRate": 1,
                        "bufferSize": 10
                    }
                },
                "eps": {
                    "powerGenerator": {
                        "@type": "Solar Panel",
                        "maxPowerGeneration": 10
                    },
                    "powerStorage": {
                        "@type": "Battery",
                        "maxPowerGeneration": 10,
                        "energyStorageCapacity": 0.01,
                        "depthOfDischarge": 0.99,
                        "initialCharge": 1
                    }
                }
            }
        },
        "instrument": {
            "name": "OLI",
            "mass": 10,
            "volume": 12.45,
            "dataRate": 40,
            "bitsPerPixel": 8,
            "power": 12,
            "snr": 33,
            "spatial_res": 50,
            "spectral_res": 7e-09,
            "orientation": {
                "referenceFrame": "SC_BODY_FIXED",
                "convention": "REF_FRAME_ALIGNED"
            },
            "fieldOfViewGeometry": {
                "shape": "RECTANGULAR",
                "angleHeight": 5,
                "angleWidth": 60
            },
            "@id": "bs1",
            "@type": "Basic Sensor"
        },
        "orbitState": {
            "date": {
                "@type": "GREGORIAN_UT1",
                "year": 2020,
                "month": 1,
                "day": 1,
                "hour": 0,
                "minute": 0,
                "second": 0
            },
            "state": {
                "@type": "KEPLERIAN_EARTH_CENTERED_INERTIAL",
                "sma": 6878,
                "ecc": 0.01,
                "inc": 67,
                "raan": 72.0,
                "aop": 0.0,
                "ta": 151.2
            }
        },
        "planner": {
            "@type": "COMMS_TEST"
        },
        "notifier": "False",
        "missionProfile": "3D-CHESS",
        "preplan": "False"
    },
    {
        "@id": "imaging_sat_2_5",
        "name": "imaging_sat_2_5",
        "spacecraftBus": {
            "name": "BlueCanyon",
            "mass": 20,
            "volume": 0.5,
            "orientation": {
                "referenceFrame": "NADIR_POINTING",
                "convention": "REF_FRAME_ALIGNED"
            },
            "components": {
                "cmdh": {
                    "power": 2,
                    "memorySize": 100
                },
                "comms": {
                    "transmitter": {
                        "power": 3,
                        "maxDataRate": 1,
                        "bufferSize": 10,
                        "numChannels": 1
                    },
                    "receiver": {
                        "power": 3,
                        "maxDataRate": 1,
                        "bufferSize": 10
                    }
                },
                "eps": {
                    "powerGenerator": {
                        "@type": "Solar Panel",
                        "maxPowerGeneration": 10
                    },
                    "powerStorage": {
                        "@type": "Battery",
                        "maxPowerGeneration": 10,
                        "energyStorageCapacity": 0.01,
                        "depthOfDischarge": 0.99,
                        "initialCharge": 1
                    }
                }
            }
        },
        "instrument": {
            "name": "OLI",
            "mass": 10,
            "volume": 12.45,
            "dataRate": 40,
            "bitsPerPixel": 8,
            "power": 12,
            "snr": 33,
            "spatial_res": 50,
            "spectral_res": 7e-09,
            "orientation": {
                "referenceFrame": "SC_BODY_FIXED",
                "convention": "REF_FRAME_ALIGNED"
            },
            "fieldOfViewGeometry": {
                "shape": "RECTANGULAR",
                "angleHeight": 5,
                "angleWidth": 60
            },
            "@id": "bs1",
            "@type": "Basic Sensor"
        },
        "orbitState": {
            "date": {
                "@type": "GREGORIAN_UT1",
                "year": 2020,
                "month": 1,
                "day": 1,
                "hour": 0,
                "minute": 0,
                "second": 0
            },
            "state": {
                "@type": "KEPLERIAN_EARTH_CENTERED_INERTIAL",
                "sma": 6878,
                "ecc": 0.01,
                "inc": 67,
                "raan": 72.0,
                "aop": 0.0,
                "ta": 187.2
            }
        },
        "planner": {
            "@type": "COMMS_TEST"
        },
        "notifier": "False",
        "missionProfile": "3D-CHESS",
        "preplan": "False"
    },
    {
        "@id": "imaging_sat_2_6",
        "name": "imaging_sat_2_6",
        "spacecraftBus": {
            "name": "BlueCanyon",
            "mass": 20,
            "volume": 0.5,
            "orientation": {
                "referenceFrame": "NADIR_POINTING",
                "convention": "REF_FRAME_ALIGNED"
            },
            "components": {
                "cmdh": {
                    "power": 2,
                    "memorySize": 100
                },
                "comms": {
                    "transmitter": {
                        "power": 3,
                        "maxDataRate": 1,
                        "bufferSize": 10,
                        "numChannels": 1
                    },
                    "receiver": {
                        "power": 3,
                        "maxDataRate": 1,
                        "bufferSize": 10
                    }
                },
                "eps": {
                    "powerGenerator": {
                        "@type": "Solar Panel",
                        "maxPowerGeneration": 10
                    },
                    "powerStorage": {
                        "@type": "Battery",
                        "maxPowerGeneration": 10,
                        "energyStorageCapacity": 0.01,
                        "depthOfDischarge": 0.99,
                        "initialCharge": 1
                    }
                }
            }
        },
        "instrument": {
            "name": "OLI",
            "mass": 10,
            "volume": 12.45,
            "dataRate": 40,
            "bitsPerPixel": 8,
            "power": 12,
            "snr": 33,
            "spatial_res": 50,
            "spectral_res": 7e-09,
            "orientation": {
                "referenceFrame": "SC_BODY_FIXED",
                "convention": "REF_FRAME_ALIGNED"
            },
            "fieldOfViewGeometry": {
                "shape": "RECTANGULAR",
                "angleHeight": 5,
                "angleWidth": 60
            },
            "@id": "bs1",
            "@type": "Basic Sensor"
        },
        "orbitState": {
            "date": {
                "@type": "GREGORIAN_UT1",
                "year": 2020,
                "month": 1,
                "day": 1,
                "hour": 0,
                "minute": 0,
                "second": 0
            },
            "state": {
                "@type": "KEPLERIAN_EARTH_CENTERED_INERTIAL",
                "sma": 6878,
                "ecc": 0.01,
                "inc": 67,
                "raan": 72.0,
                "aop": 0.0,
                "ta": 223.2
            }
        },
        "planner": {
            "@type": "COMMS_TEST"
        },
        "notifier": "False",
        "missionProfile": "3D-CHESS",
        "preplan": "False"
    },
    {
        "@id": "imaging_sat_2_7",
        "name": "imaging_sat_2_7",
        "spacecraftBus": {
            "name": "BlueCanyon",
            "mass": 20,
            "volume": 0.5,
            "orientation": {
                "referenceFrame": "NADIR_POINTING",
                "convention": "REF_FRAME_ALIGNED"
            },
            "components": {
                "cmdh": {
                    "power": 2,
                    "memorySize": 100
                },
                "comms": {
                    "transmitter": {
                        "power": 3,
                        "maxDataRate": 1,
                        "bufferSize": 10,
                        "numChannels": 1
                    },
                    "receiver": {
                        "power": 3,
                        "maxDataRate": 1,
                        "bufferSize": 10
                    }
                },
                "eps": {
                    "powerGenerator": {
                        "@type": "Solar Panel",
                        "maxPowerGeneration": 10
                    },
                    "powerStorage": {
                        "@type": "Battery",
                        "maxPowerGeneration": 10,
                        "energyStorageCapacity": 0.01,
                        "depthOfDischarge": 0.99,
                        "initialCharge": 1
                    }
                }
            }
        },
        "instrument": {
            "name": "OLI",
            "mass": 10,
            "volume": 12.45,
            "dataRate": 40,
            "bitsPerPixel": 8,
            "power": 12,
            "snr": 33,
            "spatial_res": 50,
            "spectral_res": 7e-09,
            "orientation": {
                "referenceFrame": "SC_BODY_FIXED",
                "convention": "REF_FRAME_ALIGNED"
            },
            "fieldOfViewGeometry": {
                "shape": "RECTANGULAR",
                "angleHeight": 5,
                "angleWidth": 60
            },
            "@id": "bs1",
            "@type": "Basic Sensor"
        },
        "orbitState": {
            "date": {
                "@type": "GREGORIAN_UT1",
                "year": 2020,
                "month": 1,
                "day": 1,
                "hour": 0,
                "minute": 0,
                "second": 0
            },
            "state": {
                "@type": "KEPLERIAN_EARTH_CENTERED_INERTIAL",
                "sma": 6878,
                "ecc": 0.01,
                "inc": 67,
                "raan": 72.0,
                "aop": 0.0,
                "ta": 259.2
            }
        },
        "planner": {
            "@type": "COMMS_TEST"
        },
        "notifier": "False",
        "missionProfile": "3D-CHESS",
        "preplan": "False"
    },
    {
        "@id": "imaging_sat_2_8",
        "name": "imaging_sat_2_8",
        "spacecraftBus": {
            "name": "BlueCanyon",
            "mass": 20,
            "volume": 0.5,
            "orientation": {
                "referenceFrame": "NADIR_POINTING",
                "convention": "REF_FRAME_ALIGNED"
            },
            "components": {
                "cmdh": {
                    "power": 2,
                    "memorySize": 100
                },
                "comms": {
                    "transmitter": {
                        "power": 3,
                        "maxDataRate": 1,
                        "bufferSize": 10,
                        "numChannels": 1
                    },
                    "receiver": {
                        "power": 3,
                        "maxDataRate": 1,
                        "bufferSize": 10
                    }
                },
                "eps": {
                    "powerGenerator": {
                        "@type": "Solar Panel",
                        "maxPowerGeneration": 10
                    },
                    "powerStorage": {
                        "@type": "Battery",
                        "maxPowerGeneration": 10,
                        "energyStorageCapacity": 0.01,
                        "depthOfDischarge": 0.99,
                        "initialCharge": 1
                    }
                }
            }
        },
        "instrument": {
            "name": "OLI",
            "mass": 10,
            "volume": 12.45,
            "dataRate": 40,
            "bitsPerPixel": 8,
            "power": 12,
            "snr": 33,
            "spatial_res": 50,
            "spectral_res": 7e-09,
            "orientation": {
                "referenceFrame": "SC_BODY_FIXED",
                "convention": "REF_FRAME_ALIGNED"
            },
            "fieldOfViewGeometry": {
                "shape": "RECTANGULAR",
                "angleHeight": 5,
                "angleWidth": 60
            },
            "@id": "bs1",
            "@type": "Basic Sensor"
        },
        "orbitState": {
            "date": {
                "@type": "GREGORIAN_UT1",
                "year": 2020,
                "month": 1,
                "day": 1,
                "hour": 0,
                "minute": 0,
                "second": 0
            },
            "state": {
                "@type": "KEPLERIAN_EARTH_CENTERED_INERTIAL",
                "sma": 6878,
                "ecc": 0.01,
                "inc": 67,
                "raan": 72.0,
                "aop": 0.0,
                "ta": 295.2
            }
        },
        "planner": {
            "@type": "COMMS_TEST"
        },
        "notifier": "False",
        "missionProfile": "3D-CHESS",
        "preplan": "False"
    },
    {
        "@id": "imaging_sat_2_9",
        "name": "imaging_sat_2_9",
        "spacecraftBus": {
            "name": "BlueCanyon",
            "mass": 20,
            "volume": 0.5,
            "orientation": {
                "referenceFrame": "NADIR_POINTING",
                "convention": "REF_FRAME_ALIGNED"
            },
            "components": {
                "cmdh": {
                    "power": 2,
                    "memorySize": 100
                },
                "comms": {
                    "transmitter": {
                        "power": 3,
                        "maxDataRate": 1,
                        "bufferSize": 10,
                        "numChannels": 1
                    },
                    "receiver": {
                        "power": 3,
                        "maxDataRate": 1,
                        "bufferSize": 10
                    }
                },
                "eps": {
                    "powerGenerator": {
                        "@type": "Solar Panel",
                        "maxPowerGeneration": 10
                    },
                    "powerStorage": {
                        "@type": "Battery",
                        "maxPowerGeneration": 10,
                        "energyStorageCapacity": 0.01,
                        "depthOfDischarge": 0.99,
                        "initialCharge": 1
                    }
                }
            }
        },
        "instrument": {
            "name": "OLI",
            "mass": 10,
            "volume": 12.45,
            "dataRate": 40,
            "bitsPerPixel": 8,
            "power": 12,
            "snr": 33,
            "spatial_res": 50,
            "spectral_res": 7e-09,
            "orientation": {
                "referenceFrame": "SC_BODY_FIXED",
                "convention": "REF_FRAME_ALIGNED"
            },
            "fieldOfViewGeometry": {
                "shape": "RECTANGULAR",
                "angleHeight": 5,
                "angleWidth": 60
            },
            "@id": "bs1",
            "@type": "Basic Sensor"
        },
        "orbitState": {
            "date": {
                "@type": "GREGORIAN_UT1",
                "year": 2020,
                "month": 1,
                "day": 1,
                "hour": 0,
                "minute": 0,
                "second": 0
            },
            "state": {
                "@type": "KEPLERIAN_EARTH_CENTERED_INERTIAL",
                "sma": 6878,
                "ecc": 0.01,
                "inc": 67,
                "raan": 72.0,
                "aop": 0.0,
                "ta": 331.2
            }
        },
        "planner": {
            "@type": "COMMS_TEST"
        },
        "notifier": "False",
        "missionProfile": "3D-CHESS",
        "preplan": "False"
    },
    {
        "@id": "imaging_sat_3_0",
        "name": "imaging_sat_3_0",
        "spacecraftBus": {
            "name": "BlueCanyon",
            "mass": 20,
            "volume": 0.5,
            "orientation": {
                "referenceFrame": "NADIR_POINTING",
                "convention": "REF_FRAME_ALIGNED"
            },
            "components": {
                "cmdh": {
                    "power": 2,
                    "memorySize": 100
                },
                "comms": {
                    "transmitter": {
                        "power": 3,
                        "maxDataRate": 1,
                        "bufferSize": 10,
                        "numChannels": 1
                    },
                    "receiver": {
                        "power": 3,
                        "maxDataRate": 1,
                        "bufferSize": 10
                    }
                },
                "eps": {
                    "powerGenerator": {
                        "@type": "Solar Panel",
                        "maxPowerGeneration": 10
                    },
                    "powerStorage": {
                        "@type": "Battery",
                        "maxPowerGeneration": 10,
                        "energyStorageCapacity": 0.01,
                        "depthOfDischarge": 0.99,
                        "initialCharge": 1
                    }
                }
            }
        },
        "instrument": {
            "name": "OLI",
            "mass": 10,
            "volume": 12.45,
            "dataRate": 40,
            "bitsPerPixel": 8,
            "power": 12,
            "snr": 33,
            "spatial_res": 50,
            "spectral_res": 7e-09,
            "orientation": {
                "referenceFrame": "SC_BODY_FIXED",
                "convention": "REF_FRAME_ALIGNED"
            },
            "fieldOfViewGeometry": {
                "shape": "RECTANGULAR",
                "angleHeight": 5,
                "angleWidth": 60
            },
            "@id": "bs1",
            "@type": "Basic Sensor"
        },
        "orbitState": {
            "date": {
                "@type": "GREGORIAN_UT1",
                "year": 2020,
                "month": 1,
                "day": 1,
                "hour": 0,
                "minute": 0,
                "second": 0
            },
            "state": {
                "@type": "KEPLERIAN_EARTH_CENTERED_INERTIAL",
                "sma": 6878,
                "ecc": 0.01,
                "inc": 67,
                "raan": 108.0,
                "aop": 0.0,
                "ta": 10.8
            }
        },
        "planner": {
            "@type": "COMMS_TEST"
        },
        "notifier": "False",
        "missionProfile": "3D-CHESS",
        "preplan": "False"
    },
    {
        "@id": "imaging_sat_3_1",
        "name": "imaging_sat_3_1",
        "spacecraftBus": {
            "name": "BlueCanyon",
            "mass": 20,
            "volume": 0.5,
            "orientation": {
                "referenceFrame": "NADIR_POINTING",
                "convention": "REF_FRAME_ALIGNED"
            },
            "components": {
                "cmdh": {
                    "power": 2,
                    "memorySize": 100
                },
                "comms": {
                    "transmitter": {
                        "power": 3,
                        "maxDataRate": 1,
                        "bufferSize": 10,
                        "numChannels": 1
                    },
                    "receiver": {
                        "power": 3,
                        "maxDataRate": 1,
                        "bufferSize": 10
                    }
                },
                "eps": {
                    "powerGenerator": {
                        "@type": "Solar Panel",
                        "maxPowerGeneration": 10
                    },
                    "powerStorage": {
                        "@type": "Battery",
                        "maxPowerGeneration": 10,
                        "energyStorageCapacity": 0.01,
                        "depthOfDischarge": 0.99,
                        "initialCharge": 1
                    }
                }
            }
        },
        "instrument": {
            "name": "OLI",
            "mass": 10,
            "volume": 12.45,
            "dataRate": 40,
            "bitsPerPixel": 8,
            "power": 12,
            "snr": 33,
            "spatial_res": 50,
            "spectral_res": 7e-09,
            "orientation": {
                "referenceFrame": "SC_BODY_FIXED",
                "convention": "REF_FRAME_ALIGNED"
            },
            "fieldOfViewGeometry": {
                "shape": "RECTANGULAR",
                "angleHeight": 5,
                "angleWidth": 60
            },
            "@id": "bs1",
            "@type": "Basic Sensor"
        },
        "orbitState": {
            "date": {
                "@type": "GREGORIAN_UT1",
                "year": 2020,
                "month": 1,
                "day": 1,
                "hour": 0,
                "minute": 0,
                "second": 0
            },
            "state": {
                "@type": "KEPLERIAN_EARTH_CENTERED_INERTIAL",
                "sma": 6878,
                "ecc": 0.01,
                "inc": 67,
                "raan": 108.0,
                "aop": 0.0,
                "ta": 46.8
            }
        },
        "planner": {
            "@type": "COMMS_TEST"
        },
        "notifier": "False",
        "missionProfile": "3D-CHESS",
        "preplan": "False"
    },
    {
        "@id": "imaging_sat_3_2",
        "name": "imaging_sat_3_2",
        "spacecraftBus": {
            "name": "BlueCanyon",
            "mass": 20,
            "volume": 0.5,
            "orientation": {
                "referenceFrame": "NADIR_POINTING",
                "convention": "REF_FRAME_ALIGNED"
            },
            "components": {
                "cmdh": {
                    "power": 2,
                    "memorySize": 100
                },
                "comms": {
                    "transmitter": {
                        "power": 3,
                        "maxDataRate": 1,
                        "bufferSize": 10,
                        "numChannels": 1
                    },
                    "receiver": {
                        "power": 3,
                        "maxDataRate": 1,
                        "bufferSize": 10
                    }
                },
                "eps": {
                    "powerGenerator": {
                        "@type": "Solar Panel",
                        "maxPowerGeneration": 10
                    },
                    "powerStorage": {
                        "@type": "Battery",
                        "maxPowerGeneration": 10,
                        "energyStorageCapacity": 0.01,
                        "depthOfDischarge": 0.99,
                        "initialCharge": 1
                    }
                }
            }
        },
        "instrument": {
            "name": "OLI",
            "mass": 10,
            "volume": 12.45,
            "dataRate": 40,
            "bitsPerPixel": 8,
            "power": 12,
            "snr": 33,
            "spatial_res": 50,
            "spectral_res": 7e-09,
            "orientation": {
                "referenceFrame": "SC_BODY_FIXED",
                "convention": "REF_FRAME_ALIGNED"
            },
            "fieldOfViewGeometry": {
                "shape": "RECTANGULAR",
                "angleHeight": 5,
                "angleWidth": 60
            },
            "@id": "bs1",
            "@type": "Basic Sensor"
        },
        "orbitState": {
            "date": {
                "@type": "GREGORIAN_UT1",
                "year": 2020,
                "month": 1,
                "day": 1,
                "hour": 0,
                "minute": 0,
                "second": 0
            },
            "state": {
                "@type": "KEPLERIAN_EARTH_CENTERED_INERTIAL",
                "sma": 6878,
                "ecc": 0.01,
                "inc": 67,
                "raan": 108.0,
                "aop": 0.0,
                "ta": 82.8
            }
        },
        "planner": {
            "@type": "COMMS_TEST"
        },
        "notifier": "False",
        "missionProfile": "3D-CHESS",
        "preplan": "False"
    },
    {
        "@id": "imaging_sat_3_3",
        "name": "imaging_sat_3_3",
        "spacecraftBus": {
            "name": "BlueCanyon",
            "mass": 20,
            "volume": 0.5,
            "orientation": {
                "referenceFrame": "NADIR_POINTING",
                "convention": "REF_FRAME_ALIGNED"
            },
            "components": {
                "cmdh": {
                    "power": 2,
                    "memorySize": 100
                },
                "comms": {
                    "transmitter": {
                        "power": 3,
                        "maxDataRate": 1,
                        "bufferSize": 10,
                        "numChannels": 1
                    },
                    "receiver": {
                        "power": 3,
                        "maxDataRate": 1,
                        "bufferSize": 10
                    }
                },
                "eps": {
                    "powerGenerator": {
                        "@type": "Solar Panel",
                        "maxPowerGeneration": 10
                    },
                    "powerStorage": {
                        "@type": "Battery",
                        "maxPowerGeneration": 10,
                        "energyStorageCapacity": 0.01,
                        "depthOfDischarge": 0.99,
                        "initialCharge": 1
                    }
                }
            }
        },
        "instrument": {
            "name": "OLI",
            "mass": 10,
            "volume": 12.45,
            "dataRate": 40,
            "bitsPerPixel": 8,
            "power": 12,
            "snr": 33,
            "spatial_res": 50,
            "spectral_res": 7e-09,
            "orientation": {
                "referenceFrame": "SC_BODY_FIXED",
                "convention": "REF_FRAME_ALIGNED"
            },
            "fieldOfViewGeometry": {
                "shape": "RECTANGULAR",
                "angleHeight": 5,
                "angleWidth": 60
            },
            "@id": "bs1",
            "@type": "Basic Sensor"
        },
        "orbitState": {
            "date": {
                "@type": "GREGORIAN_UT1",
                "year": 2020,
                "month": 1,
                "day": 1,
                "hour": 0,
                "minute": 0,
                "second": 0
            },
            "state": {
                "@type": "KEPLERIAN_EARTH_CENTERED_INERTIAL",
                "sma": 6878,
                "ecc": 0.01,
                "inc": 67,
                "raan": 108.0,
                "aop": 0.0,
                "ta": 118.8
            }
        },
        "planner": {
            "@type": "COMMS_TEST"
        },
        "notifier": "False",
        "missionProfile": "3D-CHESS",
        "preplan": "False"
    },
    {
        "@id": "imaging_sat_3_4",
        "name": "imaging_sat_3_4",
        "spacecraftBus": {
            "name": "BlueCanyon",
            "mass": 20,
            "volume": 0.5,
            "orientation": {
                "referenceFrame": "NADIR_POINTING",
                "convention": "REF_FRAME_ALIGNED"
            },
            "components": {
                "cmdh": {
                    "power": 2,
                    "memorySize": 100
                },
                "comms": {
                    "transmitter": {
                        "power": 3,
                        "maxDataRate": 1,
                        "bufferSize": 10,
                        "numChannels": 1
                    },
                    "receiver": {
                        "power": 3,
                        "maxDataRate": 1,
                        "bufferSize": 10
                    }
                },
                "eps": {
                    "powerGenerator": {
                        "@type": "Solar Panel",
                        "maxPowerGeneration": 10
                    },
                    "powerStorage": {
                        "@type": "Battery",
                        "maxPowerGeneration": 10,
                        "energyStorageCapacity": 0.01,
                        "depthOfDischarge": 0.99,
                        "initialCharge": 1
                    }
                }
            }
        },
        "instrument": {
            "name": "OLI",
            "mass": 10,
            "volume": 12.45,
            "dataRate": 40,
            "bitsPerPixel": 8,
            "power": 12,
            "snr": 33,
            "spatial_res": 50,
            "spectral_res": 7e-09,
            "orientation": {
                "referenceFrame": "SC_BODY_FIXED",
                "convention": "REF_FRAME_ALIGNED"
            },
            "fieldOfViewGeometry": {
                "shape": "RECTANGULAR",
                "angleHeight": 5,
                "angleWidth": 60
            },
            "@id": "bs1",
            "@type": "Basic Sensor"
        },
        "orbitState": {
            "date": {
                "@type": "GREGORIAN_UT1",
                "year": 2020,
                "month": 1,
                "day": 1,
                "hour": 0,
                "minute": 0,
                "second": 0
            },
            "state": {
                "@type": "KEPLERIAN_EARTH_CENTERED_INERTIAL",
                "sma": 6878,
                "ecc": 0.01,
                "inc": 67,
                "raan": 108.0,
                "aop": 0.0,
                "ta": 154.8
            }
        },
        "planner": {
            "@type": "COMMS_TEST"
        },
        "notifier": "False",
        "missionProfile": "3D-CHESS",
        "preplan": "False"
    },
    {
        "@id": "imaging_sat_3_5",
        "name": "imaging_sat_3_5",
        "spacecraftBus": {
            "name": "BlueCanyon",
            "mass": 20,
            "volume": 0.5,
            "orientation": {
                "referenceFrame": "NADIR_POINTING",
                "convention": "REF_FRAME_ALIGNED"
            },
            "components": {
                "cmdh": {
                    "power": 2,
                    "memorySize": 100
                },
                "comms": {
                    "transmitter": {
                        "power": 3,
                        "maxDataRate": 1,
                        "bufferSize": 10,
                        "numChannels": 1
                    },
                    "receiver": {
                        "power": 3,
                        "maxDataRate": 1,
                        "bufferSize": 10
                    }
                },
                "eps": {
                    "powerGenerator": {
                        "@type": "Solar Panel",
                        "maxPowerGeneration": 10
                    },
                    "powerStorage": {
                        "@type": "Battery",
                        "maxPowerGeneration": 10,
                        "energyStorageCapacity": 0.01,
                        "depthOfDischarge": 0.99,
                        "initialCharge": 1
                    }
                }
            }
        },
        "instrument": {
            "name": "OLI",
            "mass": 10,
            "volume": 12.45,
            "dataRate": 40,
            "bitsPerPixel": 8,
            "power": 12,
            "snr": 33,
            "spatial_res": 50,
            "spectral_res": 7e-09,
            "orientation": {
                "referenceFrame": "SC_BODY_FIXED",
                "convention": "REF_FRAME_ALIGNED"
            },
            "fieldOfViewGeometry": {
                "shape": "RECTANGULAR",
                "angleHeight": 5,
                "angleWidth": 60
            },
            "@id": "bs1",
            "@type": "Basic Sensor"
        },
        "orbitState": {
            "date": {
                "@type": "GREGORIAN_UT1",
                "year": 2020,
                "month": 1,
                "day": 1,
                "hour": 0,
                "minute": 0,
                "second": 0
            },
            "state": {
                "@type": "KEPLERIAN_EARTH_CENTERED_INERTIAL",
                "sma": 6878,
                "ecc": 0.01,
                "inc": 67,
                "raan": 108.0,
                "aop": 0.0,
                "ta": 190.8
            }
        },
        "planner": {
            "@type": "COMMS_TEST"
        },
        "notifier": "False",
        "missionProfile": "3D-CHESS",
        "preplan": "False"
    },
    {
        "@id": "imaging_sat_3_6",
        "name": "imaging_sat_3_6",
        "spacecraftBus": {
            "name": "BlueCanyon",
            "mass": 20,
            "volume": 0.5,
            "orientation": {
                "referenceFrame": "NADIR_POINTING",
                "convention": "REF_FRAME_ALIGNED"
            },
            "components": {
                "cmdh": {
                    "power": 2,
                    "memorySize": 100
                },
                "comms": {
                    "transmitter": {
                        "power": 3,
                        "maxDataRate": 1,
                        "bufferSize": 10,
                        "numChannels": 1
                    },
                    "receiver": {
                        "power": 3,
                        "maxDataRate": 1,
                        "bufferSize": 10
                    }
                },
                "eps": {
                    "powerGenerator": {
                        "@type": "Solar Panel",
                        "maxPowerGeneration": 10
                    },
                    "powerStorage": {
                        "@type": "Battery",
                        "maxPowerGeneration": 10,
                        "energyStorageCapacity": 0.01,
                        "depthOfDischarge": 0.99,
                        "initialCharge": 1
                    }
                }
            }
        },
        "instrument": {
            "name": "OLI",
            "mass": 10,
            "volume": 12.45,
            "dataRate": 40,
            "bitsPerPixel": 8,
            "power": 12,
            "snr": 33,
            "spatial_res": 50,
            "spectral_res": 7e-09,
            "orientation": {
                "referenceFrame": "SC_BODY_FIXED",
                "convention": "REF_FRAME_ALIGNED"
            },
            "fieldOfViewGeometry": {
                "shape": "RECTANGULAR",
                "angleHeight": 5,
                "angleWidth": 60
            },
            "@id": "bs1",
            "@type": "Basic Sensor"
        },
        "orbitState": {
            "date": {
                "@type": "GREGORIAN_UT1",
                "year": 2020,
                "month": 1,
                "day": 1,
                "hour": 0,
                "minute": 0,
                "second": 0
            },
            "state": {
                "@type": "KEPLERIAN_EARTH_CENTERED_INERTIAL",
                "sma": 6878,
                "ecc": 0.01,
                "inc": 67,
                "raan": 108.0,
                "aop": 0.0,
                "ta": 226.8
            }
        },
        "planner": {
            "@type": "COMMS_TEST"
        },
        "notifier": "False",
        "missionProfile": "3D-CHESS",
        "preplan": "False"
    },
    {
        "@id": "imaging_sat_3_7",
        "name": "imaging_sat_3_7",
        "spacecraftBus": {
            "name": "BlueCanyon",
            "mass": 20,
            "volume": 0.5,
            "orientation": {
                "referenceFrame": "NADIR_POINTING",
                "convention": "REF_FRAME_ALIGNED"
            },
            "components": {
                "cmdh": {
                    "power": 2,
                    "memorySize": 100
                },
                "comms": {
                    "transmitter": {
                        "power": 3,
                        "maxDataRate": 1,
                        "bufferSize": 10,
                        "numChannels": 1
                    },
                    "receiver": {
                        "power": 3,
                        "maxDataRate": 1,
                        "bufferSize": 10
                    }
                },
                "eps": {
                    "powerGenerator": {
                        "@type": "Solar Panel",
                        "maxPowerGeneration": 10
                    },
                    "powerStorage": {
                        "@type": "Battery",
                        "maxPowerGeneration": 10,
                        "energyStorageCapacity": 0.01,
                        "depthOfDischarge": 0.99,
                        "initialCharge": 1
                    }
                }
            }
        },
        "instrument": {
            "name": "OLI",
            "mass": 10,
            "volume": 12.45,
            "dataRate": 40,
            "bitsPerPixel": 8,
            "power": 12,
            "snr": 33,
            "spatial_res": 50,
            "spectral_res": 7e-09,
            "orientation": {
                "referenceFrame": "SC_BODY_FIXED",
                "convention": "REF_FRAME_ALIGNED"
            },
            "fieldOfViewGeometry": {
                "shape": "RECTANGULAR",
                "angleHeight": 5,
                "angleWidth": 60
            },
            "@id": "bs1",
            "@type": "Basic Sensor"
        },
        "orbitState": {
            "date": {
                "@type": "GREGORIAN_UT1",
                "year": 2020,
                "month": 1,
                "day": 1,
                "hour": 0,
                "minute": 0,
                "second": 0
            },
            "state": {
                "@type": "KEPLERIAN_EARTH_CENTERED_INERTIAL",
                "sma": 6878,
                "ecc": 0.01,
                "inc": 67,
                "raan": 108.0,
                "aop": 0.0,
                "ta": 262.8
            }
        },
        "planner": {
            "@type": "COMMS_TEST"
        },
        "notifier": "False",
        "missionProfile": "3D-CHESS",
        "preplan": "False"
    },
    {
        "@id": "imaging_sat_3_8",
        "name": "imaging_sat_3_8",
        "spacecraftBus": {
            "name": "BlueCanyon",
            "mass": 20,
            "volume": 0.5,
            "orientation": {
                "referenceFrame": "NADIR_POINTING",
                "convention": "REF_FRAME_ALIGNED"
            },
            "components": {
                "cmdh": {
                    "power": 2,
                    "memorySize": 100
                },
                "comms": {
                    "transmitter": {
                        "power": 3,
                        "maxDataRate": 1,
                        "bufferSize": 10,
                        "numChannels": 1
                    },
                    "receiver": {
                        "power": 3,
                        "maxDataRate": 1,
                        "bufferSize": 10
                    }
                },
                "eps": {
                    "powerGenerator": {
                        "@type": "Solar Panel",
                        "maxPowerGeneration": 10
                    },
                    "powerStorage": {
                        "@type": "Battery",
                        "maxPowerGeneration": 10,
                        "energyStorageCapacity": 0.01,
                        "depthOfDischarge": 0.99,
                        "initialCharge": 1
                    }
                }
            }
        },
        "instrument": {
            "name": "OLI",
            "mass": 10,
            "volume": 12.45,
            "dataRate": 40,
            "bitsPerPixel": 8,
            "power": 12,
            "snr": 33,
            "spatial_res": 50,
            "spectral_res": 7e-09,
            "orientation": {
                "referenceFrame": "SC_BODY_FIXED",
                "convention": "REF_FRAME_ALIGNED"
            },
            "fieldOfViewGeometry": {
                "shape": "RECTANGULAR",
                "angleHeight": 5,
                "angleWidth": 60
            },
            "@id": "bs1",
            "@type": "Basic Sensor"
        },
        "orbitState": {
            "date": {
                "@type": "GREGORIAN_UT1",
                "year": 2020,
                "month": 1,
                "day": 1,
                "hour": 0,
                "minute": 0,
                "second": 0
            },
            "state": {
                "@type": "KEPLERIAN_EARTH_CENTERED_INERTIAL",
                "sma": 6878,
                "ecc": 0.01,
                "inc": 67,
                "raan": 108.0,
                "aop": 0.0,
                "ta": 298.8
            }
        },
        "planner": {
            "@type": "COMMS_TEST"
        },
        "notifier": "False",
        "missionProfile": "3D-CHESS",
        "preplan": "False"
    },
    {
        "@id": "imaging_sat_3_9",
        "name": "imaging_sat_3_9",
        "spacecraftBus": {
            "name": "BlueCanyon",
            "mass": 20,
            "volume": 0.5,
            "orientation": {
                "referenceFrame": "NADIR_POINTING",
                "convention": "REF_FRAME_ALIGNED"
            },
            "components": {
                "cmdh": {
                    "power": 2,
                    "memorySize": 100
                },
                "comms": {
                    "transmitter": {
                        "power": 3,
                        "maxDataRate": 1,
                        "bufferSize": 10,
                        "numChannels": 1
                    },
                    "receiver": {
                        "power": 3,
                        "maxDataRate": 1,
                        "bufferSize": 10
                    }
                },
                "eps": {
                    "powerGenerator": {
                        "@type": "Solar Panel",
                        "maxPowerGeneration": 10
                    },
                    "powerStorage": {
                        "@type": "Battery",
                        "maxPowerGeneration": 10,
                        "energyStorageCapacity": 0.01,
                        "depthOfDischarge": 0.99,
                        "initialCharge": 1
                    }
                }
            }
        },
        "instrument": {
            "name": "OLI",
            "mass": 10,
            "volume": 12.45,
            "dataRate": 40,
            "bitsPerPixel": 8,
            "power": 12,
            "snr": 33,
            "spatial_res": 50,
            "spectral_res": 7e-09,
            "orientation": {
                "referenceFrame": "SC_BODY_FIXED",
                "convention": "REF_FRAME_ALIGNED"
            },
            "fieldOfViewGeometry": {
                "shape": "RECTANGULAR",
                "angleHeight": 5,
                "angleWidth": 60
            },
            "@id": "bs1",
            "@type": "Basic Sensor"
        },
        "orbitState": {
            "date": {
                "@type": "GREGORIAN_UT1",
                "year": 2020,
                "month": 1,
                "day": 1,
                "hour": 0,
                "minute": 0,
                "second": 0
            },
            "state": {
                "@type": "KEPLERIAN_EARTH_CENTERED_INERTIAL",
                "sma": 6878,
                "ecc": 0.01,
                "inc": 67,
                "raan": 108.0,
                "aop": 0.0,
                "ta": 334.8
            }
        },
        "planner": {
            "@type": "COMMS_TEST"
        },
        "notifier": "False",
        "missionProfile": "3D-CHESS",
        "preplan": "False"
    },
    {
        "@id": "imaging_sat_4_0",
        "name": "imaging_sat_4_0",
        "spacecraftBus": {
            "name": "BlueCanyon",
            "mass": 20,
            "volume": 0.5,
            "orientation": {
                "referenceFrame": "NADIR_POINTING",
                "convention": "REF_FRAME_ALIGNED"
            },
            "components": {
                "cmdh": {
                    "power": 2,
                    "memorySize": 100
                },
                "comms": {
                    "transmitter": {
                        "power": 3,
                        "maxDataRate": 1,
                        "bufferSize": 10,
                        "numChannels": 1
                    },
                    "receiver": {
                        "power": 3,
                        "maxDataRate": 1,
                        "bufferSize": 10
                    }
                },
                "eps": {
                    "powerGenerator": {
                        "@type": "Solar Panel",
                        "maxPowerGeneration": 10
                    },
                    "powerStorage": {
                        "@type": "Battery",
                        "maxPowerGeneration": 10,
                        "energyStorageCapacity": 0.01,
                        "depthOfDischarge": 0.99,
                        "initialCharge": 1
                    }
                }
            }
        },
        "instrument": {
            "name": "OLI",
            "mass": 10,
            "volume": 12.45,
            "dataRate": 40,
            "bitsPerPixel": 8,
            "power": 12,
            "snr": 33,
            "spatial_res": 50,
            "spectral_res": 7e-09,
            "orientation": {
                "referenceFrame": "SC_BODY_FIXED",
                "convention": "REF_FRAME_ALIGNED"
            },
            "fieldOfViewGeometry": {
                "shape": "RECTANGULAR",
                "angleHeight": 5,
                "angleWidth": 60
            },
            "@id": "bs1",
            "@type": "Basic Sensor"
        },
        "orbitState": {
            "date": {
                "@type": "GREGORIAN_UT1",
                "year": 2020,
                "month": 1,
                "day": 1,
                "hour": 0,
                "minute": 0,
                "second": 0
            },
            "state": {
                "@type": "KEPLERIAN_EARTH_CENTERED_INERTIAL",
                "sma": 6878,
                "ecc": 0.01,
                "inc": 67,
                "raan": 144.0,
                "aop": 0.0,
                "ta": 14.4
            }
        },
        "planner": {
            "@type": "COMMS_TEST"
        },
        "notifier": "False",
        "missionProfile": "3D-CHESS",
        "preplan": "False"
    },
    {
        "@id": "imaging_sat_4_1",
        "name": "imaging_sat_4_1",
        "spacecraftBus": {
            "name": "BlueCanyon",
            "mass": 20,
            "volume": 0.5,
            "orientation": {
                "referenceFrame": "NADIR_POINTING",
                "convention": "REF_FRAME_ALIGNED"
            },
            "components": {
                "cmdh": {
                    "power": 2,
                    "memorySize": 100
                },
                "comms": {
                    "transmitter": {
                        "power": 3,
                        "maxDataRate": 1,
                        "bufferSize": 10,
                        "numChannels": 1
                    },
                    "receiver": {
                        "power": 3,
                        "maxDataRate": 1,
                        "bufferSize": 10
                    }
                },
                "eps": {
                    "powerGenerator": {
                        "@type": "Solar Panel",
                        "maxPowerGeneration": 10
                    },
                    "powerStorage": {
                        "@type": "Battery",
                        "maxPowerGeneration": 10,
                        "energyStorageCapacity": 0.01,
                        "depthOfDischarge": 0.99,
                        "initialCharge": 1
                    }
                }
            }
        },
        "instrument": {
            "name": "OLI",
            "mass": 10,
            "volume": 12.45,
            "dataRate": 40,
            "bitsPerPixel": 8,
            "power": 12,
            "snr": 33,
            "spatial_res": 50,
            "spectral_res": 7e-09,
            "orientation": {
                "referenceFrame": "SC_BODY_FIXED",
                "convention": "REF_FRAME_ALIGNED"
            },
            "fieldOfViewGeometry": {
                "shape": "RECTANGULAR",
                "angleHeight": 5,
                "angleWidth": 60
            },
            "@id": "bs1",
            "@type": "Basic Sensor"
        },
        "orbitState": {
            "date": {
                "@type": "GREGORIAN_UT1",
                "year": 2020,
                "month": 1,
                "day": 1,
                "hour": 0,
                "minute": 0,
                "second": 0
            },
            "state": {
                "@type": "KEPLERIAN_EARTH_CENTERED_INERTIAL",
                "sma": 6878,
                "ecc": 0.01,
                "inc": 67,
                "raan": 144.0,
                "aop": 0.0,
                "ta": 50.4
            }
        },
        "planner": {
            "@type": "COMMS_TEST"
        },
        "notifier": "False",
        "missionProfile": "3D-CHESS",
        "preplan": "False"
    },
    {
        "@id": "imaging_sat_4_2",
        "name": "imaging_sat_4_2",
        "spacecraftBus": {
            "name": "BlueCanyon",
            "mass": 20,
            "volume": 0.5,
            "orientation": {
                "referenceFrame": "NADIR_POINTING",
                "convention": "REF_FRAME_ALIGNED"
            },
            "components": {
                "cmdh": {
                    "power": 2,
                    "memorySize": 100
                },
                "comms": {
                    "transmitter": {
                        "power": 3,
                        "maxDataRate": 1,
                        "bufferSize": 10,
                        "numChannels": 1
                    },
                    "receiver": {
                        "power": 3,
                        "maxDataRate": 1,
                        "bufferSize": 10
                    }
                },
                "eps": {
                    "powerGenerator": {
                        "@type": "Solar Panel",
                        "maxPowerGeneration": 10
                    },
                    "powerStorage": {
                        "@type": "Battery",
                        "maxPowerGeneration": 10,
                        "energyStorageCapacity": 0.01,
                        "depthOfDischarge": 0.99,
                        "initialCharge": 1
                    }
                }
            }
        },
        "instrument": {
            "name": "OLI",
            "mass": 10,
            "volume": 12.45,
            "dataRate": 40,
            "bitsPerPixel": 8,
            "power": 12,
            "snr": 33,
            "spatial_res": 50,
            "spectral_res": 7e-09,
            "orientation": {
                "referenceFrame": "SC_BODY_FIXED",
                "convention": "REF_FRAME_ALIGNED"
            },
            "fieldOfViewGeometry": {
                "shape": "RECTANGULAR",
                "angleHeight": 5,
                "angleWidth": 60
            },
            "@id": "bs1",
            "@type": "Basic Sensor"
        },
        "orbitState": {
            "date": {
                "@type": "GREGORIAN_UT1",
                "year": 2020,
                "month": 1,
                "day": 1,
                "hour": 0,
                "minute": 0,
                "second": 0
            },
            "state": {
                "@type": "KEPLERIAN_EARTH_CENTERED_INERTIAL",
                "sma": 6878,
                "ecc": 0.01,
                "inc": 67,
                "raan": 144.0,
                "aop": 0.0,
                "ta": 86.4
            }
        },
        "planner": {
            "@type": "COMMS_TEST"
        },
        "notifier": "False",
        "missionProfile": "3D-CHESS",
        "preplan": "False"
    },
    {
        "@id": "imaging_sat_4_3",
        "name": "imaging_sat_4_3",
        "spacecraftBus": {
            "name": "BlueCanyon",
            "mass": 20,
            "volume": 0.5,
            "orientation": {
                "referenceFrame": "NADIR_POINTING",
                "convention": "REF_FRAME_ALIGNED"
            },
            "components": {
                "cmdh": {
                    "power": 2,
                    "memorySize": 100
                },
                "comms": {
                    "transmitter": {
                        "power": 3,
                        "maxDataRate": 1,
                        "bufferSize": 10,
                        "numChannels": 1
                    },
                    "receiver": {
                        "power": 3,
                        "maxDataRate": 1,
                        "bufferSize": 10
                    }
                },
                "eps": {
                    "powerGenerator": {
                        "@type": "Solar Panel",
                        "maxPowerGeneration": 10
                    },
                    "powerStorage": {
                        "@type": "Battery",
                        "maxPowerGeneration": 10,
                        "energyStorageCapacity": 0.01,
                        "depthOfDischarge": 0.99,
                        "initialCharge": 1
                    }
                }
            }
        },
        "instrument": {
            "name": "OLI",
            "mass": 10,
            "volume": 12.45,
            "dataRate": 40,
            "bitsPerPixel": 8,
            "power": 12,
            "snr": 33,
            "spatial_res": 50,
            "spectral_res": 7e-09,
            "orientation": {
                "referenceFrame": "SC_BODY_FIXED",
                "convention": "REF_FRAME_ALIGNED"
            },
            "fieldOfViewGeometry": {
                "shape": "RECTANGULAR",
                "angleHeight": 5,
                "angleWidth": 60
            },
            "@id": "bs1",
            "@type": "Basic Sensor"
        },
        "orbitState": {
            "date": {
                "@type": "GREGORIAN_UT1",
                "year": 2020,
                "month": 1,
                "day": 1,
                "hour": 0,
                "minute": 0,
                "second": 0
            },
            "state": {
                "@type": "KEPLERIAN_EARTH_CENTERED_INERTIAL",
                "sma": 6878,
                "ecc": 0.01,
                "inc": 67,
                "raan": 144.0,
                "aop": 0.0,
                "ta": 122.4
            }
        },
        "planner": {
            "@type": "COMMS_TEST"
        },
        "notifier": "False",
        "missionProfile": "3D-CHESS",
        "preplan": "False"
    },
    {
        "@id": "imaging_sat_4_4",
        "name": "imaging_sat_4_4",
        "spacecraftBus": {
            "name": "BlueCanyon",
            "mass": 20,
            "volume": 0.5,
            "orientation": {
                "referenceFrame": "NADIR_POINTING",
                "convention": "REF_FRAME_ALIGNED"
            },
            "components": {
                "cmdh": {
                    "power": 2,
                    "memorySize": 100
                },
                "comms": {
                    "transmitter": {
                        "power": 3,
                        "maxDataRate": 1,
                        "bufferSize": 10,
                        "numChannels": 1
                    },
                    "receiver": {
                        "power": 3,
                        "maxDataRate": 1,
                        "bufferSize": 10
                    }
                },
                "eps": {
                    "powerGenerator": {
                        "@type": "Solar Panel",
                        "maxPowerGeneration": 10
                    },
                    "powerStorage": {
                        "@type": "Battery",
                        "maxPowerGeneration": 10,
                        "energyStorageCapacity": 0.01,
                        "depthOfDischarge": 0.99,
                        "initialCharge": 1
                    }
                }
            }
        },
        "instrument": {
            "name": "OLI",
            "mass": 10,
            "volume": 12.45,
            "dataRate": 40,
            "bitsPerPixel": 8,
            "power": 12,
            "snr": 33,
            "spatial_res": 50,
            "spectral_res": 7e-09,
            "orientation": {
                "referenceFrame": "SC_BODY_FIXED",
                "convention": "REF_FRAME_ALIGNED"
            },
            "fieldOfViewGeometry": {
                "shape": "RECTANGULAR",
                "angleHeight": 5,
                "angleWidth": 60
            },
            "@id": "bs1",
            "@type": "Basic Sensor"
        },
        "orbitState": {
            "date": {
                "@type": "GREGORIAN_UT1",
                "year": 2020,
                "month": 1,
                "day": 1,
                "hour": 0,
                "minute": 0,
                "second": 0
            },
            "state": {
                "@type": "KEPLERIAN_EARTH_CENTERED_INERTIAL",
                "sma": 6878,
                "ecc": 0.01,
                "inc": 67,
                "raan": 144.0,
                "aop": 0.0,
                "ta": 158.4
            }
        },
        "planner": {
            "@type": "COMMS_TEST"
        },
        "notifier": "False",
        "missionProfile": "3D-CHESS",
        "preplan": "False"
    },
    {
        "@id": "imaging_sat_4_5",
        "name": "imaging_sat_4_5",
        "spacecraftBus": {
            "name": "BlueCanyon",
            "mass": 20,
            "volume": 0.5,
            "orientation": {
                "referenceFrame": "NADIR_POINTING",
                "convention": "REF_FRAME_ALIGNED"
            },
            "components": {
                "cmdh": {
                    "power": 2,
                    "memorySize": 100
                },
                "comms": {
                    "transmitter": {
                        "power": 3,
                        "maxDataRate": 1,
                        "bufferSize": 10,
                        "numChannels": 1
                    },
                    "receiver": {
                        "power": 3,
                        "maxDataRate": 1,
                        "bufferSize": 10
                    }
                },
                "eps": {
                    "powerGenerator": {
                        "@type": "Solar Panel",
                        "maxPowerGeneration": 10
                    },
                    "powerStorage": {
                        "@type": "Battery",
                        "maxPowerGeneration": 10,
                        "energyStorageCapacity": 0.01,
                        "depthOfDischarge": 0.99,
                        "initialCharge": 1
                    }
                }
            }
        },
        "instrument": {
            "name": "OLI",
            "mass": 10,
            "volume": 12.45,
            "dataRate": 40,
            "bitsPerPixel": 8,
            "power": 12,
            "snr": 33,
            "spatial_res": 50,
            "spectral_res": 7e-09,
            "orientation": {
                "referenceFrame": "SC_BODY_FIXED",
                "convention": "REF_FRAME_ALIGNED"
            },
            "fieldOfViewGeometry": {
                "shape": "RECTANGULAR",
                "angleHeight": 5,
                "angleWidth": 60
            },
            "@id": "bs1",
            "@type": "Basic Sensor"
        },
        "orbitState": {
            "date": {
                "@type": "GREGORIAN_UT1",
                "year": 2020,
                "month": 1,
                "day": 1,
                "hour": 0,
                "minute": 0,
                "second": 0
            },
            "state": {
                "@type": "KEPLERIAN_EARTH_CENTERED_INERTIAL",
                "sma": 6878,
                "ecc": 0.01,
                "inc": 67,
                "raan": 144.0,
                "aop": 0.0,
                "ta": 194.4
            }
        },
        "planner": {
            "@type": "COMMS_TEST"
        },
        "notifier": "False",
        "missionProfile": "3D-CHESS",
        "preplan": "False"
    },
    {
        "@id": "imaging_sat_4_6",
        "name": "imaging_sat_4_6",
        "spacecraftBus": {
            "name": "BlueCanyon",
            "mass": 20,
            "volume": 0.5,
            "orientation": {
                "referenceFrame": "NADIR_POINTING",
                "convention": "REF_FRAME_ALIGNED"
            },
            "components": {
                "cmdh": {
                    "power": 2,
                    "memorySize": 100
                },
                "comms": {
                    "transmitter": {
                        "power": 3,
                        "maxDataRate": 1,
                        "bufferSize": 10,
                        "numChannels": 1
                    },
                    "receiver": {
                        "power": 3,
                        "maxDataRate": 1,
                        "bufferSize": 10
                    }
                },
                "eps": {
                    "powerGenerator": {
                        "@type": "Solar Panel",
                        "maxPowerGeneration": 10
                    },
                    "powerStorage": {
                        "@type": "Battery",
                        "maxPowerGeneration": 10,
                        "energyStorageCapacity": 0.01,
                        "depthOfDischarge": 0.99,
                        "initialCharge": 1
                    }
                }
            }
        },
        "instrument": {
            "name": "OLI",
            "mass": 10,
            "volume": 12.45,
            "dataRate": 40,
            "bitsPerPixel": 8,
            "power": 12,
            "snr": 33,
            "spatial_res": 50,
            "spectral_res": 7e-09,
            "orientation": {
                "referenceFrame": "SC_BODY_FIXED",
                "convention": "REF_FRAME_ALIGNED"
            },
            "fieldOfViewGeometry": {
                "shape": "RECTANGULAR",
                "angleHeight": 5,
                "angleWidth": 60
            },
            "@id": "bs1",
            "@type": "Basic Sensor"
        },
        "orbitState": {
            "date": {
                "@type": "GREGORIAN_UT1",
                "year": 2020,
                "month": 1,
                "day": 1,
                "hour": 0,
                "minute": 0,
                "second": 0
            },
            "state": {
                "@type": "KEPLERIAN_EARTH_CENTERED_INERTIAL",
                "sma": 6878,
                "ecc": 0.01,
                "inc": 67,
                "raan": 144.0,
                "aop": 0.0,
                "ta": 230.4
            }
        },
        "planner": {
            "@type": "COMMS_TEST"
        },
        "notifier": "False",
        "missionProfile": "3D-CHESS",
        "preplan": "False"
    },
    {
        "@id": "imaging_sat_4_7",
        "name": "imaging_sat_4_7",
        "spacecraftBus": {
            "name": "BlueCanyon",
            "mass": 20,
            "volume": 0.5,
            "orientation": {
                "referenceFrame": "NADIR_POINTING",
                "convention": "REF_FRAME_ALIGNED"
            },
            "components": {
                "cmdh": {
                    "power": 2,
                    "memorySize": 100
                },
                "comms": {
                    "transmitter": {
                        "power": 3,
                        "maxDataRate": 1,
                        "bufferSize": 10,
                        "numChannels": 1
                    },
                    "receiver": {
                        "power": 3,
                        "maxDataRate": 1,
                        "bufferSize": 10
                    }
                },
                "eps": {
                    "powerGenerator": {
                        "@type": "Solar Panel",
                        "maxPowerGeneration": 10
                    },
                    "powerStorage": {
                        "@type": "Battery",
                        "maxPowerGeneration": 10,
                        "energyStorageCapacity": 0.01,
                        "depthOfDischarge": 0.99,
                        "initialCharge": 1
                    }
                }
            }
        },
        "instrument": {
            "name": "OLI",
            "mass": 10,
            "volume": 12.45,
            "dataRate": 40,
            "bitsPerPixel": 8,
            "power": 12,
            "snr": 33,
            "spatial_res": 50,
            "spectral_res": 7e-09,
            "orientation": {
                "referenceFrame": "SC_BODY_FIXED",
                "convention": "REF_FRAME_ALIGNED"
            },
            "fieldOfViewGeometry": {
                "shape": "RECTANGULAR",
                "angleHeight": 5,
                "angleWidth": 60
            },
            "@id": "bs1",
            "@type": "Basic Sensor"
        },
        "orbitState": {
            "date": {
                "@type": "GREGORIAN_UT1",
                "year": 2020,
                "month": 1,
                "day": 1,
                "hour": 0,
                "minute": 0,
                "second": 0
            },
            "state": {
                "@type": "KEPLERIAN_EARTH_CENTERED_INERTIAL",
                "sma": 6878,
                "ecc": 0.01,
                "inc": 67,
                "raan": 144.0,
                "aop": 0.0,
                "ta": 266.4
            }
        },
        "planner": {
            "@type": "COMMS_TEST"
        },
        "notifier": "False",
        "missionProfile": "3D-CHESS",
        "preplan": "False"
    },
    {
        "@id": "imaging_sat_4_8",
        "name": "imaging_sat_4_8",
        "spacecraftBus": {
            "name": "BlueCanyon",
            "mass": 20,
            "volume": 0.5,
            "orientation": {
                "referenceFrame": "NADIR_POINTING",
                "convention": "REF_FRAME_ALIGNED"
            },
            "components": {
                "cmdh": {
                    "power": 2,
                    "memorySize": 100
                },
                "comms": {
                    "transmitter": {
                        "power": 3,
                        "maxDataRate": 1,
                        "bufferSize": 10,
                        "numChannels": 1
                    },
                    "receiver": {
                        "power": 3,
                        "maxDataRate": 1,
                        "bufferSize": 10
                    }
                },
                "eps": {
                    "powerGenerator": {
                        "@type": "Solar Panel",
                        "maxPowerGeneration": 10
                    },
                    "powerStorage": {
                        "@type": "Battery",
                        "maxPowerGeneration": 10,
                        "energyStorageCapacity": 0.01,
                        "depthOfDischarge": 0.99,
                        "initialCharge": 1
                    }
                }
            }
        },
        "instrument": {
            "name": "OLI",
            "mass": 10,
            "volume": 12.45,
            "dataRate": 40,
            "bitsPerPixel": 8,
            "power": 12,
            "snr": 33,
            "spatial_res": 50,
            "spectral_res": 7e-09,
            "orientation": {
                "referenceFrame": "SC_BODY_FIXED",
                "convention": "REF_FRAME_ALIGNED"
            },
            "fieldOfViewGeometry": {
                "shape": "RECTANGULAR",
                "angleHeight": 5,
                "angleWidth": 60
            },
            "@id": "bs1",
            "@type": "Basic Sensor"
        },
        "orbitState": {
            "date": {
                "@type": "GREGORIAN_UT1",
                "year": 2020,
                "month": 1,
                "day": 1,
                "hour": 0,
                "minute": 0,
                "second": 0
            },
            "state": {
                "@type": "KEPLERIAN_EARTH_CENTERED_INERTIAL",
                "sma": 6878,
                "ecc": 0.01,
                "inc": 67,
                "raan": 144.0,
                "aop": 0.0,
                "ta": 302.4
            }
        },
        "planner": {
            "@type": "COMMS_TEST"
        },
        "notifier": "False",
        "missionProfile": "3D-CHESS",
        "preplan": "False"
    },
    {
        "@id": "imaging_sat_4_9",
        "name": "imaging_sat_4_9",
        "spacecraftBus": {
            "name": "BlueCanyon",
            "mass": 20,
            "volume": 0.5,
            "orientation": {
                "referenceFrame": "NADIR_POINTING",
                "convention": "REF_FRAME_ALIGNED"
            },
            "components": {
                "cmdh": {
                    "power": 2,
                    "memorySize": 100
                },
                "comms": {
                    "transmitter": {
                        "power": 3,
                        "maxDataRate": 1,
                        "bufferSize": 10,
                        "numChannels": 1
                    },
                    "receiver": {
                        "power": 3,
                        "maxDataRate": 1,
                        "bufferSize": 10
                    }
                },
                "eps": {
                    "powerGenerator": {
                        "@type": "Solar Panel",
                        "maxPowerGeneration": 10
                    },
                    "powerStorage": {
                        "@type": "Battery",
                        "maxPowerGeneration": 10,
                        "energyStorageCapacity": 0.01,
                        "depthOfDischarge": 0.99,
                        "initialCharge": 1
                    }
                }
            }
        },
        "instrument": {
            "name": "OLI",
            "mass": 10,
            "volume": 12.45,
            "dataRate": 40,
            "bitsPerPixel": 8,
            "power": 12,
            "snr": 33,
            "spatial_res": 50,
            "spectral_res": 7e-09,
            "orientation": {
                "referenceFrame": "SC_BODY_FIXED",
                "convention": "REF_FRAME_ALIGNED"
            },
            "fieldOfViewGeometry": {
                "shape": "RECTANGULAR",
                "angleHeight": 5,
                "angleWidth": 60
            },
            "@id": "bs1",
            "@type": "Basic Sensor"
        },
        "orbitState": {
            "date": {
                "@type": "GREGORIAN_UT1",
                "year": 2020,
                "month": 1,
                "day": 1,
                "hour": 0,
                "minute": 0,
                "second": 0
            },
            "state": {
                "@type": "KEPLERIAN_EARTH_CENTERED_INERTIAL",
                "sma": 6878,
                "ecc": 0.01,
                "inc": 67,
                "raan": 144.0,
                "aop": 0.0,
                "ta": 338.4
            }
        },
        "planner": {
            "@type": "COMMS_TEST"
        },
        "notifier": "False",
        "missionProfile": "3D-CHESS",
        "preplan": "False"
    },
    {
        "@id": "imaging_sat_5_0",
        "name": "imaging_sat_5_0",
        "spacecraftBus": {
            "name": "BlueCanyon",
            "mass": 20,
            "volume": 0.5,
            "orientation": {
                "referenceFrame": "NADIR_POINTING",
                "convention": "REF_FRAME_ALIGNED"
            },
            "components": {
                "cmdh": {
                    "power": 2,
                    "memorySize": 100
                },
                "comms": {
                    "transmitter": {
                        "power": 3,
                        "maxDataRate": 1,
                        "bufferSize": 10,
                        "numChannels": 1
                    },
                    "receiver": {
                        "power": 3,
                        "maxDataRate": 1,
                        "bufferSize": 10
                    }
                },
                "eps": {
                    "powerGenerator": {
                        "@type": "Solar Panel",
                        "maxPowerGeneration": 10
                    },
                    "powerStorage": {
                        "@type": "Battery",
                        "maxPowerGeneration": 10,
                        "energyStorageCapacity": 0.01,
                        "depthOfDischarge": 0.99,
                        "initialCharge": 1
                    }
                }
            }
        },
        "instrument": {
            "name": "OLI",
            "mass": 10,
            "volume": 12.45,
            "dataRate": 40,
            "bitsPerPixel": 8,
            "power": 12,
            "snr": 33,
            "spatial_res": 50,
            "spectral_res": 7e-09,
            "orientation": {
                "referenceFrame": "SC_BODY_FIXED",
                "convention": "REF_FRAME_ALIGNED"
            },
            "fieldOfViewGeometry": {
                "shape": "RECTANGULAR",
                "angleHeight": 5,
                "angleWidth": 60
            },
            "@id": "bs1",
            "@type": "Basic Sensor"
        },
        "orbitState": {
            "date": {
                "@type": "GREGORIAN_UT1",
                "year": 2020,
                "month": 1,
                "day": 1,
                "hour": 0,
                "minute": 0,
                "second": 0
            },
            "state": {
                "@type": "KEPLERIAN_EARTH_CENTERED_INERTIAL",
                "sma": 6878,
                "ecc": 0.01,
                "inc": 67,
                "raan": 180.0,
                "aop": 0.0,
                "ta": 18.0
            }
        },
        "planner": {
            "@type": "COMMS_TEST"
        },
        "notifier": "False",
        "missionProfile": "3D-CHESS",
        "preplan": "False"
    },
    {
        "@id": "imaging_sat_5_1",
        "name": "imaging_sat_5_1",
        "spacecraftBus": {
            "name": "BlueCanyon",
            "mass": 20,
            "volume": 0.5,
            "orientation": {
                "referenceFrame": "NADIR_POINTING",
                "convention": "REF_FRAME_ALIGNED"
            },
            "components": {
                "cmdh": {
                    "power": 2,
                    "memorySize": 100
                },
                "comms": {
                    "transmitter": {
                        "power": 3,
                        "maxDataRate": 1,
                        "bufferSize": 10,
                        "numChannels": 1
                    },
                    "receiver": {
                        "power": 3,
                        "maxDataRate": 1,
                        "bufferSize": 10
                    }
                },
                "eps": {
                    "powerGenerator": {
                        "@type": "Solar Panel",
                        "maxPowerGeneration": 10
                    },
                    "powerStorage": {
                        "@type": "Battery",
                        "maxPowerGeneration": 10,
                        "energyStorageCapacity": 0.01,
                        "depthOfDischarge": 0.99,
                        "initialCharge": 1
                    }
                }
            }
        },
        "instrument": {
            "name": "OLI",
            "mass": 10,
            "volume": 12.45,
            "dataRate": 40,
            "bitsPerPixel": 8,
            "power": 12,
            "snr": 33,
            "spatial_res": 50,
            "spectral_res": 7e-09,
            "orientation": {
                "referenceFrame": "SC_BODY_FIXED",
                "convention": "REF_FRAME_ALIGNED"
            },
            "fieldOfViewGeometry": {
                "shape": "RECTANGULAR",
                "angleHeight": 5,
                "angleWidth": 60
            },
            "@id": "bs1",
            "@type": "Basic Sensor"
        },
        "orbitState": {
            "date": {
                "@type": "GREGORIAN_UT1",
                "year": 2020,
                "month": 1,
                "day": 1,
                "hour": 0,
                "minute": 0,
                "second": 0
            },
            "state": {
                "@type": "KEPLERIAN_EARTH_CENTERED_INERTIAL",
                "sma": 6878,
                "ecc": 0.01,
                "inc": 67,
                "raan": 180.0,
                "aop": 0.0,
                "ta": 54.0
            }
        },
        "planner": {
            "@type": "COMMS_TEST"
        },
        "notifier": "False",
        "missionProfile": "3D-CHESS",
        "preplan": "False"
    },
    {
        "@id": "imaging_sat_5_2",
        "name": "imaging_sat_5_2",
        "spacecraftBus": {
            "name": "BlueCanyon",
            "mass": 20,
            "volume": 0.5,
            "orientation": {
                "referenceFrame": "NADIR_POINTING",
                "convention": "REF_FRAME_ALIGNED"
            },
            "components": {
                "cmdh": {
                    "power": 2,
                    "memorySize": 100
                },
                "comms": {
                    "transmitter": {
                        "power": 3,
                        "maxDataRate": 1,
                        "bufferSize": 10,
                        "numChannels": 1
                    },
                    "receiver": {
                        "power": 3,
                        "maxDataRate": 1,
                        "bufferSize": 10
                    }
                },
                "eps": {
                    "powerGenerator": {
                        "@type": "Solar Panel",
                        "maxPowerGeneration": 10
                    },
                    "powerStorage": {
                        "@type": "Battery",
                        "maxPowerGeneration": 10,
                        "energyStorageCapacity": 0.01,
                        "depthOfDischarge": 0.99,
                        "initialCharge": 1
                    }
                }
            }
        },
        "instrument": {
            "name": "OLI",
            "mass": 10,
            "volume": 12.45,
            "dataRate": 40,
            "bitsPerPixel": 8,
            "power": 12,
            "snr": 33,
            "spatial_res": 50,
            "spectral_res": 7e-09,
            "orientation": {
                "referenceFrame": "SC_BODY_FIXED",
                "convention": "REF_FRAME_ALIGNED"
            },
            "fieldOfViewGeometry": {
                "shape": "RECTANGULAR",
                "angleHeight": 5,
                "angleWidth": 60
            },
            "@id": "bs1",
            "@type": "Basic Sensor"
        },
        "orbitState": {
            "date": {
                "@type": "GREGORIAN_UT1",
                "year": 2020,
                "month": 1,
                "day": 1,
                "hour": 0,
                "minute": 0,
                "second": 0
            },
            "state": {
                "@type": "KEPLERIAN_EARTH_CENTERED_INERTIAL",
                "sma": 6878,
                "ecc": 0.01,
                "inc": 67,
                "raan": 180.0,
                "aop": 0.0,
                "ta": 90.0
            }
        },
        "planner": {
            "@type": "COMMS_TEST"
        },
        "notifier": "False",
        "missionProfile": "3D-CHESS",
        "preplan": "False"
    },
    {
        "@id": "imaging_sat_5_3",
        "name": "imaging_sat_5_3",
        "spacecraftBus": {
            "name": "BlueCanyon",
            "mass": 20,
            "volume": 0.5,
            "orientation": {
                "referenceFrame": "NADIR_POINTING",
                "convention": "REF_FRAME_ALIGNED"
            },
            "components": {
                "cmdh": {
                    "power": 2,
                    "memorySize": 100
                },
                "comms": {
                    "transmitter": {
                        "power": 3,
                        "maxDataRate": 1,
                        "bufferSize": 10,
                        "numChannels": 1
                    },
                    "receiver": {
                        "power": 3,
                        "maxDataRate": 1,
                        "bufferSize": 10
                    }
                },
                "eps": {
                    "powerGenerator": {
                        "@type": "Solar Panel",
                        "maxPowerGeneration": 10
                    },
                    "powerStorage": {
                        "@type": "Battery",
                        "maxPowerGeneration": 10,
                        "energyStorageCapacity": 0.01,
                        "depthOfDischarge": 0.99,
                        "initialCharge": 1
                    }
                }
            }
        },
        "instrument": {
            "name": "OLI",
            "mass": 10,
            "volume": 12.45,
            "dataRate": 40,
            "bitsPerPixel": 8,
            "power": 12,
            "snr": 33,
            "spatial_res": 50,
            "spectral_res": 7e-09,
            "orientation": {
                "referenceFrame": "SC_BODY_FIXED",
                "convention": "REF_FRAME_ALIGNED"
            },
            "fieldOfViewGeometry": {
                "shape": "RECTANGULAR",
                "angleHeight": 5,
                "angleWidth": 60
            },
            "@id": "bs1",
            "@type": "Basic Sensor"
        },
        "orbitState": {
            "date": {
                "@type": "GREGORIAN_UT1",
                "year": 2020,
                "month": 1,
                "day": 1,
                "hour": 0,
                "minute": 0,
                "second": 0
            },
            "state": {
                "@type": "KEPLERIAN_EARTH_CENTERED_INERTIAL",
                "sma": 6878,
                "ecc": 0.01,
                "inc": 67,
                "raan": 180.0,
                "aop": 0.0,
                "ta": 126.0
            }
        },
        "planner": {
            "@type": "COMMS_TEST"
        },
        "notifier": "False",
        "missionProfile": "3D-CHESS",
        "preplan": "False"
    },
    {
        "@id": "imaging_sat_5_4",
        "name": "imaging_sat_5_4",
        "spacecraftBus": {
            "name": "BlueCanyon",
            "mass": 20,
            "volume": 0.5,
            "orientation": {
                "referenceFrame": "NADIR_POINTING",
                "convention": "REF_FRAME_ALIGNED"
            },
            "components": {
                "cmdh": {
                    "power": 2,
                    "memorySize": 100
                },
                "comms": {
                    "transmitter": {
                        "power": 3,
                        "maxDataRate": 1,
                        "bufferSize": 10,
                        "numChannels": 1
                    },
                    "receiver": {
                        "power": 3,
                        "maxDataRate": 1,
                        "bufferSize": 10
                    }
                },
                "eps": {
                    "powerGenerator": {
                        "@type": "Solar Panel",
                        "maxPowerGeneration": 10
                    },
                    "powerStorage": {
                        "@type": "Battery",
                        "maxPowerGeneration": 10,
                        "energyStorageCapacity": 0.01,
                        "depthOfDischarge": 0.99,
                        "initialCharge": 1
                    }
                }
            }
        },
        "instrument": {
            "name": "OLI",
            "mass": 10,
            "volume": 12.45,
            "dataRate": 40,
            "bitsPerPixel": 8,
            "power": 12,
            "snr": 33,
            "spatial_res": 50,
            "spectral_res": 7e-09,
            "orientation": {
                "referenceFrame": "SC_BODY_FIXED",
                "convention": "REF_FRAME_ALIGNED"
            },
            "fieldOfViewGeometry": {
                "shape": "RECTANGULAR",
                "angleHeight": 5,
                "angleWidth": 60
            },
            "@id": "bs1",
            "@type": "Basic Sensor"
        },
        "orbitState": {
            "date": {
                "@type": "GREGORIAN_UT1",
                "year": 2020,
                "month": 1,
                "day": 1,
                "hour": 0,
                "minute": 0,
                "second": 0
            },
            "state": {
                "@type": "KEPLERIAN_EARTH_CENTERED_INERTIAL",
                "sma": 6878,
                "ecc": 0.01,
                "inc": 67,
                "raan": 180.0,
                "aop": 0.0,
                "ta": 162.0
            }
        },
        "planner": {
            "@type": "COMMS_TEST"
        },
        "notifier": "False",
        "missionProfile": "3D-CHESS",
        "preplan": "False"
    },
    {
        "@id": "imaging_sat_5_5",
        "name": "imaging_sat_5_5",
        "spacecraftBus": {
            "name": "BlueCanyon",
            "mass": 20,
            "volume": 0.5,
            "orientation": {
                "referenceFrame": "NADIR_POINTING",
                "convention": "REF_FRAME_ALIGNED"
            },
            "components": {
                "cmdh": {
                    "power": 2,
                    "memorySize": 100
                },
                "comms": {
                    "transmitter": {
                        "power": 3,
                        "maxDataRate": 1,
                        "bufferSize": 10,
                        "numChannels": 1
                    },
                    "receiver": {
                        "power": 3,
                        "maxDataRate": 1,
                        "bufferSize": 10
                    }
                },
                "eps": {
                    "powerGenerator": {
                        "@type": "Solar Panel",
                        "maxPowerGeneration": 10
                    },
                    "powerStorage": {
                        "@type": "Battery",
                        "maxPowerGeneration": 10,
                        "energyStorageCapacity": 0.01,
                        "depthOfDischarge": 0.99,
                        "initialCharge": 1
                    }
                }
            }
        },
        "instrument": {
            "name": "OLI",
            "mass": 10,
            "volume": 12.45,
            "dataRate": 40,
            "bitsPerPixel": 8,
            "power": 12,
            "snr": 33,
            "spatial_res": 50,
            "spectral_res": 7e-09,
            "orientation": {
                "referenceFrame": "SC_BODY_FIXED",
                "convention": "REF_FRAME_ALIGNED"
            },
            "fieldOfViewGeometry": {
                "shape": "RECTANGULAR",
                "angleHeight": 5,
                "angleWidth": 60
            },
            "@id": "bs1",
            "@type": "Basic Sensor"
        },
        "orbitState": {
            "date": {
                "@type": "GREGORIAN_UT1",
                "year": 2020,
                "month": 1,
                "day": 1,
                "hour": 0,
                "minute": 0,
                "second": 0
            },
            "state": {
                "@type": "KEPLERIAN_EARTH_CENTERED_INERTIAL",
                "sma": 6878,
                "ecc": 0.01,
                "inc": 67,
                "raan": 180.0,
                "aop": 0.0,
                "ta": 198.0
            }
        },
        "planner": {
            "@type": "COMMS_TEST"
        },
        "notifier": "False",
        "missionProfile": "3D-CHESS",
        "preplan": "False"
    },
    {
        "@id": "imaging_sat_5_6",
        "name": "imaging_sat_5_6",
        "spacecraftBus": {
            "name": "BlueCanyon",
            "mass": 20,
            "volume": 0.5,
            "orientation": {
                "referenceFrame": "NADIR_POINTING",
                "convention": "REF_FRAME_ALIGNED"
            },
            "components": {
                "cmdh": {
                    "power": 2,
                    "memorySize": 100
                },
                "comms": {
                    "transmitter": {
                        "power": 3,
                        "maxDataRate": 1,
                        "bufferSize": 10,
                        "numChannels": 1
                    },
                    "receiver": {
                        "power": 3,
                        "maxDataRate": 1,
                        "bufferSize": 10
                    }
                },
                "eps": {
                    "powerGenerator": {
                        "@type": "Solar Panel",
                        "maxPowerGeneration": 10
                    },
                    "powerStorage": {
                        "@type": "Battery",
                        "maxPowerGeneration": 10,
                        "energyStorageCapacity": 0.01,
                        "depthOfDischarge": 0.99,
                        "initialCharge": 1
                    }
                }
            }
        },
        "instrument": {
            "name": "OLI",
            "mass": 10,
            "volume": 12.45,
            "dataRate": 40,
            "bitsPerPixel": 8,
            "power": 12,
            "snr": 33,
            "spatial_res": 50,
            "spectral_res": 7e-09,
            "orientation": {
                "referenceFrame": "SC_BODY_FIXED",
                "convention": "REF_FRAME_ALIGNED"
            },
            "fieldOfViewGeometry": {
                "shape": "RECTANGULAR",
                "angleHeight": 5,
                "angleWidth": 60
            },
            "@id": "bs1",
            "@type": "Basic Sensor"
        },
        "orbitState": {
            "date": {
                "@type": "GREGORIAN_UT1",
                "year": 2020,
                "month": 1,
                "day": 1,
                "hour": 0,
                "minute": 0,
                "second": 0
            },
            "state": {
                "@type": "KEPLERIAN_EARTH_CENTERED_INERTIAL",
                "sma": 6878,
                "ecc": 0.01,
                "inc": 67,
                "raan": 180.0,
                "aop": 0.0,
                "ta": 234.0
            }
        },
        "planner": {
            "@type": "COMMS_TEST"
        },
        "notifier": "False",
        "missionProfile": "3D-CHESS",
        "preplan": "False"
    },
    {
        "@id": "imaging_sat_5_7",
        "name": "imaging_sat_5_7",
        "spacecraftBus": {
            "name": "BlueCanyon",
            "mass": 20,
            "volume": 0.5,
            "orientation": {
                "referenceFrame": "NADIR_POINTING",
                "convention": "REF_FRAME_ALIGNED"
            },
            "components": {
                "cmdh": {
                    "power": 2,
                    "memorySize": 100
                },
                "comms": {
                    "transmitter": {
                        "power": 3,
                        "maxDataRate": 1,
                        "bufferSize": 10,
                        "numChannels": 1
                    },
                    "receiver": {
                        "power": 3,
                        "maxDataRate": 1,
                        "bufferSize": 10
                    }
                },
                "eps": {
                    "powerGenerator": {
                        "@type": "Solar Panel",
                        "maxPowerGeneration": 10
                    },
                    "powerStorage": {
                        "@type": "Battery",
                        "maxPowerGeneration": 10,
                        "energyStorageCapacity": 0.01,
                        "depthOfDischarge": 0.99,
                        "initialCharge": 1
                    }
                }
            }
        },
        "instrument": {
            "name": "OLI",
            "mass": 10,
            "volume": 12.45,
            "dataRate": 40,
            "bitsPerPixel": 8,
            "power": 12,
            "snr": 33,
            "spatial_res": 50,
            "spectral_res": 7e-09,
            "orientation": {
                "referenceFrame": "SC_BODY_FIXED",
                "convention": "REF_FRAME_ALIGNED"
            },
            "fieldOfViewGeometry": {
                "shape": "RECTANGULAR",
                "angleHeight": 5,
                "angleWidth": 60
            },
            "@id": "bs1",
            "@type": "Basic Sensor"
        },
        "orbitState": {
            "date": {
                "@type": "GREGORIAN_UT1",
                "year": 2020,
                "month": 1,
                "day": 1,
                "hour": 0,
                "minute": 0,
                "second": 0
            },
            "state": {
                "@type": "KEPLERIAN_EARTH_CENTERED_INERTIAL",
                "sma": 6878,
                "ecc": 0.01,
                "inc": 67,
                "raan": 180.0,
                "aop": 0.0,
                "ta": 270.0
            }
        },
        "planner": {
            "@type": "COMMS_TEST"
        },
        "notifier": "False",
        "missionProfile": "3D-CHESS",
        "preplan": "False"
    },
    {
        "@id": "imaging_sat_5_8",
        "name": "imaging_sat_5_8",
        "spacecraftBus": {
            "name": "BlueCanyon",
            "mass": 20,
            "volume": 0.5,
            "orientation": {
                "referenceFrame": "NADIR_POINTING",
                "convention": "REF_FRAME_ALIGNED"
            },
            "components": {
                "cmdh": {
                    "power": 2,
                    "memorySize": 100
                },
                "comms": {
                    "transmitter": {
                        "power": 3,
                        "maxDataRate": 1,
                        "bufferSize": 10,
                        "numChannels": 1
                    },
                    "receiver": {
                        "power": 3,
                        "maxDataRate": 1,
                        "bufferSize": 10
                    }
                },
                "eps": {
                    "powerGenerator": {
                        "@type": "Solar Panel",
                        "maxPowerGeneration": 10
                    },
                    "powerStorage": {
                        "@type": "Battery",
                        "maxPowerGeneration": 10,
                        "energyStorageCapacity": 0.01,
                        "depthOfDischarge": 0.99,
                        "initialCharge": 1
                    }
                }
            }
        },
        "instrument": {
            "name": "OLI",
            "mass": 10,
            "volume": 12.45,
            "dataRate": 40,
            "bitsPerPixel": 8,
            "power": 12,
            "snr": 33,
            "spatial_res": 50,
            "spectral_res": 7e-09,
            "orientation": {
                "referenceFrame": "SC_BODY_FIXED",
                "convention": "REF_FRAME_ALIGNED"
            },
            "fieldOfViewGeometry": {
                "shape": "RECTANGULAR",
                "angleHeight": 5,
                "angleWidth": 60
            },
            "@id": "bs1",
            "@type": "Basic Sensor"
        },
        "orbitState": {
            "date": {
                "@type": "GREGORIAN_UT1",
                "year": 2020,
                "month": 1,
                "day": 1,
                "hour": 0,
                "minute": 0,
                "second": 0
            },
            "state": {
                "@type": "KEPLERIAN_EARTH_CENTERED_INERTIAL",
                "sma": 6878,
                "ecc": 0.01,
                "inc": 67,
                "raan": 180.0,
                "aop": 0.0,
                "ta": 306.0
            }
        },
        "planner": {
            "@type": "COMMS_TEST"
        },
        "notifier": "False",
        "missionProfile": "3D-CHESS",
        "preplan": "False"
    },
    {
        "@id": "imaging_sat_5_9",
        "name": "imaging_sat_5_9",
        "spacecraftBus": {
            "name": "BlueCanyon",
            "mass": 20,
            "volume": 0.5,
            "orientation": {
                "referenceFrame": "NADIR_POINTING",
                "convention": "REF_FRAME_ALIGNED"
            },
            "components": {
                "cmdh": {
                    "power": 2,
                    "memorySize": 100
                },
                "comms": {
                    "transmitter": {
                        "power": 3,
                        "maxDataRate": 1,
                        "bufferSize": 10,
                        "numChannels": 1
                    },
                    "receiver": {
                        "power": 3,
                        "maxDataRate": 1,
                        "bufferSize": 10
                    }
                },
                "eps": {
                    "powerGenerator": {
                        "@type": "Solar Panel",
                        "maxPowerGeneration": 10
                    },
                    "powerStorage": {
                        "@type": "Battery",
                        "maxPowerGeneration": 10,
                        "energyStorageCapacity": 0.01,
                        "depthOfDischarge": 0.99,
                        "initialCharge": 1
                    }
                }
            }
        },
        "instrument": {
            "name": "OLI",
            "mass": 10,
            "volume": 12.45,
            "dataRate": 40,
            "bitsPerPixel": 8,
            "power": 12,
            "snr": 33,
            "spatial_res": 50,
            "spectral_res": 7e-09,
            "orientation": {
                "referenceFrame": "SC_BODY_FIXED",
                "convention": "REF_FRAME_ALIGNED"
            },
            "fieldOfViewGeometry": {
                "shape": "RECTANGULAR",
                "angleHeight": 5,
                "angleWidth": 60
            },
            "@id": "bs1",
            "@type": "Basic Sensor"
        },
        "orbitState": {
            "date": {
                "@type": "GREGORIAN_UT1",
                "year": 2020,
                "month": 1,
                "day": 1,
                "hour": 0,
                "minute": 0,
                "second": 0
            },
            "state": {
                "@type": "KEPLERIAN_EARTH_CENTERED_INERTIAL",
                "sma": 6878,
                "ecc": 0.01,
                "inc": 67,
                "raan": 180.0,
                "aop": 0.0,
                "ta": 342.0
            }
        },
        "planner": {
            "@type": "COMMS_TEST"
        },
        "notifier": "False",
        "missionProfile": "3D-CHESS",
        "preplan": "False"
    },
    {
        "@id": "imaging_sat_6_0",
        "name": "imaging_sat_6_0",
        "spacecraftBus": {
            "name": "BlueCanyon",
            "mass": 20,
            "volume": 0.5,
            "orientation": {
                "referenceFrame": "NADIR_POINTING",
                "convention": "REF_FRAME_ALIGNED"
            },
            "components": {
                "cmdh": {
                    "power": 2,
                    "memorySize": 100
                },
                "comms": {
                    "transmitter": {
                        "power": 3,
                        "maxDataRate": 1,
                        "bufferSize": 10,
                        "numChannels": 1
                    },
                    "receiver": {
                        "power": 3,
                        "maxDataRate": 1,
                        "bufferSize": 10
                    }
                },
                "eps": {
                    "powerGenerator": {
                        "@type": "Solar Panel",
                        "maxPowerGeneration": 10
                    },
                    "powerStorage": {
                        "@type": "Battery",
                        "maxPowerGeneration": 10,
                        "energyStorageCapacity": 0.01,
                        "depthOfDischarge": 0.99,
                        "initialCharge": 1
                    }
                }
            }
        },
        "instrument": {
            "name": "OLI",
            "mass": 10,
            "volume": 12.45,
            "dataRate": 40,
            "bitsPerPixel": 8,
            "power": 12,
            "snr": 33,
            "spatial_res": 50,
            "spectral_res": 7e-09,
            "orientation": {
                "referenceFrame": "SC_BODY_FIXED",
                "convention": "REF_FRAME_ALIGNED"
            },
            "fieldOfViewGeometry": {
                "shape": "RECTANGULAR",
                "angleHeight": 5,
                "angleWidth": 60
            },
            "@id": "bs1",
            "@type": "Basic Sensor"
        },
        "orbitState": {
            "date": {
                "@type": "GREGORIAN_UT1",
                "year": 2020,
                "month": 1,
                "day": 1,
                "hour": 0,
                "minute": 0,
                "second": 0
            },
            "state": {
                "@type": "KEPLERIAN_EARTH_CENTERED_INERTIAL",
                "sma": 6878,
                "ecc": 0.01,
                "inc": 67,
                "raan": 216.0,
                "aop": 0.0,
                "ta": 21.6
            }
        },
        "planner": {
            "@type": "COMMS_TEST"
        },
        "notifier": "False",
        "missionProfile": "3D-CHESS",
        "preplan": "False"
    },
    {
        "@id": "imaging_sat_6_1",
        "name": "imaging_sat_6_1",
        "spacecraftBus": {
            "name": "BlueCanyon",
            "mass": 20,
            "volume": 0.5,
            "orientation": {
                "referenceFrame": "NADIR_POINTING",
                "convention": "REF_FRAME_ALIGNED"
            },
            "components": {
                "cmdh": {
                    "power": 2,
                    "memorySize": 100
                },
                "comms": {
                    "transmitter": {
                        "power": 3,
                        "maxDataRate": 1,
                        "bufferSize": 10,
                        "numChannels": 1
                    },
                    "receiver": {
                        "power": 3,
                        "maxDataRate": 1,
                        "bufferSize": 10
                    }
                },
                "eps": {
                    "powerGenerator": {
                        "@type": "Solar Panel",
                        "maxPowerGeneration": 10
                    },
                    "powerStorage": {
                        "@type": "Battery",
                        "maxPowerGeneration": 10,
                        "energyStorageCapacity": 0.01,
                        "depthOfDischarge": 0.99,
                        "initialCharge": 1
                    }
                }
            }
        },
        "instrument": {
            "name": "OLI",
            "mass": 10,
            "volume": 12.45,
            "dataRate": 40,
            "bitsPerPixel": 8,
            "power": 12,
            "snr": 33,
            "spatial_res": 50,
            "spectral_res": 7e-09,
            "orientation": {
                "referenceFrame": "SC_BODY_FIXED",
                "convention": "REF_FRAME_ALIGNED"
            },
            "fieldOfViewGeometry": {
                "shape": "RECTANGULAR",
                "angleHeight": 5,
                "angleWidth": 60
            },
            "@id": "bs1",
            "@type": "Basic Sensor"
        },
        "orbitState": {
            "date": {
                "@type": "GREGORIAN_UT1",
                "year": 2020,
                "month": 1,
                "day": 1,
                "hour": 0,
                "minute": 0,
                "second": 0
            },
            "state": {
                "@type": "KEPLERIAN_EARTH_CENTERED_INERTIAL",
                "sma": 6878,
                "ecc": 0.01,
                "inc": 67,
                "raan": 216.0,
                "aop": 0.0,
                "ta": 57.6
            }
        },
        "planner": {
            "@type": "COMMS_TEST"
        },
        "notifier": "False",
        "missionProfile": "3D-CHESS",
        "preplan": "False"
    },
    {
        "@id": "imaging_sat_6_2",
        "name": "imaging_sat_6_2",
        "spacecraftBus": {
            "name": "BlueCanyon",
            "mass": 20,
            "volume": 0.5,
            "orientation": {
                "referenceFrame": "NADIR_POINTING",
                "convention": "REF_FRAME_ALIGNED"
            },
            "components": {
                "cmdh": {
                    "power": 2,
                    "memorySize": 100
                },
                "comms": {
                    "transmitter": {
                        "power": 3,
                        "maxDataRate": 1,
                        "bufferSize": 10,
                        "numChannels": 1
                    },
                    "receiver": {
                        "power": 3,
                        "maxDataRate": 1,
                        "bufferSize": 10
                    }
                },
                "eps": {
                    "powerGenerator": {
                        "@type": "Solar Panel",
                        "maxPowerGeneration": 10
                    },
                    "powerStorage": {
                        "@type": "Battery",
                        "maxPowerGeneration": 10,
                        "energyStorageCapacity": 0.01,
                        "depthOfDischarge": 0.99,
                        "initialCharge": 1
                    }
                }
            }
        },
        "instrument": {
            "name": "OLI",
            "mass": 10,
            "volume": 12.45,
            "dataRate": 40,
            "bitsPerPixel": 8,
            "power": 12,
            "snr": 33,
            "spatial_res": 50,
            "spectral_res": 7e-09,
            "orientation": {
                "referenceFrame": "SC_BODY_FIXED",
                "convention": "REF_FRAME_ALIGNED"
            },
            "fieldOfViewGeometry": {
                "shape": "RECTANGULAR",
                "angleHeight": 5,
                "angleWidth": 60
            },
            "@id": "bs1",
            "@type": "Basic Sensor"
        },
        "orbitState": {
            "date": {
                "@type": "GREGORIAN_UT1",
                "year": 2020,
                "month": 1,
                "day": 1,
                "hour": 0,
                "minute": 0,
                "second": 0
            },
            "state": {
                "@type": "KEPLERIAN_EARTH_CENTERED_INERTIAL",
                "sma": 6878,
                "ecc": 0.01,
                "inc": 67,
                "raan": 216.0,
                "aop": 0.0,
                "ta": 93.6
            }
        },
        "planner": {
            "@type": "COMMS_TEST"
        },
        "notifier": "False",
        "missionProfile": "3D-CHESS",
        "preplan": "False"
    },
    {
        "@id": "imaging_sat_6_3",
        "name": "imaging_sat_6_3",
        "spacecraftBus": {
            "name": "BlueCanyon",
            "mass": 20,
            "volume": 0.5,
            "orientation": {
                "referenceFrame": "NADIR_POINTING",
                "convention": "REF_FRAME_ALIGNED"
            },
            "components": {
                "cmdh": {
                    "power": 2,
                    "memorySize": 100
                },
                "comms": {
                    "transmitter": {
                        "power": 3,
                        "maxDataRate": 1,
                        "bufferSize": 10,
                        "numChannels": 1
                    },
                    "receiver": {
                        "power": 3,
                        "maxDataRate": 1,
                        "bufferSize": 10
                    }
                },
                "eps": {
                    "powerGenerator": {
                        "@type": "Solar Panel",
                        "maxPowerGeneration": 10
                    },
                    "powerStorage": {
                        "@type": "Battery",
                        "maxPowerGeneration": 10,
                        "energyStorageCapacity": 0.01,
                        "depthOfDischarge": 0.99,
                        "initialCharge": 1
                    }
                }
            }
        },
        "instrument": {
            "name": "OLI",
            "mass": 10,
            "volume": 12.45,
            "dataRate": 40,
            "bitsPerPixel": 8,
            "power": 12,
            "snr": 33,
            "spatial_res": 50,
            "spectral_res": 7e-09,
            "orientation": {
                "referenceFrame": "SC_BODY_FIXED",
                "convention": "REF_FRAME_ALIGNED"
            },
            "fieldOfViewGeometry": {
                "shape": "RECTANGULAR",
                "angleHeight": 5,
                "angleWidth": 60
            },
            "@id": "bs1",
            "@type": "Basic Sensor"
        },
        "orbitState": {
            "date": {
                "@type": "GREGORIAN_UT1",
                "year": 2020,
                "month": 1,
                "day": 1,
                "hour": 0,
                "minute": 0,
                "second": 0
            },
            "state": {
                "@type": "KEPLERIAN_EARTH_CENTERED_INERTIAL",
                "sma": 6878,
                "ecc": 0.01,
                "inc": 67,
                "raan": 216.0,
                "aop": 0.0,
                "ta": 129.6
            }
        },
        "planner": {
            "@type": "COMMS_TEST"
        },
        "notifier": "False",
        "missionProfile": "3D-CHESS",
        "preplan": "False"
    },
    {
        "@id": "imaging_sat_6_4",
        "name": "imaging_sat_6_4",
        "spacecraftBus": {
            "name": "BlueCanyon",
            "mass": 20,
            "volume": 0.5,
            "orientation": {
                "referenceFrame": "NADIR_POINTING",
                "convention": "REF_FRAME_ALIGNED"
            },
            "components": {
                "cmdh": {
                    "power": 2,
                    "memorySize": 100
                },
                "comms": {
                    "transmitter": {
                        "power": 3,
                        "maxDataRate": 1,
                        "bufferSize": 10,
                        "numChannels": 1
                    },
                    "receiver": {
                        "power": 3,
                        "maxDataRate": 1,
                        "bufferSize": 10
                    }
                },
                "eps": {
                    "powerGenerator": {
                        "@type": "Solar Panel",
                        "maxPowerGeneration": 10
                    },
                    "powerStorage": {
                        "@type": "Battery",
                        "maxPowerGeneration": 10,
                        "energyStorageCapacity": 0.01,
                        "depthOfDischarge": 0.99,
                        "initialCharge": 1
                    }
                }
            }
        },
        "instrument": {
            "name": "OLI",
            "mass": 10,
            "volume": 12.45,
            "dataRate": 40,
            "bitsPerPixel": 8,
            "power": 12,
            "snr": 33,
            "spatial_res": 50,
            "spectral_res": 7e-09,
            "orientation": {
                "referenceFrame": "SC_BODY_FIXED",
                "convention": "REF_FRAME_ALIGNED"
            },
            "fieldOfViewGeometry": {
                "shape": "RECTANGULAR",
                "angleHeight": 5,
                "angleWidth": 60
            },
            "@id": "bs1",
            "@type": "Basic Sensor"
        },
        "orbitState": {
            "date": {
                "@type": "GREGORIAN_UT1",
                "year": 2020,
                "month": 1,
                "day": 1,
                "hour": 0,
                "minute": 0,
                "second": 0
            },
            "state": {
                "@type": "KEPLERIAN_EARTH_CENTERED_INERTIAL",
                "sma": 6878,
                "ecc": 0.01,
                "inc": 67,
                "raan": 216.0,
                "aop": 0.0,
                "ta": 165.6
            }
        },
        "planner": {
            "@type": "COMMS_TEST"
        },
        "notifier": "False",
        "missionProfile": "3D-CHESS",
        "preplan": "False"
    },
    {
        "@id": "imaging_sat_6_5",
        "name": "imaging_sat_6_5",
        "spacecraftBus": {
            "name": "BlueCanyon",
            "mass": 20,
            "volume": 0.5,
            "orientation": {
                "referenceFrame": "NADIR_POINTING",
                "convention": "REF_FRAME_ALIGNED"
            },
            "components": {
                "cmdh": {
                    "power": 2,
                    "memorySize": 100
                },
                "comms": {
                    "transmitter": {
                        "power": 3,
                        "maxDataRate": 1,
                        "bufferSize": 10,
                        "numChannels": 1
                    },
                    "receiver": {
                        "power": 3,
                        "maxDataRate": 1,
                        "bufferSize": 10
                    }
                },
                "eps": {
                    "powerGenerator": {
                        "@type": "Solar Panel",
                        "maxPowerGeneration": 10
                    },
                    "powerStorage": {
                        "@type": "Battery",
                        "maxPowerGeneration": 10,
                        "energyStorageCapacity": 0.01,
                        "depthOfDischarge": 0.99,
                        "initialCharge": 1
                    }
                }
            }
        },
        "instrument": {
            "name": "OLI",
            "mass": 10,
            "volume": 12.45,
            "dataRate": 40,
            "bitsPerPixel": 8,
            "power": 12,
            "snr": 33,
            "spatial_res": 50,
            "spectral_res": 7e-09,
            "orientation": {
                "referenceFrame": "SC_BODY_FIXED",
                "convention": "REF_FRAME_ALIGNED"
            },
            "fieldOfViewGeometry": {
                "shape": "RECTANGULAR",
                "angleHeight": 5,
                "angleWidth": 60
            },
            "@id": "bs1",
            "@type": "Basic Sensor"
        },
        "orbitState": {
            "date": {
                "@type": "GREGORIAN_UT1",
                "year": 2020,
                "month": 1,
                "day": 1,
                "hour": 0,
                "minute": 0,
                "second": 0
            },
            "state": {
                "@type": "KEPLERIAN_EARTH_CENTERED_INERTIAL",
                "sma": 6878,
                "ecc": 0.01,
                "inc": 67,
                "raan": 216.0,
                "aop": 0.0,
                "ta": 201.6
            }
        },
        "planner": {
            "@type": "COMMS_TEST"
        },
        "notifier": "False",
        "missionProfile": "3D-CHESS",
        "preplan": "False"
    },
    {
        "@id": "imaging_sat_6_6",
        "name": "imaging_sat_6_6",
        "spacecraftBus": {
            "name": "BlueCanyon",
            "mass": 20,
            "volume": 0.5,
            "orientation": {
                "referenceFrame": "NADIR_POINTING",
                "convention": "REF_FRAME_ALIGNED"
            },
            "components": {
                "cmdh": {
                    "power": 2,
                    "memorySize": 100
                },
                "comms": {
                    "transmitter": {
                        "power": 3,
                        "maxDataRate": 1,
                        "bufferSize": 10,
                        "numChannels": 1
                    },
                    "receiver": {
                        "power": 3,
                        "maxDataRate": 1,
                        "bufferSize": 10
                    }
                },
                "eps": {
                    "powerGenerator": {
                        "@type": "Solar Panel",
                        "maxPowerGeneration": 10
                    },
                    "powerStorage": {
                        "@type": "Battery",
                        "maxPowerGeneration": 10,
                        "energyStorageCapacity": 0.01,
                        "depthOfDischarge": 0.99,
                        "initialCharge": 1
                    }
                }
            }
        },
        "instrument": {
            "name": "OLI",
            "mass": 10,
            "volume": 12.45,
            "dataRate": 40,
            "bitsPerPixel": 8,
            "power": 12,
            "snr": 33,
            "spatial_res": 50,
            "spectral_res": 7e-09,
            "orientation": {
                "referenceFrame": "SC_BODY_FIXED",
                "convention": "REF_FRAME_ALIGNED"
            },
            "fieldOfViewGeometry": {
                "shape": "RECTANGULAR",
                "angleHeight": 5,
                "angleWidth": 60
            },
            "@id": "bs1",
            "@type": "Basic Sensor"
        },
        "orbitState": {
            "date": {
                "@type": "GREGORIAN_UT1",
                "year": 2020,
                "month": 1,
                "day": 1,
                "hour": 0,
                "minute": 0,
                "second": 0
            },
            "state": {
                "@type": "KEPLERIAN_EARTH_CENTERED_INERTIAL",
                "sma": 6878,
                "ecc": 0.01,
                "inc": 67,
                "raan": 216.0,
                "aop": 0.0,
                "ta": 237.6
            }
        },
        "planner": {
            "@type": "COMMS_TEST"
        },
        "notifier": "False",
        "missionProfile": "3D-CHESS",
        "preplan": "False"
    },
    {
        "@id": "imaging_sat_6_7",
        "name": "imaging_sat_6_7",
        "spacecraftBus": {
            "name": "BlueCanyon",
            "mass": 20,
            "volume": 0.5,
            "orientation": {
                "referenceFrame": "NADIR_POINTING",
                "convention": "REF_FRAME_ALIGNED"
            },
            "components": {
                "cmdh": {
                    "power": 2,
                    "memorySize": 100
                },
                "comms": {
                    "transmitter": {
                        "power": 3,
                        "maxDataRate": 1,
                        "bufferSize": 10,
                        "numChannels": 1
                    },
                    "receiver": {
                        "power": 3,
                        "maxDataRate": 1,
                        "bufferSize": 10
                    }
                },
                "eps": {
                    "powerGenerator": {
                        "@type": "Solar Panel",
                        "maxPowerGeneration": 10
                    },
                    "powerStorage": {
                        "@type": "Battery",
                        "maxPowerGeneration": 10,
                        "energyStorageCapacity": 0.01,
                        "depthOfDischarge": 0.99,
                        "initialCharge": 1
                    }
                }
            }
        },
        "instrument": {
            "name": "OLI",
            "mass": 10,
            "volume": 12.45,
            "dataRate": 40,
            "bitsPerPixel": 8,
            "power": 12,
            "snr": 33,
            "spatial_res": 50,
            "spectral_res": 7e-09,
            "orientation": {
                "referenceFrame": "SC_BODY_FIXED",
                "convention": "REF_FRAME_ALIGNED"
            },
            "fieldOfViewGeometry": {
                "shape": "RECTANGULAR",
                "angleHeight": 5,
                "angleWidth": 60
            },
            "@id": "bs1",
            "@type": "Basic Sensor"
        },
        "orbitState": {
            "date": {
                "@type": "GREGORIAN_UT1",
                "year": 2020,
                "month": 1,
                "day": 1,
                "hour": 0,
                "minute": 0,
                "second": 0
            },
            "state": {
                "@type": "KEPLERIAN_EARTH_CENTERED_INERTIAL",
                "sma": 6878,
                "ecc": 0.01,
                "inc": 67,
                "raan": 216.0,
                "aop": 0.0,
                "ta": 273.6
            }
        },
        "planner": {
            "@type": "COMMS_TEST"
        },
        "notifier": "False",
        "missionProfile": "3D-CHESS",
        "preplan": "False"
    },
    {
        "@id": "imaging_sat_6_8",
        "name": "imaging_sat_6_8",
        "spacecraftBus": {
            "name": "BlueCanyon",
            "mass": 20,
            "volume": 0.5,
            "orientation": {
                "referenceFrame": "NADIR_POINTING",
                "convention": "REF_FRAME_ALIGNED"
            },
            "components": {
                "cmdh": {
                    "power": 2,
                    "memorySize": 100
                },
                "comms": {
                    "transmitter": {
                        "power": 3,
                        "maxDataRate": 1,
                        "bufferSize": 10,
                        "numChannels": 1
                    },
                    "receiver": {
                        "power": 3,
                        "maxDataRate": 1,
                        "bufferSize": 10
                    }
                },
                "eps": {
                    "powerGenerator": {
                        "@type": "Solar Panel",
                        "maxPowerGeneration": 10
                    },
                    "powerStorage": {
                        "@type": "Battery",
                        "maxPowerGeneration": 10,
                        "energyStorageCapacity": 0.01,
                        "depthOfDischarge": 0.99,
                        "initialCharge": 1
                    }
                }
            }
        },
        "instrument": {
            "name": "OLI",
            "mass": 10,
            "volume": 12.45,
            "dataRate": 40,
            "bitsPerPixel": 8,
            "power": 12,
            "snr": 33,
            "spatial_res": 50,
            "spectral_res": 7e-09,
            "orientation": {
                "referenceFrame": "SC_BODY_FIXED",
                "convention": "REF_FRAME_ALIGNED"
            },
            "fieldOfViewGeometry": {
                "shape": "RECTANGULAR",
                "angleHeight": 5,
                "angleWidth": 60
            },
            "@id": "bs1",
            "@type": "Basic Sensor"
        },
        "orbitState": {
            "date": {
                "@type": "GREGORIAN_UT1",
                "year": 2020,
                "month": 1,
                "day": 1,
                "hour": 0,
                "minute": 0,
                "second": 0
            },
            "state": {
                "@type": "KEPLERIAN_EARTH_CENTERED_INERTIAL",
                "sma": 6878,
                "ecc": 0.01,
                "inc": 67,
                "raan": 216.0,
                "aop": 0.0,
                "ta": 309.6
            }
        },
        "planner": {
            "@type": "COMMS_TEST"
        },
        "notifier": "False",
        "missionProfile": "3D-CHESS",
        "preplan": "False"
    },
    {
        "@id": "imaging_sat_6_9",
        "name": "imaging_sat_6_9",
        "spacecraftBus": {
            "name": "BlueCanyon",
            "mass": 20,
            "volume": 0.5,
            "orientation": {
                "referenceFrame": "NADIR_POINTING",
                "convention": "REF_FRAME_ALIGNED"
            },
            "components": {
                "cmdh": {
                    "power": 2,
                    "memorySize": 100
                },
                "comms": {
                    "transmitter": {
                        "power": 3,
                        "maxDataRate": 1,
                        "bufferSize": 10,
                        "numChannels": 1
                    },
                    "receiver": {
                        "power": 3,
                        "maxDataRate": 1,
                        "bufferSize": 10
                    }
                },
                "eps": {
                    "powerGenerator": {
                        "@type": "Solar Panel",
                        "maxPowerGeneration": 10
                    },
                    "powerStorage": {
                        "@type": "Battery",
                        "maxPowerGeneration": 10,
                        "energyStorageCapacity": 0.01,
                        "depthOfDischarge": 0.99,
                        "initialCharge": 1
                    }
                }
            }
        },
        "instrument": {
            "name": "OLI",
            "mass": 10,
            "volume": 12.45,
            "dataRate": 40,
            "bitsPerPixel": 8,
            "power": 12,
            "snr": 33,
            "spatial_res": 50,
            "spectral_res": 7e-09,
            "orientation": {
                "referenceFrame": "SC_BODY_FIXED",
                "convention": "REF_FRAME_ALIGNED"
            },
            "fieldOfViewGeometry": {
                "shape": "RECTANGULAR",
                "angleHeight": 5,
                "angleWidth": 60
            },
            "@id": "bs1",
            "@type": "Basic Sensor"
        },
        "orbitState": {
            "date": {
                "@type": "GREGORIAN_UT1",
                "year": 2020,
                "month": 1,
                "day": 1,
                "hour": 0,
                "minute": 0,
                "second": 0
            },
            "state": {
                "@type": "KEPLERIAN_EARTH_CENTERED_INERTIAL",
                "sma": 6878,
                "ecc": 0.01,
                "inc": 67,
                "raan": 216.0,
                "aop": 0.0,
                "ta": 345.6
            }
        },
        "planner": {
            "@type": "COMMS_TEST"
        },
        "notifier": "False",
        "missionProfile": "3D-CHESS",
        "preplan": "False"
    },
    {
        "@id": "imaging_sat_7_0",
        "name": "imaging_sat_7_0",
        "spacecraftBus": {
            "name": "BlueCanyon",
            "mass": 20,
            "volume": 0.5,
            "orientation": {
                "referenceFrame": "NADIR_POINTING",
                "convention": "REF_FRAME_ALIGNED"
            },
            "components": {
                "cmdh": {
                    "power": 2,
                    "memorySize": 100
                },
                "comms": {
                    "transmitter": {
                        "power": 3,
                        "maxDataRate": 1,
                        "bufferSize": 10,
                        "numChannels": 1
                    },
                    "receiver": {
                        "power": 3,
                        "maxDataRate": 1,
                        "bufferSize": 10
                    }
                },
                "eps": {
                    "powerGenerator": {
                        "@type": "Solar Panel",
                        "maxPowerGeneration": 10
                    },
                    "powerStorage": {
                        "@type": "Battery",
                        "maxPowerGeneration": 10,
                        "energyStorageCapacity": 0.01,
                        "depthOfDischarge": 0.99,
                        "initialCharge": 1
                    }
                }
            }
        },
        "instrument": {
            "name": "OLI",
            "mass": 10,
            "volume": 12.45,
            "dataRate": 40,
            "bitsPerPixel": 8,
            "power": 12,
            "snr": 33,
            "spatial_res": 50,
            "spectral_res": 7e-09,
            "orientation": {
                "referenceFrame": "SC_BODY_FIXED",
                "convention": "REF_FRAME_ALIGNED"
            },
            "fieldOfViewGeometry": {
                "shape": "RECTANGULAR",
                "angleHeight": 5,
                "angleWidth": 60
            },
            "@id": "bs1",
            "@type": "Basic Sensor"
        },
        "orbitState": {
            "date": {
                "@type": "GREGORIAN_UT1",
                "year": 2020,
                "month": 1,
                "day": 1,
                "hour": 0,
                "minute": 0,
                "second": 0
            },
            "state": {
                "@type": "KEPLERIAN_EARTH_CENTERED_INERTIAL",
                "sma": 6878,
                "ecc": 0.01,
                "inc": 67,
                "raan": 252.0,
                "aop": 0.0,
                "ta": 25.2
            }
        },
        "planner": {
            "@type": "COMMS_TEST"
        },
        "notifier": "False",
        "missionProfile": "3D-CHESS",
        "preplan": "False"
    },
    {
        "@id": "imaging_sat_7_1",
        "name": "imaging_sat_7_1",
        "spacecraftBus": {
            "name": "BlueCanyon",
            "mass": 20,
            "volume": 0.5,
            "orientation": {
                "referenceFrame": "NADIR_POINTING",
                "convention": "REF_FRAME_ALIGNED"
            },
            "components": {
                "cmdh": {
                    "power": 2,
                    "memorySize": 100
                },
                "comms": {
                    "transmitter": {
                        "power": 3,
                        "maxDataRate": 1,
                        "bufferSize": 10,
                        "numChannels": 1
                    },
                    "receiver": {
                        "power": 3,
                        "maxDataRate": 1,
                        "bufferSize": 10
                    }
                },
                "eps": {
                    "powerGenerator": {
                        "@type": "Solar Panel",
                        "maxPowerGeneration": 10
                    },
                    "powerStorage": {
                        "@type": "Battery",
                        "maxPowerGeneration": 10,
                        "energyStorageCapacity": 0.01,
                        "depthOfDischarge": 0.99,
                        "initialCharge": 1
                    }
                }
            }
        },
        "instrument": {
            "name": "OLI",
            "mass": 10,
            "volume": 12.45,
            "dataRate": 40,
            "bitsPerPixel": 8,
            "power": 12,
            "snr": 33,
            "spatial_res": 50,
            "spectral_res": 7e-09,
            "orientation": {
                "referenceFrame": "SC_BODY_FIXED",
                "convention": "REF_FRAME_ALIGNED"
            },
            "fieldOfViewGeometry": {
                "shape": "RECTANGULAR",
                "angleHeight": 5,
                "angleWidth": 60
            },
            "@id": "bs1",
            "@type": "Basic Sensor"
        },
        "orbitState": {
            "date": {
                "@type": "GREGORIAN_UT1",
                "year": 2020,
                "month": 1,
                "day": 1,
                "hour": 0,
                "minute": 0,
                "second": 0
            },
            "state": {
                "@type": "KEPLERIAN_EARTH_CENTERED_INERTIAL",
                "sma": 6878,
                "ecc": 0.01,
                "inc": 67,
                "raan": 252.0,
                "aop": 0.0,
                "ta": 61.2
            }
        },
        "planner": {
            "@type": "COMMS_TEST"
        },
        "notifier": "False",
        "missionProfile": "3D-CHESS",
        "preplan": "False"
    },
    {
        "@id": "imaging_sat_7_2",
        "name": "imaging_sat_7_2",
        "spacecraftBus": {
            "name": "BlueCanyon",
            "mass": 20,
            "volume": 0.5,
            "orientation": {
                "referenceFrame": "NADIR_POINTING",
                "convention": "REF_FRAME_ALIGNED"
            },
            "components": {
                "cmdh": {
                    "power": 2,
                    "memorySize": 100
                },
                "comms": {
                    "transmitter": {
                        "power": 3,
                        "maxDataRate": 1,
                        "bufferSize": 10,
                        "numChannels": 1
                    },
                    "receiver": {
                        "power": 3,
                        "maxDataRate": 1,
                        "bufferSize": 10
                    }
                },
                "eps": {
                    "powerGenerator": {
                        "@type": "Solar Panel",
                        "maxPowerGeneration": 10
                    },
                    "powerStorage": {
                        "@type": "Battery",
                        "maxPowerGeneration": 10,
                        "energyStorageCapacity": 0.01,
                        "depthOfDischarge": 0.99,
                        "initialCharge": 1
                    }
                }
            }
        },
        "instrument": {
            "name": "OLI",
            "mass": 10,
            "volume": 12.45,
            "dataRate": 40,
            "bitsPerPixel": 8,
            "power": 12,
            "snr": 33,
            "spatial_res": 50,
            "spectral_res": 7e-09,
            "orientation": {
                "referenceFrame": "SC_BODY_FIXED",
                "convention": "REF_FRAME_ALIGNED"
            },
            "fieldOfViewGeometry": {
                "shape": "RECTANGULAR",
                "angleHeight": 5,
                "angleWidth": 60
            },
            "@id": "bs1",
            "@type": "Basic Sensor"
        },
        "orbitState": {
            "date": {
                "@type": "GREGORIAN_UT1",
                "year": 2020,
                "month": 1,
                "day": 1,
                "hour": 0,
                "minute": 0,
                "second": 0
            },
            "state": {
                "@type": "KEPLERIAN_EARTH_CENTERED_INERTIAL",
                "sma": 6878,
                "ecc": 0.01,
                "inc": 67,
                "raan": 252.0,
                "aop": 0.0,
                "ta": 97.2
            }
        },
        "planner": {
            "@type": "COMMS_TEST"
        },
        "notifier": "False",
        "missionProfile": "3D-CHESS",
        "preplan": "False"
    },
    {
        "@id": "imaging_sat_7_3",
        "name": "imaging_sat_7_3",
        "spacecraftBus": {
            "name": "BlueCanyon",
            "mass": 20,
            "volume": 0.5,
            "orientation": {
                "referenceFrame": "NADIR_POINTING",
                "convention": "REF_FRAME_ALIGNED"
            },
            "components": {
                "cmdh": {
                    "power": 2,
                    "memorySize": 100
                },
                "comms": {
                    "transmitter": {
                        "power": 3,
                        "maxDataRate": 1,
                        "bufferSize": 10,
                        "numChannels": 1
                    },
                    "receiver": {
                        "power": 3,
                        "maxDataRate": 1,
                        "bufferSize": 10
                    }
                },
                "eps": {
                    "powerGenerator": {
                        "@type": "Solar Panel",
                        "maxPowerGeneration": 10
                    },
                    "powerStorage": {
                        "@type": "Battery",
                        "maxPowerGeneration": 10,
                        "energyStorageCapacity": 0.01,
                        "depthOfDischarge": 0.99,
                        "initialCharge": 1
                    }
                }
            }
        },
        "instrument": {
            "name": "OLI",
            "mass": 10,
            "volume": 12.45,
            "dataRate": 40,
            "bitsPerPixel": 8,
            "power": 12,
            "snr": 33,
            "spatial_res": 50,
            "spectral_res": 7e-09,
            "orientation": {
                "referenceFrame": "SC_BODY_FIXED",
                "convention": "REF_FRAME_ALIGNED"
            },
            "fieldOfViewGeometry": {
                "shape": "RECTANGULAR",
                "angleHeight": 5,
                "angleWidth": 60
            },
            "@id": "bs1",
            "@type": "Basic Sensor"
        },
        "orbitState": {
            "date": {
                "@type": "GREGORIAN_UT1",
                "year": 2020,
                "month": 1,
                "day": 1,
                "hour": 0,
                "minute": 0,
                "second": 0
            },
            "state": {
                "@type": "KEPLERIAN_EARTH_CENTERED_INERTIAL",
                "sma": 6878,
                "ecc": 0.01,
                "inc": 67,
                "raan": 252.0,
                "aop": 0.0,
                "ta": 133.2
            }
        },
        "planner": {
            "@type": "COMMS_TEST"
        },
        "notifier": "False",
        "missionProfile": "3D-CHESS",
        "preplan": "False"
    },
    {
        "@id": "imaging_sat_7_4",
        "name": "imaging_sat_7_4",
        "spacecraftBus": {
            "name": "BlueCanyon",
            "mass": 20,
            "volume": 0.5,
            "orientation": {
                "referenceFrame": "NADIR_POINTING",
                "convention": "REF_FRAME_ALIGNED"
            },
            "components": {
                "cmdh": {
                    "power": 2,
                    "memorySize": 100
                },
                "comms": {
                    "transmitter": {
                        "power": 3,
                        "maxDataRate": 1,
                        "bufferSize": 10,
                        "numChannels": 1
                    },
                    "receiver": {
                        "power": 3,
                        "maxDataRate": 1,
                        "bufferSize": 10
                    }
                },
                "eps": {
                    "powerGenerator": {
                        "@type": "Solar Panel",
                        "maxPowerGeneration": 10
                    },
                    "powerStorage": {
                        "@type": "Battery",
                        "maxPowerGeneration": 10,
                        "energyStorageCapacity": 0.01,
                        "depthOfDischarge": 0.99,
                        "initialCharge": 1
                    }
                }
            }
        },
        "instrument": {
            "name": "OLI",
            "mass": 10,
            "volume": 12.45,
            "dataRate": 40,
            "bitsPerPixel": 8,
            "power": 12,
            "snr": 33,
            "spatial_res": 50,
            "spectral_res": 7e-09,
            "orientation": {
                "referenceFrame": "SC_BODY_FIXED",
                "convention": "REF_FRAME_ALIGNED"
            },
            "fieldOfViewGeometry": {
                "shape": "RECTANGULAR",
                "angleHeight": 5,
                "angleWidth": 60
            },
            "@id": "bs1",
            "@type": "Basic Sensor"
        },
        "orbitState": {
            "date": {
                "@type": "GREGORIAN_UT1",
                "year": 2020,
                "month": 1,
                "day": 1,
                "hour": 0,
                "minute": 0,
                "second": 0
            },
            "state": {
                "@type": "KEPLERIAN_EARTH_CENTERED_INERTIAL",
                "sma": 6878,
                "ecc": 0.01,
                "inc": 67,
                "raan": 252.0,
                "aop": 0.0,
                "ta": 169.2
            }
        },
        "planner": {
            "@type": "COMMS_TEST"
        },
        "notifier": "False",
        "missionProfile": "3D-CHESS",
        "preplan": "False"
    },
    {
        "@id": "imaging_sat_7_5",
        "name": "imaging_sat_7_5",
        "spacecraftBus": {
            "name": "BlueCanyon",
            "mass": 20,
            "volume": 0.5,
            "orientation": {
                "referenceFrame": "NADIR_POINTING",
                "convention": "REF_FRAME_ALIGNED"
            },
            "components": {
                "cmdh": {
                    "power": 2,
                    "memorySize": 100
                },
                "comms": {
                    "transmitter": {
                        "power": 3,
                        "maxDataRate": 1,
                        "bufferSize": 10,
                        "numChannels": 1
                    },
                    "receiver": {
                        "power": 3,
                        "maxDataRate": 1,
                        "bufferSize": 10
                    }
                },
                "eps": {
                    "powerGenerator": {
                        "@type": "Solar Panel",
                        "maxPowerGeneration": 10
                    },
                    "powerStorage": {
                        "@type": "Battery",
                        "maxPowerGeneration": 10,
                        "energyStorageCapacity": 0.01,
                        "depthOfDischarge": 0.99,
                        "initialCharge": 1
                    }
                }
            }
        },
        "instrument": {
            "name": "OLI",
            "mass": 10,
            "volume": 12.45,
            "dataRate": 40,
            "bitsPerPixel": 8,
            "power": 12,
            "snr": 33,
            "spatial_res": 50,
            "spectral_res": 7e-09,
            "orientation": {
                "referenceFrame": "SC_BODY_FIXED",
                "convention": "REF_FRAME_ALIGNED"
            },
            "fieldOfViewGeometry": {
                "shape": "RECTANGULAR",
                "angleHeight": 5,
                "angleWidth": 60
            },
            "@id": "bs1",
            "@type": "Basic Sensor"
        },
        "orbitState": {
            "date": {
                "@type": "GREGORIAN_UT1",
                "year": 2020,
                "month": 1,
                "day": 1,
                "hour": 0,
                "minute": 0,
                "second": 0
            },
            "state": {
                "@type": "KEPLERIAN_EARTH_CENTERED_INERTIAL",
                "sma": 6878,
                "ecc": 0.01,
                "inc": 67,
                "raan": 252.0,
                "aop": 0.0,
                "ta": 205.2
            }
        },
        "planner": {
            "@type": "COMMS_TEST"
        },
        "notifier": "False",
        "missionProfile": "3D-CHESS",
        "preplan": "False"
    },
    {
        "@id": "imaging_sat_7_6",
        "name": "imaging_sat_7_6",
        "spacecraftBus": {
            "name": "BlueCanyon",
            "mass": 20,
            "volume": 0.5,
            "orientation": {
                "referenceFrame": "NADIR_POINTING",
                "convention": "REF_FRAME_ALIGNED"
            },
            "components": {
                "cmdh": {
                    "power": 2,
                    "memorySize": 100
                },
                "comms": {
                    "transmitter": {
                        "power": 3,
                        "maxDataRate": 1,
                        "bufferSize": 10,
                        "numChannels": 1
                    },
                    "receiver": {
                        "power": 3,
                        "maxDataRate": 1,
                        "bufferSize": 10
                    }
                },
                "eps": {
                    "powerGenerator": {
                        "@type": "Solar Panel",
                        "maxPowerGeneration": 10
                    },
                    "powerStorage": {
                        "@type": "Battery",
                        "maxPowerGeneration": 10,
                        "energyStorageCapacity": 0.01,
                        "depthOfDischarge": 0.99,
                        "initialCharge": 1
                    }
                }
            }
        },
        "instrument": {
            "name": "OLI",
            "mass": 10,
            "volume": 12.45,
            "dataRate": 40,
            "bitsPerPixel": 8,
            "power": 12,
            "snr": 33,
            "spatial_res": 50,
            "spectral_res": 7e-09,
            "orientation": {
                "referenceFrame": "SC_BODY_FIXED",
                "convention": "REF_FRAME_ALIGNED"
            },
            "fieldOfViewGeometry": {
                "shape": "RECTANGULAR",
                "angleHeight": 5,
                "angleWidth": 60
            },
            "@id": "bs1",
            "@type": "Basic Sensor"
        },
        "orbitState": {
            "date": {
                "@type": "GREGORIAN_UT1",
                "year": 2020,
                "month": 1,
                "day": 1,
                "hour": 0,
                "minute": 0,
                "second": 0
            },
            "state": {
                "@type": "KEPLERIAN_EARTH_CENTERED_INERTIAL",
                "sma": 6878,
                "ecc": 0.01,
                "inc": 67,
                "raan": 252.0,
                "aop": 0.0,
                "ta": 241.2
            }
        },
        "planner": {
            "@type": "COMMS_TEST"
        },
        "notifier": "False",
        "missionProfile": "3D-CHESS",
        "preplan": "False"
    },
    {
        "@id": "imaging_sat_7_7",
        "name": "imaging_sat_7_7",
        "spacecraftBus": {
            "name": "BlueCanyon",
            "mass": 20,
            "volume": 0.5,
            "orientation": {
                "referenceFrame": "NADIR_POINTING",
                "convention": "REF_FRAME_ALIGNED"
            },
            "components": {
                "cmdh": {
                    "power": 2,
                    "memorySize": 100
                },
                "comms": {
                    "transmitter": {
                        "power": 3,
                        "maxDataRate": 1,
                        "bufferSize": 10,
                        "numChannels": 1
                    },
                    "receiver": {
                        "power": 3,
                        "maxDataRate": 1,
                        "bufferSize": 10
                    }
                },
                "eps": {
                    "powerGenerator": {
                        "@type": "Solar Panel",
                        "maxPowerGeneration": 10
                    },
                    "powerStorage": {
                        "@type": "Battery",
                        "maxPowerGeneration": 10,
                        "energyStorageCapacity": 0.01,
                        "depthOfDischarge": 0.99,
                        "initialCharge": 1
                    }
                }
            }
        },
        "instrument": {
            "name": "OLI",
            "mass": 10,
            "volume": 12.45,
            "dataRate": 40,
            "bitsPerPixel": 8,
            "power": 12,
            "snr": 33,
            "spatial_res": 50,
            "spectral_res": 7e-09,
            "orientation": {
                "referenceFrame": "SC_BODY_FIXED",
                "convention": "REF_FRAME_ALIGNED"
            },
            "fieldOfViewGeometry": {
                "shape": "RECTANGULAR",
                "angleHeight": 5,
                "angleWidth": 60
            },
            "@id": "bs1",
            "@type": "Basic Sensor"
        },
        "orbitState": {
            "date": {
                "@type": "GREGORIAN_UT1",
                "year": 2020,
                "month": 1,
                "day": 1,
                "hour": 0,
                "minute": 0,
                "second": 0
            },
            "state": {
                "@type": "KEPLERIAN_EARTH_CENTERED_INERTIAL",
                "sma": 6878,
                "ecc": 0.01,
                "inc": 67,
                "raan": 252.0,
                "aop": 0.0,
                "ta": 277.2
            }
        },
        "planner": {
            "@type": "COMMS_TEST"
        },
        "notifier": "False",
        "missionProfile": "3D-CHESS",
        "preplan": "False"
    },
    {
        "@id": "imaging_sat_7_8",
        "name": "imaging_sat_7_8",
        "spacecraftBus": {
            "name": "BlueCanyon",
            "mass": 20,
            "volume": 0.5,
            "orientation": {
                "referenceFrame": "NADIR_POINTING",
                "convention": "REF_FRAME_ALIGNED"
            },
            "components": {
                "cmdh": {
                    "power": 2,
                    "memorySize": 100
                },
                "comms": {
                    "transmitter": {
                        "power": 3,
                        "maxDataRate": 1,
                        "bufferSize": 10,
                        "numChannels": 1
                    },
                    "receiver": {
                        "power": 3,
                        "maxDataRate": 1,
                        "bufferSize": 10
                    }
                },
                "eps": {
                    "powerGenerator": {
                        "@type": "Solar Panel",
                        "maxPowerGeneration": 10
                    },
                    "powerStorage": {
                        "@type": "Battery",
                        "maxPowerGeneration": 10,
                        "energyStorageCapacity": 0.01,
                        "depthOfDischarge": 0.99,
                        "initialCharge": 1
                    }
                }
            }
        },
        "instrument": {
            "name": "OLI",
            "mass": 10,
            "volume": 12.45,
            "dataRate": 40,
            "bitsPerPixel": 8,
            "power": 12,
            "snr": 33,
            "spatial_res": 50,
            "spectral_res": 7e-09,
            "orientation": {
                "referenceFrame": "SC_BODY_FIXED",
                "convention": "REF_FRAME_ALIGNED"
            },
            "fieldOfViewGeometry": {
                "shape": "RECTANGULAR",
                "angleHeight": 5,
                "angleWidth": 60
            },
            "@id": "bs1",
            "@type": "Basic Sensor"
        },
        "orbitState": {
            "date": {
                "@type": "GREGORIAN_UT1",
                "year": 2020,
                "month": 1,
                "day": 1,
                "hour": 0,
                "minute": 0,
                "second": 0
            },
            "state": {
                "@type": "KEPLERIAN_EARTH_CENTERED_INERTIAL",
                "sma": 6878,
                "ecc": 0.01,
                "inc": 67,
                "raan": 252.0,
                "aop": 0.0,
                "ta": 313.2
            }
        },
        "planner": {
            "@type": "COMMS_TEST"
        },
        "notifier": "False",
        "missionProfile": "3D-CHESS",
        "preplan": "False"
    },
    {
        "@id": "imaging_sat_7_9",
        "name": "imaging_sat_7_9",
        "spacecraftBus": {
            "name": "BlueCanyon",
            "mass": 20,
            "volume": 0.5,
            "orientation": {
                "referenceFrame": "NADIR_POINTING",
                "convention": "REF_FRAME_ALIGNED"
            },
            "components": {
                "cmdh": {
                    "power": 2,
                    "memorySize": 100
                },
                "comms": {
                    "transmitter": {
                        "power": 3,
                        "maxDataRate": 1,
                        "bufferSize": 10,
                        "numChannels": 1
                    },
                    "receiver": {
                        "power": 3,
                        "maxDataRate": 1,
                        "bufferSize": 10
                    }
                },
                "eps": {
                    "powerGenerator": {
                        "@type": "Solar Panel",
                        "maxPowerGeneration": 10
                    },
                    "powerStorage": {
                        "@type": "Battery",
                        "maxPowerGeneration": 10,
                        "energyStorageCapacity": 0.01,
                        "depthOfDischarge": 0.99,
                        "initialCharge": 1
                    }
                }
            }
        },
        "instrument": {
            "name": "OLI",
            "mass": 10,
            "volume": 12.45,
            "dataRate": 40,
            "bitsPerPixel": 8,
            "power": 12,
            "snr": 33,
            "spatial_res": 50,
            "spectral_res": 7e-09,
            "orientation": {
                "referenceFrame": "SC_BODY_FIXED",
                "convention": "REF_FRAME_ALIGNED"
            },
            "fieldOfViewGeometry": {
                "shape": "RECTANGULAR",
                "angleHeight": 5,
                "angleWidth": 60
            },
            "@id": "bs1",
            "@type": "Basic Sensor"
        },
        "orbitState": {
            "date": {
                "@type": "GREGORIAN_UT1",
                "year": 2020,
                "month": 1,
                "day": 1,
                "hour": 0,
                "minute": 0,
                "second": 0
            },
            "state": {
                "@type": "KEPLERIAN_EARTH_CENTERED_INERTIAL",
                "sma": 6878,
                "ecc": 0.01,
                "inc": 67,
                "raan": 252.0,
                "aop": 0.0,
                "ta": 349.2
            }
        },
        "planner": {
            "@type": "COMMS_TEST"
        },
        "notifier": "False",
        "missionProfile": "3D-CHESS",
        "preplan": "False"
    },
    {
        "@id": "imaging_sat_8_0",
        "name": "imaging_sat_8_0",
        "spacecraftBus": {
            "name": "BlueCanyon",
            "mass": 20,
            "volume": 0.5,
            "orientation": {
                "referenceFrame": "NADIR_POINTING",
                "convention": "REF_FRAME_ALIGNED"
            },
            "components": {
                "cmdh": {
                    "power": 2,
                    "memorySize": 100
                },
                "comms": {
                    "transmitter": {
                        "power": 3,
                        "maxDataRate": 1,
                        "bufferSize": 10,
                        "numChannels": 1
                    },
                    "receiver": {
                        "power": 3,
                        "maxDataRate": 1,
                        "bufferSize": 10
                    }
                },
                "eps": {
                    "powerGenerator": {
                        "@type": "Solar Panel",
                        "maxPowerGeneration": 10
                    },
                    "powerStorage": {
                        "@type": "Battery",
                        "maxPowerGeneration": 10,
                        "energyStorageCapacity": 0.01,
                        "depthOfDischarge": 0.99,
                        "initialCharge": 1
                    }
                }
            }
        },
        "instrument": {
            "name": "OLI",
            "mass": 10,
            "volume": 12.45,
            "dataRate": 40,
            "bitsPerPixel": 8,
            "power": 12,
            "snr": 33,
            "spatial_res": 50,
            "spectral_res": 7e-09,
            "orientation": {
                "referenceFrame": "SC_BODY_FIXED",
                "convention": "REF_FRAME_ALIGNED"
            },
            "fieldOfViewGeometry": {
                "shape": "RECTANGULAR",
                "angleHeight": 5,
                "angleWidth": 60
            },
            "@id": "bs1",
            "@type": "Basic Sensor"
        },
        "orbitState": {
            "date": {
                "@type": "GREGORIAN_UT1",
                "year": 2020,
                "month": 1,
                "day": 1,
                "hour": 0,
                "minute": 0,
                "second": 0
            },
            "state": {
                "@type": "KEPLERIAN_EARTH_CENTERED_INERTIAL",
                "sma": 6878,
                "ecc": 0.01,
                "inc": 67,
                "raan": 288.0,
                "aop": 0.0,
                "ta": 28.8
            }
        },
        "planner": {
            "@type": "COMMS_TEST"
        },
        "notifier": "False",
        "missionProfile": "3D-CHESS",
        "preplan": "False"
    },
    {
        "@id": "imaging_sat_8_1",
        "name": "imaging_sat_8_1",
        "spacecraftBus": {
            "name": "BlueCanyon",
            "mass": 20,
            "volume": 0.5,
            "orientation": {
                "referenceFrame": "NADIR_POINTING",
                "convention": "REF_FRAME_ALIGNED"
            },
            "components": {
                "cmdh": {
                    "power": 2,
                    "memorySize": 100
                },
                "comms": {
                    "transmitter": {
                        "power": 3,
                        "maxDataRate": 1,
                        "bufferSize": 10,
                        "numChannels": 1
                    },
                    "receiver": {
                        "power": 3,
                        "maxDataRate": 1,
                        "bufferSize": 10
                    }
                },
                "eps": {
                    "powerGenerator": {
                        "@type": "Solar Panel",
                        "maxPowerGeneration": 10
                    },
                    "powerStorage": {
                        "@type": "Battery",
                        "maxPowerGeneration": 10,
                        "energyStorageCapacity": 0.01,
                        "depthOfDischarge": 0.99,
                        "initialCharge": 1
                    }
                }
            }
        },
        "instrument": {
            "name": "OLI",
            "mass": 10,
            "volume": 12.45,
            "dataRate": 40,
            "bitsPerPixel": 8,
            "power": 12,
            "snr": 33,
            "spatial_res": 50,
            "spectral_res": 7e-09,
            "orientation": {
                "referenceFrame": "SC_BODY_FIXED",
                "convention": "REF_FRAME_ALIGNED"
            },
            "fieldOfViewGeometry": {
                "shape": "RECTANGULAR",
                "angleHeight": 5,
                "angleWidth": 60
            },
            "@id": "bs1",
            "@type": "Basic Sensor"
        },
        "orbitState": {
            "date": {
                "@type": "GREGORIAN_UT1",
                "year": 2020,
                "month": 1,
                "day": 1,
                "hour": 0,
                "minute": 0,
                "second": 0
            },
            "state": {
                "@type": "KEPLERIAN_EARTH_CENTERED_INERTIAL",
                "sma": 6878,
                "ecc": 0.01,
                "inc": 67,
                "raan": 288.0,
                "aop": 0.0,
                "ta": 64.8
            }
        },
        "planner": {
            "@type": "COMMS_TEST"
        },
        "notifier": "False",
        "missionProfile": "3D-CHESS",
        "preplan": "False"
    },
    {
        "@id": "imaging_sat_8_2",
        "name": "imaging_sat_8_2",
        "spacecraftBus": {
            "name": "BlueCanyon",
            "mass": 20,
            "volume": 0.5,
            "orientation": {
                "referenceFrame": "NADIR_POINTING",
                "convention": "REF_FRAME_ALIGNED"
            },
            "components": {
                "cmdh": {
                    "power": 2,
                    "memorySize": 100
                },
                "comms": {
                    "transmitter": {
                        "power": 3,
                        "maxDataRate": 1,
                        "bufferSize": 10,
                        "numChannels": 1
                    },
                    "receiver": {
                        "power": 3,
                        "maxDataRate": 1,
                        "bufferSize": 10
                    }
                },
                "eps": {
                    "powerGenerator": {
                        "@type": "Solar Panel",
                        "maxPowerGeneration": 10
                    },
                    "powerStorage": {
                        "@type": "Battery",
                        "maxPowerGeneration": 10,
                        "energyStorageCapacity": 0.01,
                        "depthOfDischarge": 0.99,
                        "initialCharge": 1
                    }
                }
            }
        },
        "instrument": {
            "name": "OLI",
            "mass": 10,
            "volume": 12.45,
            "dataRate": 40,
            "bitsPerPixel": 8,
            "power": 12,
            "snr": 33,
            "spatial_res": 50,
            "spectral_res": 7e-09,
            "orientation": {
                "referenceFrame": "SC_BODY_FIXED",
                "convention": "REF_FRAME_ALIGNED"
            },
            "fieldOfViewGeometry": {
                "shape": "RECTANGULAR",
                "angleHeight": 5,
                "angleWidth": 60
            },
            "@id": "bs1",
            "@type": "Basic Sensor"
        },
        "orbitState": {
            "date": {
                "@type": "GREGORIAN_UT1",
                "year": 2020,
                "month": 1,
                "day": 1,
                "hour": 0,
                "minute": 0,
                "second": 0
            },
            "state": {
                "@type": "KEPLERIAN_EARTH_CENTERED_INERTIAL",
                "sma": 6878,
                "ecc": 0.01,
                "inc": 67,
                "raan": 288.0,
                "aop": 0.0,
                "ta": 100.8
            }
        },
        "planner": {
            "@type": "COMMS_TEST"
        },
        "notifier": "False",
        "missionProfile": "3D-CHESS",
        "preplan": "False"
    },
    {
        "@id": "imaging_sat_8_3",
        "name": "imaging_sat_8_3",
        "spacecraftBus": {
            "name": "BlueCanyon",
            "mass": 20,
            "volume": 0.5,
            "orientation": {
                "referenceFrame": "NADIR_POINTING",
                "convention": "REF_FRAME_ALIGNED"
            },
            "components": {
                "cmdh": {
                    "power": 2,
                    "memorySize": 100
                },
                "comms": {
                    "transmitter": {
                        "power": 3,
                        "maxDataRate": 1,
                        "bufferSize": 10,
                        "numChannels": 1
                    },
                    "receiver": {
                        "power": 3,
                        "maxDataRate": 1,
                        "bufferSize": 10
                    }
                },
                "eps": {
                    "powerGenerator": {
                        "@type": "Solar Panel",
                        "maxPowerGeneration": 10
                    },
                    "powerStorage": {
                        "@type": "Battery",
                        "maxPowerGeneration": 10,
                        "energyStorageCapacity": 0.01,
                        "depthOfDischarge": 0.99,
                        "initialCharge": 1
                    }
                }
            }
        },
        "instrument": {
            "name": "OLI",
            "mass": 10,
            "volume": 12.45,
            "dataRate": 40,
            "bitsPerPixel": 8,
            "power": 12,
            "snr": 33,
            "spatial_res": 50,
            "spectral_res": 7e-09,
            "orientation": {
                "referenceFrame": "SC_BODY_FIXED",
                "convention": "REF_FRAME_ALIGNED"
            },
            "fieldOfViewGeometry": {
                "shape": "RECTANGULAR",
                "angleHeight": 5,
                "angleWidth": 60
            },
            "@id": "bs1",
            "@type": "Basic Sensor"
        },
        "orbitState": {
            "date": {
                "@type": "GREGORIAN_UT1",
                "year": 2020,
                "month": 1,
                "day": 1,
                "hour": 0,
                "minute": 0,
                "second": 0
            },
            "state": {
                "@type": "KEPLERIAN_EARTH_CENTERED_INERTIAL",
                "sma": 6878,
                "ecc": 0.01,
                "inc": 67,
                "raan": 288.0,
                "aop": 0.0,
                "ta": 136.8
            }
        },
        "planner": {
            "@type": "COMMS_TEST"
        },
        "notifier": "False",
        "missionProfile": "3D-CHESS",
        "preplan": "False"
    },
    {
        "@id": "imaging_sat_8_4",
        "name": "imaging_sat_8_4",
        "spacecraftBus": {
            "name": "BlueCanyon",
            "mass": 20,
            "volume": 0.5,
            "orientation": {
                "referenceFrame": "NADIR_POINTING",
                "convention": "REF_FRAME_ALIGNED"
            },
            "components": {
                "cmdh": {
                    "power": 2,
                    "memorySize": 100
                },
                "comms": {
                    "transmitter": {
                        "power": 3,
                        "maxDataRate": 1,
                        "bufferSize": 10,
                        "numChannels": 1
                    },
                    "receiver": {
                        "power": 3,
                        "maxDataRate": 1,
                        "bufferSize": 10
                    }
                },
                "eps": {
                    "powerGenerator": {
                        "@type": "Solar Panel",
                        "maxPowerGeneration": 10
                    },
                    "powerStorage": {
                        "@type": "Battery",
                        "maxPowerGeneration": 10,
                        "energyStorageCapacity": 0.01,
                        "depthOfDischarge": 0.99,
                        "initialCharge": 1
                    }
                }
            }
        },
        "instrument": {
            "name": "OLI",
            "mass": 10,
            "volume": 12.45,
            "dataRate": 40,
            "bitsPerPixel": 8,
            "power": 12,
            "snr": 33,
            "spatial_res": 50,
            "spectral_res": 7e-09,
            "orientation": {
                "referenceFrame": "SC_BODY_FIXED",
                "convention": "REF_FRAME_ALIGNED"
            },
            "fieldOfViewGeometry": {
                "shape": "RECTANGULAR",
                "angleHeight": 5,
                "angleWidth": 60
            },
            "@id": "bs1",
            "@type": "Basic Sensor"
        },
        "orbitState": {
            "date": {
                "@type": "GREGORIAN_UT1",
                "year": 2020,
                "month": 1,
                "day": 1,
                "hour": 0,
                "minute": 0,
                "second": 0
            },
            "state": {
                "@type": "KEPLERIAN_EARTH_CENTERED_INERTIAL",
                "sma": 6878,
                "ecc": 0.01,
                "inc": 67,
                "raan": 288.0,
                "aop": 0.0,
                "ta": 172.8
            }
        },
        "planner": {
            "@type": "COMMS_TEST"
        },
        "notifier": "False",
        "missionProfile": "3D-CHESS",
        "preplan": "False"
    },
    {
        "@id": "imaging_sat_8_5",
        "name": "imaging_sat_8_5",
        "spacecraftBus": {
            "name": "BlueCanyon",
            "mass": 20,
            "volume": 0.5,
            "orientation": {
                "referenceFrame": "NADIR_POINTING",
                "convention": "REF_FRAME_ALIGNED"
            },
            "components": {
                "cmdh": {
                    "power": 2,
                    "memorySize": 100
                },
                "comms": {
                    "transmitter": {
                        "power": 3,
                        "maxDataRate": 1,
                        "bufferSize": 10,
                        "numChannels": 1
                    },
                    "receiver": {
                        "power": 3,
                        "maxDataRate": 1,
                        "bufferSize": 10
                    }
                },
                "eps": {
                    "powerGenerator": {
                        "@type": "Solar Panel",
                        "maxPowerGeneration": 10
                    },
                    "powerStorage": {
                        "@type": "Battery",
                        "maxPowerGeneration": 10,
                        "energyStorageCapacity": 0.01,
                        "depthOfDischarge": 0.99,
                        "initialCharge": 1
                    }
                }
            }
        },
        "instrument": {
            "name": "OLI",
            "mass": 10,
            "volume": 12.45,
            "dataRate": 40,
            "bitsPerPixel": 8,
            "power": 12,
            "snr": 33,
            "spatial_res": 50,
            "spectral_res": 7e-09,
            "orientation": {
                "referenceFrame": "SC_BODY_FIXED",
                "convention": "REF_FRAME_ALIGNED"
            },
            "fieldOfViewGeometry": {
                "shape": "RECTANGULAR",
                "angleHeight": 5,
                "angleWidth": 60
            },
            "@id": "bs1",
            "@type": "Basic Sensor"
        },
        "orbitState": {
            "date": {
                "@type": "GREGORIAN_UT1",
                "year": 2020,
                "month": 1,
                "day": 1,
                "hour": 0,
                "minute": 0,
                "second": 0
            },
            "state": {
                "@type": "KEPLERIAN_EARTH_CENTERED_INERTIAL",
                "sma": 6878,
                "ecc": 0.01,
                "inc": 67,
                "raan": 288.0,
                "aop": 0.0,
                "ta": 208.8
            }
        },
        "planner": {
            "@type": "COMMS_TEST"
        },
        "notifier": "False",
        "missionProfile": "3D-CHESS",
        "preplan": "False"
    },
    {
        "@id": "imaging_sat_8_6",
        "name": "imaging_sat_8_6",
        "spacecraftBus": {
            "name": "BlueCanyon",
            "mass": 20,
            "volume": 0.5,
            "orientation": {
                "referenceFrame": "NADIR_POINTING",
                "convention": "REF_FRAME_ALIGNED"
            },
            "components": {
                "cmdh": {
                    "power": 2,
                    "memorySize": 100
                },
                "comms": {
                    "transmitter": {
                        "power": 3,
                        "maxDataRate": 1,
                        "bufferSize": 10,
                        "numChannels": 1
                    },
                    "receiver": {
                        "power": 3,
                        "maxDataRate": 1,
                        "bufferSize": 10
                    }
                },
                "eps": {
                    "powerGenerator": {
                        "@type": "Solar Panel",
                        "maxPowerGeneration": 10
                    },
                    "powerStorage": {
                        "@type": "Battery",
                        "maxPowerGeneration": 10,
                        "energyStorageCapacity": 0.01,
                        "depthOfDischarge": 0.99,
                        "initialCharge": 1
                    }
                }
            }
        },
        "instrument": {
            "name": "OLI",
            "mass": 10,
            "volume": 12.45,
            "dataRate": 40,
            "bitsPerPixel": 8,
            "power": 12,
            "snr": 33,
            "spatial_res": 50,
            "spectral_res": 7e-09,
            "orientation": {
                "referenceFrame": "SC_BODY_FIXED",
                "convention": "REF_FRAME_ALIGNED"
            },
            "fieldOfViewGeometry": {
                "shape": "RECTANGULAR",
                "angleHeight": 5,
                "angleWidth": 60
            },
            "@id": "bs1",
            "@type": "Basic Sensor"
        },
        "orbitState": {
            "date": {
                "@type": "GREGORIAN_UT1",
                "year": 2020,
                "month": 1,
                "day": 1,
                "hour": 0,
                "minute": 0,
                "second": 0
            },
            "state": {
                "@type": "KEPLERIAN_EARTH_CENTERED_INERTIAL",
                "sma": 6878,
                "ecc": 0.01,
                "inc": 67,
                "raan": 288.0,
                "aop": 0.0,
                "ta": 244.8
            }
        },
        "planner": {
            "@type": "COMMS_TEST"
        },
        "notifier": "False",
        "missionProfile": "3D-CHESS",
        "preplan": "False"
    },
    {
        "@id": "imaging_sat_8_7",
        "name": "imaging_sat_8_7",
        "spacecraftBus": {
            "name": "BlueCanyon",
            "mass": 20,
            "volume": 0.5,
            "orientation": {
                "referenceFrame": "NADIR_POINTING",
                "convention": "REF_FRAME_ALIGNED"
            },
            "components": {
                "cmdh": {
                    "power": 2,
                    "memorySize": 100
                },
                "comms": {
                    "transmitter": {
                        "power": 3,
                        "maxDataRate": 1,
                        "bufferSize": 10,
                        "numChannels": 1
                    },
                    "receiver": {
                        "power": 3,
                        "maxDataRate": 1,
                        "bufferSize": 10
                    }
                },
                "eps": {
                    "powerGenerator": {
                        "@type": "Solar Panel",
                        "maxPowerGeneration": 10
                    },
                    "powerStorage": {
                        "@type": "Battery",
                        "maxPowerGeneration": 10,
                        "energyStorageCapacity": 0.01,
                        "depthOfDischarge": 0.99,
                        "initialCharge": 1
                    }
                }
            }
        },
        "instrument": {
            "name": "OLI",
            "mass": 10,
            "volume": 12.45,
            "dataRate": 40,
            "bitsPerPixel": 8,
            "power": 12,
            "snr": 33,
            "spatial_res": 50,
            "spectral_res": 7e-09,
            "orientation": {
                "referenceFrame": "SC_BODY_FIXED",
                "convention": "REF_FRAME_ALIGNED"
            },
            "fieldOfViewGeometry": {
                "shape": "RECTANGULAR",
                "angleHeight": 5,
                "angleWidth": 60
            },
            "@id": "bs1",
            "@type": "Basic Sensor"
        },
        "orbitState": {
            "date": {
                "@type": "GREGORIAN_UT1",
                "year": 2020,
                "month": 1,
                "day": 1,
                "hour": 0,
                "minute": 0,
                "second": 0
            },
            "state": {
                "@type": "KEPLERIAN_EARTH_CENTERED_INERTIAL",
                "sma": 6878,
                "ecc": 0.01,
                "inc": 67,
                "raan": 288.0,
                "aop": 0.0,
                "ta": 280.8
            }
        },
        "planner": {
            "@type": "COMMS_TEST"
        },
        "notifier": "False",
        "missionProfile": "3D-CHESS",
        "preplan": "False"
    },
    {
        "@id": "imaging_sat_8_8",
        "name": "imaging_sat_8_8",
        "spacecraftBus": {
            "name": "BlueCanyon",
            "mass": 20,
            "volume": 0.5,
            "orientation": {
                "referenceFrame": "NADIR_POINTING",
                "convention": "REF_FRAME_ALIGNED"
            },
            "components": {
                "cmdh": {
                    "power": 2,
                    "memorySize": 100
                },
                "comms": {
                    "transmitter": {
                        "power": 3,
                        "maxDataRate": 1,
                        "bufferSize": 10,
                        "numChannels": 1
                    },
                    "receiver": {
                        "power": 3,
                        "maxDataRate": 1,
                        "bufferSize": 10
                    }
                },
                "eps": {
                    "powerGenerator": {
                        "@type": "Solar Panel",
                        "maxPowerGeneration": 10
                    },
                    "powerStorage": {
                        "@type": "Battery",
                        "maxPowerGeneration": 10,
                        "energyStorageCapacity": 0.01,
                        "depthOfDischarge": 0.99,
                        "initialCharge": 1
                    }
                }
            }
        },
        "instrument": {
            "name": "OLI",
            "mass": 10,
            "volume": 12.45,
            "dataRate": 40,
            "bitsPerPixel": 8,
            "power": 12,
            "snr": 33,
            "spatial_res": 50,
            "spectral_res": 7e-09,
            "orientation": {
                "referenceFrame": "SC_BODY_FIXED",
                "convention": "REF_FRAME_ALIGNED"
            },
            "fieldOfViewGeometry": {
                "shape": "RECTANGULAR",
                "angleHeight": 5,
                "angleWidth": 60
            },
            "@id": "bs1",
            "@type": "Basic Sensor"
        },
        "orbitState": {
            "date": {
                "@type": "GREGORIAN_UT1",
                "year": 2020,
                "month": 1,
                "day": 1,
                "hour": 0,
                "minute": 0,
                "second": 0
            },
            "state": {
                "@type": "KEPLERIAN_EARTH_CENTERED_INERTIAL",
                "sma": 6878,
                "ecc": 0.01,
                "inc": 67,
                "raan": 288.0,
                "aop": 0.0,
                "ta": 316.8
            }
        },
        "planner": {
            "@type": "COMMS_TEST"
        },
        "notifier": "False",
        "missionProfile": "3D-CHESS",
        "preplan": "False"
    },
    {
        "@id": "imaging_sat_8_9",
        "name": "imaging_sat_8_9",
        "spacecraftBus": {
            "name": "BlueCanyon",
            "mass": 20,
            "volume": 0.5,
            "orientation": {
                "referenceFrame": "NADIR_POINTING",
                "convention": "REF_FRAME_ALIGNED"
            },
            "components": {
                "cmdh": {
                    "power": 2,
                    "memorySize": 100
                },
                "comms": {
                    "transmitter": {
                        "power": 3,
                        "maxDataRate": 1,
                        "bufferSize": 10,
                        "numChannels": 1
                    },
                    "receiver": {
                        "power": 3,
                        "maxDataRate": 1,
                        "bufferSize": 10
                    }
                },
                "eps": {
                    "powerGenerator": {
                        "@type": "Solar Panel",
                        "maxPowerGeneration": 10
                    },
                    "powerStorage": {
                        "@type": "Battery",
                        "maxPowerGeneration": 10,
                        "energyStorageCapacity": 0.01,
                        "depthOfDischarge": 0.99,
                        "initialCharge": 1
                    }
                }
            }
        },
        "instrument": {
            "name": "OLI",
            "mass": 10,
            "volume": 12.45,
            "dataRate": 40,
            "bitsPerPixel": 8,
            "power": 12,
            "snr": 33,
            "spatial_res": 50,
            "spectral_res": 7e-09,
            "orientation": {
                "referenceFrame": "SC_BODY_FIXED",
                "convention": "REF_FRAME_ALIGNED"
            },
            "fieldOfViewGeometry": {
                "shape": "RECTANGULAR",
                "angleHeight": 5,
                "angleWidth": 60
            },
            "@id": "bs1",
            "@type": "Basic Sensor"
        },
        "orbitState": {
            "date": {
                "@type": "GREGORIAN_UT1",
                "year": 2020,
                "month": 1,
                "day": 1,
                "hour": 0,
                "minute": 0,
                "second": 0
            },
            "state": {
                "@type": "KEPLERIAN_EARTH_CENTERED_INERTIAL",
                "sma": 6878,
                "ecc": 0.01,
                "inc": 67,
                "raan": 288.0,
                "aop": 0.0,
                "ta": 352.8
            }
        },
        "planner": {
            "@type": "COMMS_TEST"
        },
        "notifier": "False",
        "missionProfile": "3D-CHESS",
        "preplan": "False"
    },
    {
        "@id": "imaging_sat_9_0",
        "name": "imaging_sat_9_0",
        "spacecraftBus": {
            "name": "BlueCanyon",
            "mass": 20,
            "volume": 0.5,
            "orientation": {
                "referenceFrame": "NADIR_POINTING",
                "convention": "REF_FRAME_ALIGNED"
            },
            "components": {
                "cmdh": {
                    "power": 2,
                    "memorySize": 100
                },
                "comms": {
                    "transmitter": {
                        "power": 3,
                        "maxDataRate": 1,
                        "bufferSize": 10,
                        "numChannels": 1
                    },
                    "receiver": {
                        "power": 3,
                        "maxDataRate": 1,
                        "bufferSize": 10
                    }
                },
                "eps": {
                    "powerGenerator": {
                        "@type": "Solar Panel",
                        "maxPowerGeneration": 10
                    },
                    "powerStorage": {
                        "@type": "Battery",
                        "maxPowerGeneration": 10,
                        "energyStorageCapacity": 0.01,
                        "depthOfDischarge": 0.99,
                        "initialCharge": 1
                    }
                }
            }
        },
        "instrument": {
            "name": "OLI",
            "mass": 10,
            "volume": 12.45,
            "dataRate": 40,
            "bitsPerPixel": 8,
            "power": 12,
            "snr": 33,
            "spatial_res": 50,
            "spectral_res": 7e-09,
            "orientation": {
                "referenceFrame": "SC_BODY_FIXED",
                "convention": "REF_FRAME_ALIGNED"
            },
            "fieldOfViewGeometry": {
                "shape": "RECTANGULAR",
                "angleHeight": 5,
                "angleWidth": 60
            },
            "@id": "bs1",
            "@type": "Basic Sensor"
        },
        "orbitState": {
            "date": {
                "@type": "GREGORIAN_UT1",
                "year": 2020,
                "month": 1,
                "day": 1,
                "hour": 0,
                "minute": 0,
                "second": 0
            },
            "state": {
                "@type": "KEPLERIAN_EARTH_CENTERED_INERTIAL",
                "sma": 6878,
                "ecc": 0.01,
                "inc": 67,
                "raan": 324.0,
                "aop": 0.0,
                "ta": 32.4
            }
        },
        "planner": {
            "@type": "COMMS_TEST"
        },
        "notifier": "False",
        "missionProfile": "3D-CHESS",
        "preplan": "False"
    },
    {
        "@id": "imaging_sat_9_1",
        "name": "imaging_sat_9_1",
        "spacecraftBus": {
            "name": "BlueCanyon",
            "mass": 20,
            "volume": 0.5,
            "orientation": {
                "referenceFrame": "NADIR_POINTING",
                "convention": "REF_FRAME_ALIGNED"
            },
            "components": {
                "cmdh": {
                    "power": 2,
                    "memorySize": 100
                },
                "comms": {
                    "transmitter": {
                        "power": 3,
                        "maxDataRate": 1,
                        "bufferSize": 10,
                        "numChannels": 1
                    },
                    "receiver": {
                        "power": 3,
                        "maxDataRate": 1,
                        "bufferSize": 10
                    }
                },
                "eps": {
                    "powerGenerator": {
                        "@type": "Solar Panel",
                        "maxPowerGeneration": 10
                    },
                    "powerStorage": {
                        "@type": "Battery",
                        "maxPowerGeneration": 10,
                        "energyStorageCapacity": 0.01,
                        "depthOfDischarge": 0.99,
                        "initialCharge": 1
                    }
                }
            }
        },
        "instrument": {
            "name": "OLI",
            "mass": 10,
            "volume": 12.45,
            "dataRate": 40,
            "bitsPerPixel": 8,
            "power": 12,
            "snr": 33,
            "spatial_res": 50,
            "spectral_res": 7e-09,
            "orientation": {
                "referenceFrame": "SC_BODY_FIXED",
                "convention": "REF_FRAME_ALIGNED"
            },
            "fieldOfViewGeometry": {
                "shape": "RECTANGULAR",
                "angleHeight": 5,
                "angleWidth": 60
            },
            "@id": "bs1",
            "@type": "Basic Sensor"
        },
        "orbitState": {
            "date": {
                "@type": "GREGORIAN_UT1",
                "year": 2020,
                "month": 1,
                "day": 1,
                "hour": 0,
                "minute": 0,
                "second": 0
            },
            "state": {
                "@type": "KEPLERIAN_EARTH_CENTERED_INERTIAL",
                "sma": 6878,
                "ecc": 0.01,
                "inc": 67,
                "raan": 324.0,
                "aop": 0.0,
                "ta": 68.4
            }
        },
        "planner": {
            "@type": "COMMS_TEST"
        },
        "notifier": "False",
        "missionProfile": "3D-CHESS",
        "preplan": "False"
    },
    {
        "@id": "imaging_sat_9_2",
        "name": "imaging_sat_9_2",
        "spacecraftBus": {
            "name": "BlueCanyon",
            "mass": 20,
            "volume": 0.5,
            "orientation": {
                "referenceFrame": "NADIR_POINTING",
                "convention": "REF_FRAME_ALIGNED"
            },
            "components": {
                "cmdh": {
                    "power": 2,
                    "memorySize": 100
                },
                "comms": {
                    "transmitter": {
                        "power": 3,
                        "maxDataRate": 1,
                        "bufferSize": 10,
                        "numChannels": 1
                    },
                    "receiver": {
                        "power": 3,
                        "maxDataRate": 1,
                        "bufferSize": 10
                    }
                },
                "eps": {
                    "powerGenerator": {
                        "@type": "Solar Panel",
                        "maxPowerGeneration": 10
                    },
                    "powerStorage": {
                        "@type": "Battery",
                        "maxPowerGeneration": 10,
                        "energyStorageCapacity": 0.01,
                        "depthOfDischarge": 0.99,
                        "initialCharge": 1
                    }
                }
            }
        },
        "instrument": {
            "name": "OLI",
            "mass": 10,
            "volume": 12.45,
            "dataRate": 40,
            "bitsPerPixel": 8,
            "power": 12,
            "snr": 33,
            "spatial_res": 50,
            "spectral_res": 7e-09,
            "orientation": {
                "referenceFrame": "SC_BODY_FIXED",
                "convention": "REF_FRAME_ALIGNED"
            },
            "fieldOfViewGeometry": {
                "shape": "RECTANGULAR",
                "angleHeight": 5,
                "angleWidth": 60
            },
            "@id": "bs1",
            "@type": "Basic Sensor"
        },
        "orbitState": {
            "date": {
                "@type": "GREGORIAN_UT1",
                "year": 2020,
                "month": 1,
                "day": 1,
                "hour": 0,
                "minute": 0,
                "second": 0
            },
            "state": {
                "@type": "KEPLERIAN_EARTH_CENTERED_INERTIAL",
                "sma": 6878,
                "ecc": 0.01,
                "inc": 67,
                "raan": 324.0,
                "aop": 0.0,
                "ta": 104.4
            }
        },
        "planner": {
            "@type": "COMMS_TEST"
        },
        "notifier": "False",
        "missionProfile": "3D-CHESS",
        "preplan": "False"
    },
    {
        "@id": "imaging_sat_9_3",
        "name": "imaging_sat_9_3",
        "spacecraftBus": {
            "name": "BlueCanyon",
            "mass": 20,
            "volume": 0.5,
            "orientation": {
                "referenceFrame": "NADIR_POINTING",
                "convention": "REF_FRAME_ALIGNED"
            },
            "components": {
                "cmdh": {
                    "power": 2,
                    "memorySize": 100
                },
                "comms": {
                    "transmitter": {
                        "power": 3,
                        "maxDataRate": 1,
                        "bufferSize": 10,
                        "numChannels": 1
                    },
                    "receiver": {
                        "power": 3,
                        "maxDataRate": 1,
                        "bufferSize": 10
                    }
                },
                "eps": {
                    "powerGenerator": {
                        "@type": "Solar Panel",
                        "maxPowerGeneration": 10
                    },
                    "powerStorage": {
                        "@type": "Battery",
                        "maxPowerGeneration": 10,
                        "energyStorageCapacity": 0.01,
                        "depthOfDischarge": 0.99,
                        "initialCharge": 1
                    }
                }
            }
        },
        "instrument": {
            "name": "OLI",
            "mass": 10,
            "volume": 12.45,
            "dataRate": 40,
            "bitsPerPixel": 8,
            "power": 12,
            "snr": 33,
            "spatial_res": 50,
            "spectral_res": 7e-09,
            "orientation": {
                "referenceFrame": "SC_BODY_FIXED",
                "convention": "REF_FRAME_ALIGNED"
            },
            "fieldOfViewGeometry": {
                "shape": "RECTANGULAR",
                "angleHeight": 5,
                "angleWidth": 60
            },
            "@id": "bs1",
            "@type": "Basic Sensor"
        },
        "orbitState": {
            "date": {
                "@type": "GREGORIAN_UT1",
                "year": 2020,
                "month": 1,
                "day": 1,
                "hour": 0,
                "minute": 0,
                "second": 0
            },
            "state": {
                "@type": "KEPLERIAN_EARTH_CENTERED_INERTIAL",
                "sma": 6878,
                "ecc": 0.01,
                "inc": 67,
                "raan": 324.0,
                "aop": 0.0,
                "ta": 140.4
            }
        },
        "planner": {
            "@type": "COMMS_TEST"
        },
        "notifier": "False",
        "missionProfile": "3D-CHESS",
        "preplan": "False"
    },
    {
        "@id": "imaging_sat_9_4",
        "name": "imaging_sat_9_4",
        "spacecraftBus": {
            "name": "BlueCanyon",
            "mass": 20,
            "volume": 0.5,
            "orientation": {
                "referenceFrame": "NADIR_POINTING",
                "convention": "REF_FRAME_ALIGNED"
            },
            "components": {
                "cmdh": {
                    "power": 2,
                    "memorySize": 100
                },
                "comms": {
                    "transmitter": {
                        "power": 3,
                        "maxDataRate": 1,
                        "bufferSize": 10,
                        "numChannels": 1
                    },
                    "receiver": {
                        "power": 3,
                        "maxDataRate": 1,
                        "bufferSize": 10
                    }
                },
                "eps": {
                    "powerGenerator": {
                        "@type": "Solar Panel",
                        "maxPowerGeneration": 10
                    },
                    "powerStorage": {
                        "@type": "Battery",
                        "maxPowerGeneration": 10,
                        "energyStorageCapacity": 0.01,
                        "depthOfDischarge": 0.99,
                        "initialCharge": 1
                    }
                }
            }
        },
        "instrument": {
            "name": "OLI",
            "mass": 10,
            "volume": 12.45,
            "dataRate": 40,
            "bitsPerPixel": 8,
            "power": 12,
            "snr": 33,
            "spatial_res": 50,
            "spectral_res": 7e-09,
            "orientation": {
                "referenceFrame": "SC_BODY_FIXED",
                "convention": "REF_FRAME_ALIGNED"
            },
            "fieldOfViewGeometry": {
                "shape": "RECTANGULAR",
                "angleHeight": 5,
                "angleWidth": 60
            },
            "@id": "bs1",
            "@type": "Basic Sensor"
        },
        "orbitState": {
            "date": {
                "@type": "GREGORIAN_UT1",
                "year": 2020,
                "month": 1,
                "day": 1,
                "hour": 0,
                "minute": 0,
                "second": 0
            },
            "state": {
                "@type": "KEPLERIAN_EARTH_CENTERED_INERTIAL",
                "sma": 6878,
                "ecc": 0.01,
                "inc": 67,
                "raan": 324.0,
                "aop": 0.0,
                "ta": 176.4
            }
        },
        "planner": {
            "@type": "COMMS_TEST"
        },
        "notifier": "False",
        "missionProfile": "3D-CHESS",
        "preplan": "False"
    },
    {
        "@id": "imaging_sat_9_5",
        "name": "imaging_sat_9_5",
        "spacecraftBus": {
            "name": "BlueCanyon",
            "mass": 20,
            "volume": 0.5,
            "orientation": {
                "referenceFrame": "NADIR_POINTING",
                "convention": "REF_FRAME_ALIGNED"
            },
            "components": {
                "cmdh": {
                    "power": 2,
                    "memorySize": 100
                },
                "comms": {
                    "transmitter": {
                        "power": 3,
                        "maxDataRate": 1,
                        "bufferSize": 10,
                        "numChannels": 1
                    },
                    "receiver": {
                        "power": 3,
                        "maxDataRate": 1,
                        "bufferSize": 10
                    }
                },
                "eps": {
                    "powerGenerator": {
                        "@type": "Solar Panel",
                        "maxPowerGeneration": 10
                    },
                    "powerStorage": {
                        "@type": "Battery",
                        "maxPowerGeneration": 10,
                        "energyStorageCapacity": 0.01,
                        "depthOfDischarge": 0.99,
                        "initialCharge": 1
                    }
                }
            }
        },
        "instrument": {
            "name": "OLI",
            "mass": 10,
            "volume": 12.45,
            "dataRate": 40,
            "bitsPerPixel": 8,
            "power": 12,
            "snr": 33,
            "spatial_res": 50,
            "spectral_res": 7e-09,
            "orientation": {
                "referenceFrame": "SC_BODY_FIXED",
                "convention": "REF_FRAME_ALIGNED"
            },
            "fieldOfViewGeometry": {
                "shape": "RECTANGULAR",
                "angleHeight": 5,
                "angleWidth": 60
            },
            "@id": "bs1",
            "@type": "Basic Sensor"
        },
        "orbitState": {
            "date": {
                "@type": "GREGORIAN_UT1",
                "year": 2020,
                "month": 1,
                "day": 1,
                "hour": 0,
                "minute": 0,
                "second": 0
            },
            "state": {
                "@type": "KEPLERIAN_EARTH_CENTERED_INERTIAL",
                "sma": 6878,
                "ecc": 0.01,
                "inc": 67,
                "raan": 324.0,
                "aop": 0.0,
                "ta": 212.4
            }
        },
        "planner": {
            "@type": "COMMS_TEST"
        },
        "notifier": "False",
        "missionProfile": "3D-CHESS",
        "preplan": "False"
    },
    {
        "@id": "imaging_sat_9_6",
        "name": "imaging_sat_9_6",
>>>>>>> 57711f98
        "spacecraftBus": {
            "name": "BlueCanyon",
            "mass": 20,
            "volume": 0.5,
            "orientation": {
                "referenceFrame": "NADIR_POINTING",
                "convention": "REF_FRAME_ALIGNED"
            },
            "components": {
                "cmdh": {
                    "power": 2,
                    "memorySize": 100
                },
                "comms": {
                    "transmitter": {
                        "power": 3,
                        "maxDataRate": 1,
                        "bufferSize": 10,
                        "numChannels": 1
                    },
                    "receiver": {
                        "power": 3,
                        "maxDataRate": 1,
                        "bufferSize": 10
                    }
                },
                "eps": {
                    "powerGenerator": {
                        "@type": "Solar Panel",
                        "maxPowerGeneration": 10
                    },
                    "powerStorage": {
                        "@type": "Battery",
                        "maxPowerGeneration": 10,
                        "energyStorageCapacity": 0.01,
                        "depthOfDischarge": 0.99,
                        "initialCharge": 1
                    }
                }
            }
        },
        "instrument": {
            "name": "OLI",
            "mass": 10,
            "volume": 12.45,
            "dataRate": 40,
            "bitsPerPixel": 8,
            "power": 12,
            "snr": 33,
            "spatial_res": 50,
            "spectral_res": 7e-09,
            "orientation": {
                "referenceFrame": "SC_BODY_FIXED",
                "convention": "REF_FRAME_ALIGNED"
            },
            "fieldOfViewGeometry": {
                "shape": "RECTANGULAR",
                "angleHeight": 5,
                "angleWidth": 60
            },
            "@id": "bs1",
            "@type": "Basic Sensor"
        },
        "orbitState": {
            "date": {
                "@type": "GREGORIAN_UT1",
                "year": 2020,
                "month": 1,
                "day": 1,
                "hour": 0,
                "minute": 0,
                "second": 0
            },
            "state": {
                "@type": "KEPLERIAN_EARTH_CENTERED_INERTIAL",
                "sma": 6878,
                "ecc": 0.01,
                "inc": 67,
                "raan": 324.0,
                "aop": 0.0,
                "ta": 248.4
            }
        },
        "planner": {
            "@type": "COMMS_TEST"
        },
        "notifier": "True",
        "missionProfile": "3D-CHESS",
        "preplan": "False"
    },
    {
<<<<<<< HEAD
        "@id": "vnir_sat_1_1",
        "name": "vnir_sat_1_1",
=======
        "@id": "imaging_sat_9_7",
        "name": "imaging_sat_9_7",
>>>>>>> 57711f98
        "spacecraftBus": {
            "name": "BlueCanyon",
            "mass": 20,
            "volume": 0.5,
            "orientation": {
                "referenceFrame": "NADIR_POINTING",
                "convention": "REF_FRAME_ALIGNED"
            },
            "components": {
                "cmdh": {
                    "power": 2,
                    "memorySize": 100
                },
                "comms": {
                    "transmitter": {
                        "power": 3,
                        "maxDataRate": 1,
                        "bufferSize": 10,
                        "numChannels": 1
                    },
                    "receiver": {
                        "power": 3,
                        "maxDataRate": 1,
                        "bufferSize": 10
                    }
                },
                "eps": {
                    "powerGenerator": {
                        "@type": "Solar Panel",
                        "maxPowerGeneration": 10
                    },
                    "powerStorage": {
                        "@type": "Battery",
                        "maxPowerGeneration": 10,
                        "energyStorageCapacity": 0.01,
                        "depthOfDischarge": 0.99,
                        "initialCharge": 1
                    }
                }
            }
        },
        "instrument": {
            "name": "OLI",
            "mass": 10,
            "volume": 12.45,
            "dataRate": 40,
            "bitsPerPixel": 8,
            "power": 12,
            "snr": 33,
            "spatial_res": 50,
            "spectral_res": 7e-09,
            "orientation": {
                "referenceFrame": "SC_BODY_FIXED",
                "convention": "REF_FRAME_ALIGNED"
            },
            "fieldOfViewGeometry": {
                "shape": "RECTANGULAR",
                "angleHeight": 5,
                "angleWidth": 60
            },
            "@id": "bs1",
            "@type": "Basic Sensor"
        },
        "orbitState": {
            "date": {
                "@type": "GREGORIAN_UT1",
                "year": 2020,
                "month": 1,
                "day": 1,
                "hour": 0,
                "minute": 0,
                "second": 0
            },
            "state": {
                "@type": "KEPLERIAN_EARTH_CENTERED_INERTIAL",
                "sma": 6878,
                "ecc": 0.01,
                "inc": 67,
                "raan": 324.0,
                "aop": 0.0,
                "ta": 284.4
            }
        },
        "planner": {
            "@type": "COMMS_TEST"
        },
        "notifier": "False",
        "missionProfile": "3D-CHESS",
        "preplan": "False"
    },
    {
        "@id": "imaging_sat_9_8",
        "name": "imaging_sat_9_8",
        "spacecraftBus": {
            "name": "BlueCanyon",
            "mass": 20,
            "volume": 0.5,
            "orientation": {
                "referenceFrame": "NADIR_POINTING",
                "convention": "REF_FRAME_ALIGNED"
            },
            "components": {
                "cmdh": {
                    "power": 2,
                    "memorySize": 100
                },
                "comms": {
                    "transmitter": {
                        "power": 3,
                        "maxDataRate": 1,
                        "bufferSize": 10,
                        "numChannels": 1
                    },
                    "receiver": {
                        "power": 3,
                        "maxDataRate": 1,
                        "bufferSize": 10
                    }
                },
                "eps": {
                    "powerGenerator": {
                        "@type": "Solar Panel",
                        "maxPowerGeneration": 10
                    },
                    "powerStorage": {
                        "@type": "Battery",
                        "maxPowerGeneration": 10,
                        "energyStorageCapacity": 0.01,
                        "depthOfDischarge": 0.99,
                        "initialCharge": 1
                    }
                }
            }
        },
        "instrument": {
            "name": "OLI",
            "mass": 10,
            "volume": 12.45,
            "dataRate": 40,
            "bitsPerPixel": 8,
            "power": 12,
            "snr": 33,
            "spatial_res": 50,
            "spectral_res": 7e-09,
            "orientation": {
                "referenceFrame": "SC_BODY_FIXED",
                "convention": "REF_FRAME_ALIGNED"
            },
            "fieldOfViewGeometry": {
                "shape": "RECTANGULAR",
                "angleHeight": 5,
                "angleWidth": 60
            },
            "@id": "bs1",
            "@type": "Basic Sensor"
        },
        "orbitState": {
            "date": {
                "@type": "GREGORIAN_UT1",
                "year": 2020,
                "month": 1,
                "day": 1,
                "hour": 0,
                "minute": 0,
                "second": 0
            },
            "state": {
                "@type": "KEPLERIAN_EARTH_CENTERED_INERTIAL",
                "sma": 6878,
                "ecc": 0.01,
                "inc": 67,
                "raan": 324.0,
                "aop": 0.0,
                "ta": 320.4
            }
        },
        "planner": {
            "@type": "COMMS_TEST"
        },
        "notifier": "False",
        "missionProfile": "3D-CHESS",
        "preplan": "False"
    },
    {
        "@id": "imaging_sat_9_9",
        "name": "imaging_sat_9_9",
        "spacecraftBus": {
            "name": "BlueCanyon",
            "mass": 20,
            "volume": 0.5,
            "orientation": {
                "referenceFrame": "NADIR_POINTING",
                "convention": "REF_FRAME_ALIGNED"
            },
            "components": {
                "cmdh": {
                    "power": 2,
                    "memorySize": 100
                },
                "comms": {
                    "transmitter": {
                        "power": 3,
                        "maxDataRate": 1,
                        "bufferSize": 10,
                        "numChannels": 1
                    },
                    "receiver": {
                        "power": 3,
                        "maxDataRate": 1,
                        "bufferSize": 10
                    }
                },
                "eps": {
                    "powerGenerator": {
                        "@type": "Solar Panel",
                        "maxPowerGeneration": 10
                    },
                    "powerStorage": {
                        "@type": "Battery",
                        "maxPowerGeneration": 10,
                        "energyStorageCapacity": 0.01,
                        "depthOfDischarge": 0.99,
                        "initialCharge": 1
                    }
                }
            }
        },
        "instrument": {
            "name": "OLI",
            "mass": 10,
            "volume": 12.45,
            "dataRate": 40,
            "bitsPerPixel": 8,
            "power": 12,
            "snr": 33,
            "spatial_res": 50,
            "spectral_res": 7e-09,
            "orientation": {
                "referenceFrame": "SC_BODY_FIXED",
                "convention": "REF_FRAME_ALIGNED"
            },
            "fieldOfViewGeometry": {
                "shape": "RECTANGULAR",
                "angleHeight": 5,
                "angleWidth": 60
            },
            "@id": "bs1",
            "@type": "Basic Sensor"
        },
        "orbitState": {
            "date": {
                "@type": "GREGORIAN_UT1",
                "year": 2020,
                "month": 1,
                "day": 1,
                "hour": 0,
                "minute": 0,
                "second": 0
            },
            "state": {
                "@type": "KEPLERIAN_EARTH_CENTERED_INERTIAL",
                "sma": 6878,
                "ecc": 0.01,
                "inc": 67,
                "raan": 324.0,
                "aop": 0.0,
                "ta": 356.4
            }
        },
        "planner": {
            "@type": "COMMS_TEST"
        },
        "notifier": "True",
        "missionProfile": "3D-CHESS",
        "preplan": "False"
    },
    {
        "@id": "vnirtir_sat_0_0",
        "name": "vnirtir_sat_0_0",
        "spacecraftBus": {
            "name": "BlueCanyon",
            "mass": 20,
            "volume": 0.5,
            "orientation": {
                "referenceFrame": "NADIR_POINTING",
                "convention": "REF_FRAME_ALIGNED"
            },
            "components": {
                "cmdh": {
                    "power": 2,
                    "memorySize": 100
                },
                "comms": {
                    "transmitter": {
                        "power": 3,
                        "maxDataRate": 1,
                        "bufferSize": 10,
                        "numChannels": 1
                    },
                    "receiver": {
                        "power": 3,
                        "maxDataRate": 1,
                        "bufferSize": 10
                    }
                },
                "eps": {
                    "powerGenerator": {
                        "@type": "Solar Panel",
                        "maxPowerGeneration": 10
                    },
                    "powerStorage": {
                        "@type": "Battery",
                        "maxPowerGeneration": 10,
                        "energyStorageCapacity": 0.01,
                        "depthOfDischarge": 0.99,
                        "initialCharge": 1
                    }
                }
            }
        },
        "instrument": [
            {
                "name": "OLI",
                "mass": 10,
                "volume": 12.45,
                "dataRate": 40,
                "bitsPerPixel": 8,
                "power": 12,
                "snr": 33,
                "spatial_res": 50,
                "spectral_res": 7e-09,
                "orientation": {
                    "referenceFrame": "SC_BODY_FIXED",
                    "convention": "REF_FRAME_ALIGNED"
                },
                "fieldOfViewGeometry": {
                    "shape": "RECTANGULAR",
                    "angleHeight": 5,
                    "angleWidth": 60
                },
                "@id": "bs1",
                "@type": "Basic Sensor"
            },
            {
                "name": "ThermalCamera",
                "mass": 10,
                "volume": 12.45,
                "dataRate": 40,
                "bitsPerPixel": 8,
                "power": 12,
                "snr": 33,
                "spatial_res": 50,
                "spectral_res": 7e-09,
                "orientation": {
                    "referenceFrame": "SC_BODY_FIXED",
                    "convention": "REF_FRAME_ALIGNED"
                },
                "fieldOfViewGeometry": {
                    "shape": "RECTANGULAR",
                    "angleHeight": 5,
                    "angleWidth": 60
                },
                "@id": "bs1",
                "@type": "Basic Sensor"
            }
        ],
        "orbitState": {
            "date": {
                "@type": "GREGORIAN_UT1",
                "year": 2020,
                "month": 1,
                "day": 1,
                "hour": 0,
                "minute": 0,
                "second": 0
            },
            "state": {
                "@type": "KEPLERIAN_EARTH_CENTERED_INERTIAL",
                "sma": 6878,
                "ecc": 0.01,
                "inc": 67,
                "raan": 0.0,
                "aop": 0.0,
                "ta": 0.0
            }
        },
        "planner": {
            "@type": "COMMS_TEST"
        },
        "notifier": "True",
        "missionProfile": "3D-CHESS",
        "preplan": "True"
    },
    {
        "@id": "vnirtir_sat_0_1",
        "name": "vnirtir_sat_0_1",
        "spacecraftBus": {
            "name": "BlueCanyon",
            "mass": 20,
            "volume": 0.5,
            "orientation": {
                "referenceFrame": "NADIR_POINTING",
                "convention": "REF_FRAME_ALIGNED"
            },
            "components": {
                "cmdh": {
                    "power": 2,
                    "memorySize": 100
                },
                "comms": {
                    "transmitter": {
                        "power": 3,
                        "maxDataRate": 1,
                        "bufferSize": 10,
                        "numChannels": 1
                    },
                    "receiver": {
                        "power": 3,
                        "maxDataRate": 1,
                        "bufferSize": 10
                    }
                },
                "eps": {
                    "powerGenerator": {
                        "@type": "Solar Panel",
                        "maxPowerGeneration": 10
                    },
                    "powerStorage": {
                        "@type": "Battery",
                        "maxPowerGeneration": 10,
                        "energyStorageCapacity": 0.01,
                        "depthOfDischarge": 0.99,
                        "initialCharge": 1
                    }
                }
            }
        },
        "instrument": [
            {
                "name": "OLI",
                "mass": 10,
                "volume": 12.45,
                "dataRate": 40,
                "bitsPerPixel": 8,
                "power": 12,
                "snr": 33,
                "spatial_res": 50,
                "spectral_res": 7e-09,
                "orientation": {
                    "referenceFrame": "SC_BODY_FIXED",
                    "convention": "REF_FRAME_ALIGNED"
                },
                "fieldOfViewGeometry": {
                    "shape": "RECTANGULAR",
                    "angleHeight": 5,
                    "angleWidth": 60
                },
                "@id": "bs1",
                "@type": "Basic Sensor"
            },
            {
                "name": "ThermalCamera",
                "mass": 10,
                "volume": 12.45,
                "dataRate": 40,
                "bitsPerPixel": 8,
                "power": 12,
                "snr": 33,
                "spatial_res": 50,
                "spectral_res": 7e-09,
                "orientation": {
                    "referenceFrame": "SC_BODY_FIXED",
                    "convention": "REF_FRAME_ALIGNED"
                },
                "fieldOfViewGeometry": {
                    "shape": "RECTANGULAR",
                    "angleHeight": 5,
                    "angleWidth": 60
                },
                "@id": "bs1",
                "@type": "Basic Sensor"
            }
        ],
        "orbitState": {
            "date": {
                "@type": "GREGORIAN_UT1",
                "year": 2020,
                "month": 1,
                "day": 1,
                "hour": 0,
                "minute": 0,
                "second": 0
            },
            "state": {
                "@type": "KEPLERIAN_EARTH_CENTERED_INERTIAL",
                "sma": 6878,
                "ecc": 0.01,
                "inc": 67,
                "raan": 0.0,
                "aop": 0.0,
                "ta": 180.0
            }
        },
        "planner": {
            "@type": "COMMS_TEST"
        },
        "notifier": "True",
        "missionProfile": "3D-CHESS",
        "preplan": "True"
    },
    {
        "@id": "vnirtir_sat_1_0",
        "name": "vnirtir_sat_1_0",
        "spacecraftBus": {
            "name": "BlueCanyon",
            "mass": 20,
            "volume": 0.5,
            "orientation": {
                "referenceFrame": "NADIR_POINTING",
                "convention": "REF_FRAME_ALIGNED"
            },
            "components": {
                "cmdh": {
                    "power": 2,
                    "memorySize": 100
                },
                "comms": {
                    "transmitter": {
                        "power": 3,
                        "maxDataRate": 1,
                        "bufferSize": 10,
                        "numChannels": 1
                    },
                    "receiver": {
                        "power": 3,
                        "maxDataRate": 1,
                        "bufferSize": 10
                    }
                },
                "eps": {
                    "powerGenerator": {
                        "@type": "Solar Panel",
                        "maxPowerGeneration": 10
                    },
                    "powerStorage": {
                        "@type": "Battery",
                        "maxPowerGeneration": 10,
                        "energyStorageCapacity": 0.01,
                        "depthOfDischarge": 0.99,
                        "initialCharge": 1
                    }
                }
            }
        },
        "instrument": [
            {
                "name": "OLI",
                "mass": 10,
                "volume": 12.45,
                "dataRate": 40,
                "bitsPerPixel": 8,
                "power": 12,
                "snr": 33,
                "spatial_res": 50,
                "spectral_res": 7e-09,
                "orientation": {
                    "referenceFrame": "SC_BODY_FIXED",
                    "convention": "REF_FRAME_ALIGNED"
                },
                "fieldOfViewGeometry": {
                    "shape": "RECTANGULAR",
                    "angleHeight": 5,
                    "angleWidth": 60
                },
                "@id": "bs1",
                "@type": "Basic Sensor"
            },
            {
                "name": "ThermalCamera",
                "mass": 10,
                "volume": 12.45,
                "dataRate": 40,
                "bitsPerPixel": 8,
                "power": 12,
                "snr": 33,
                "spatial_res": 50,
                "spectral_res": 7e-09,
                "orientation": {
                    "referenceFrame": "SC_BODY_FIXED",
                    "convention": "REF_FRAME_ALIGNED"
                },
                "fieldOfViewGeometry": {
                    "shape": "RECTANGULAR",
                    "angleHeight": 5,
                    "angleWidth": 60
                },
                "@id": "bs1",
                "@type": "Basic Sensor"
            }
        ],
        "orbitState": {
            "date": {
                "@type": "GREGORIAN_UT1",
                "year": 2020,
                "month": 1,
                "day": 1,
                "hour": 0,
                "minute": 0,
                "second": 0
            },
            "state": {
                "@type": "KEPLERIAN_EARTH_CENTERED_INERTIAL",
                "sma": 6878,
                "ecc": 0.01,
                "inc": 67,
                "raan": 180.0,
                "aop": 0.0,
                "ta": 90.0
            }
        },
        "planner": {
            "@type": "COMMS_TEST"
        },
        "notifier": "True",
        "missionProfile": "3D-CHESS",
        "preplan": "True"
    },
    {
        "@id": "vnirtir_sat_1_1",
        "name": "vnirtir_sat_1_1",
        "spacecraftBus": {
            "name": "BlueCanyon",
            "mass": 20,
            "volume": 0.5,
            "orientation": {
                "referenceFrame": "NADIR_POINTING",
                "convention": "REF_FRAME_ALIGNED"
            },
            "components": {
                "cmdh": {
                    "power": 2,
                    "memorySize": 100
                },
                "comms": {
                    "transmitter": {
                        "power": 3,
                        "maxDataRate": 1,
                        "bufferSize": 10,
                        "numChannels": 1
                    },
                    "receiver": {
                        "power": 3,
                        "maxDataRate": 1,
                        "bufferSize": 10
                    }
                },
                "eps": {
                    "powerGenerator": {
                        "@type": "Solar Panel",
                        "maxPowerGeneration": 10
                    },
                    "powerStorage": {
                        "@type": "Battery",
                        "maxPowerGeneration": 10,
                        "energyStorageCapacity": 0.01,
                        "depthOfDischarge": 0.99,
                        "initialCharge": 1
                    }
                }
            }
        },
        "instrument": [
            {
                "name": "OLI",
                "mass": 10,
                "volume": 12.45,
                "dataRate": 40,
                "bitsPerPixel": 8,
                "power": 12,
                "snr": 33,
                "spatial_res": 50,
                "spectral_res": 7e-09,
                "orientation": {
                    "referenceFrame": "SC_BODY_FIXED",
                    "convention": "REF_FRAME_ALIGNED"
                },
                "fieldOfViewGeometry": {
                    "shape": "RECTANGULAR",
                    "angleHeight": 5,
                    "angleWidth": 60
                },
                "@id": "bs1",
                "@type": "Basic Sensor"
            },
            {
                "name": "ThermalCamera",
                "mass": 10,
                "volume": 12.45,
                "dataRate": 40,
                "bitsPerPixel": 8,
                "power": 12,
                "snr": 33,
                "spatial_res": 50,
                "spectral_res": 7e-09,
                "orientation": {
                    "referenceFrame": "SC_BODY_FIXED",
                    "convention": "REF_FRAME_ALIGNED"
                },
                "fieldOfViewGeometry": {
                    "shape": "RECTANGULAR",
                    "angleHeight": 5,
                    "angleWidth": 60
                },
                "@id": "bs1",
                "@type": "Basic Sensor"
            }
        ],
        "orbitState": {
            "date": {
                "@type": "GREGORIAN_UT1",
                "year": 2020,
                "month": 1,
                "day": 1,
                "hour": 0,
                "minute": 0,
                "second": 0
            },
            "state": {
                "@type": "KEPLERIAN_EARTH_CENTERED_INERTIAL",
                "sma": 6878,
                "ecc": 0.01,
                "inc": 67,
                "raan": 180.0,
                "aop": 0.0,
                "ta": 270.0
            }
        },
        "planner": {
            "@type": "COMMS_TEST"
        },
        "notifier": "True",
        "missionProfile": "3D-CHESS",
        "preplan": "True"
    },
    {
        "@id": "tir_sat_0_0",
        "name": "tir_sat_0_0",
        "spacecraftBus": {
            "name": "BlueCanyon",
            "mass": 20,
            "volume": 0.5,
            "orientation": {
                "referenceFrame": "NADIR_POINTING",
                "convention": "REF_FRAME_ALIGNED"
            },
            "components": {
                "cmdh": {
                    "power": 2,
                    "memorySize": 100
                },
                "comms": {
                    "transmitter": {
                        "power": 3,
                        "maxDataRate": 1,
                        "bufferSize": 10,
                        "numChannels": 1
                    },
                    "receiver": {
                        "power": 3,
                        "maxDataRate": 1,
                        "bufferSize": 10
                    }
                },
                "eps": {
                    "powerGenerator": {
                        "@type": "Solar Panel",
                        "maxPowerGeneration": 10
                    },
                    "powerStorage": {
                        "@type": "Battery",
                        "maxPowerGeneration": 10,
                        "energyStorageCapacity": 0.01,
                        "depthOfDischarge": 0.99,
                        "initialCharge": 1
                    }
                }
            }
        },
        "instrument": {
            "name": "ThermalCamera",
            "mass": 10,
            "volume": 12.45,
            "dataRate": 40,
            "bitsPerPixel": 8,
            "power": 12,
            "snr": 33,
            "spatial_res": 50,
            "spectral_res": 7e-09,
            "orientation": {
                "referenceFrame": "SC_BODY_FIXED",
                "convention": "REF_FRAME_ALIGNED"
            },
            "fieldOfViewGeometry": {
                "shape": "RECTANGULAR",
                "angleHeight": 5,
                "angleWidth": 60
            },
            "@id": "bs1",
            "@type": "Basic Sensor"
        },
        "orbitState": {
            "date": {
                "@type": "GREGORIAN_UT1",
                "year": 2020,
                "month": 1,
                "day": 1,
                "hour": 0,
                "minute": 0,
                "second": 0
            },
            "state": {
                "@type": "KEPLERIAN_EARTH_CENTERED_INERTIAL",
                "sma": 6878,
                "ecc": 0.01,
                "inc": 67,
                "raan": 0.0,
                "aop": 0.0,
                "ta": 0.0
            }
        },
        "planner": {
            "@type": "COMMS_TEST"
        },
        "notifier": "True",
        "missionProfile": "3D-CHESS",
        "preplan": "True"
    },
    {
        "@id": "tir_sat_0_1",
        "name": "tir_sat_0_1",
        "spacecraftBus": {
            "name": "BlueCanyon",
            "mass": 20,
            "volume": 0.5,
            "orientation": {
                "referenceFrame": "NADIR_POINTING",
                "convention": "REF_FRAME_ALIGNED"
            },
            "components": {
                "cmdh": {
                    "power": 2,
                    "memorySize": 100
                },
                "comms": {
                    "transmitter": {
                        "power": 3,
                        "maxDataRate": 1,
                        "bufferSize": 10,
                        "numChannels": 1
                    },
                    "receiver": {
                        "power": 3,
                        "maxDataRate": 1,
                        "bufferSize": 10
                    }
                },
                "eps": {
                    "powerGenerator": {
                        "@type": "Solar Panel",
                        "maxPowerGeneration": 10
                    },
                    "powerStorage": {
                        "@type": "Battery",
                        "maxPowerGeneration": 10,
                        "energyStorageCapacity": 0.01,
                        "depthOfDischarge": 0.99,
                        "initialCharge": 1
                    }
                }
            }
        },
        "instrument": {
            "name": "ThermalCamera",
            "mass": 10,
            "volume": 12.45,
            "dataRate": 40,
            "bitsPerPixel": 8,
            "power": 12,
            "snr": 33,
            "spatial_res": 50,
            "spectral_res": 7e-09,
            "orientation": {
                "referenceFrame": "SC_BODY_FIXED",
                "convention": "REF_FRAME_ALIGNED"
            },
            "fieldOfViewGeometry": {
                "shape": "RECTANGULAR",
                "angleHeight": 5,
                "angleWidth": 60
            },
            "@id": "bs1",
            "@type": "Basic Sensor"
        },
        "orbitState": {
            "date": {
                "@type": "GREGORIAN_UT1",
                "year": 2020,
                "month": 1,
                "day": 1,
                "hour": 0,
                "minute": 0,
                "second": 0
            },
            "state": {
                "@type": "KEPLERIAN_EARTH_CENTERED_INERTIAL",
                "sma": 6878,
                "ecc": 0.01,
                "inc": 67,
                "raan": 0.0,
                "aop": 0.0,
                "ta": 180.0
            }
        },
        "planner": {
            "@type": "COMMS_TEST"
        },
        "notifier": "True",
        "missionProfile": "3D-CHESS",
        "preplan": "True"
    },
    {
        "@id": "tir_sat_1_0",
        "name": "tir_sat_1_0",
        "spacecraftBus": {
            "name": "BlueCanyon",
            "mass": 20,
            "volume": 0.5,
            "orientation": {
                "referenceFrame": "NADIR_POINTING",
                "convention": "REF_FRAME_ALIGNED"
            },
            "components": {
                "cmdh": {
                    "power": 2,
                    "memorySize": 100
                },
                "comms": {
                    "transmitter": {
                        "power": 3,
                        "maxDataRate": 1,
                        "bufferSize": 10,
                        "numChannels": 1
                    },
                    "receiver": {
                        "power": 3,
                        "maxDataRate": 1,
                        "bufferSize": 10
                    }
                },
                "eps": {
                    "powerGenerator": {
                        "@type": "Solar Panel",
                        "maxPowerGeneration": 10
                    },
                    "powerStorage": {
                        "@type": "Battery",
                        "maxPowerGeneration": 10,
                        "energyStorageCapacity": 0.01,
                        "depthOfDischarge": 0.99,
                        "initialCharge": 1
                    }
                }
            }
        },
        "instrument": {
            "name": "ThermalCamera",
            "mass": 10,
            "volume": 12.45,
            "dataRate": 40,
            "bitsPerPixel": 8,
            "power": 12,
            "snr": 33,
            "spatial_res": 50,
            "spectral_res": 7e-09,
            "orientation": {
                "referenceFrame": "SC_BODY_FIXED",
                "convention": "REF_FRAME_ALIGNED"
            },
            "fieldOfViewGeometry": {
                "shape": "RECTANGULAR",
                "angleHeight": 5,
                "angleWidth": 60
            },
            "@id": "bs1",
            "@type": "Basic Sensor"
        },
        "orbitState": {
            "date": {
                "@type": "GREGORIAN_UT1",
                "year": 2020,
                "month": 1,
                "day": 1,
                "hour": 0,
                "minute": 0,
                "second": 0
            },
            "state": {
                "@type": "KEPLERIAN_EARTH_CENTERED_INERTIAL",
                "sma": 6878,
                "ecc": 0.01,
                "inc": 67,
                "raan": 180.0,
                "aop": 0.0,
                "ta": 90.0
            }
        },
        "planner": {
            "@type": "COMMS_TEST"
        },
        "notifier": "True",
        "missionProfile": "3D-CHESS",
        "preplan": "True"
    },
    {
        "@id": "tir_sat_1_1",
        "name": "tir_sat_1_1",
        "spacecraftBus": {
            "name": "BlueCanyon",
            "mass": 20,
            "volume": 0.5,
            "orientation": {
                "referenceFrame": "NADIR_POINTING",
                "convention": "REF_FRAME_ALIGNED"
            },
            "components": {
                "cmdh": {
                    "power": 2,
                    "memorySize": 100
                },
                "comms": {
                    "transmitter": {
                        "power": 3,
                        "maxDataRate": 1,
                        "bufferSize": 10,
                        "numChannels": 1
                    },
                    "receiver": {
                        "power": 3,
                        "maxDataRate": 1,
                        "bufferSize": 10
                    }
                },
                "eps": {
                    "powerGenerator": {
                        "@type": "Solar Panel",
                        "maxPowerGeneration": 10
                    },
                    "powerStorage": {
                        "@type": "Battery",
                        "maxPowerGeneration": 10,
                        "energyStorageCapacity": 0.01,
                        "depthOfDischarge": 0.99,
                        "initialCharge": 1
                    }
                }
            }
        },
        "instrument": {
            "name": "ThermalCamera",
            "mass": 10,
            "volume": 12.45,
            "dataRate": 40,
            "bitsPerPixel": 8,
            "power": 12,
            "snr": 33,
            "spatial_res": 50,
            "spectral_res": 7e-09,
            "orientation": {
                "referenceFrame": "SC_BODY_FIXED",
                "convention": "REF_FRAME_ALIGNED"
            },
            "fieldOfViewGeometry": {
                "shape": "RECTANGULAR",
                "angleHeight": 5,
                "angleWidth": 60
            },
            "@id": "bs1",
            "@type": "Basic Sensor"
        },
        "orbitState": {
            "date": {
                "@type": "GREGORIAN_UT1",
                "year": 2020,
                "month": 1,
                "day": 1,
                "hour": 0,
                "minute": 0,
                "second": 0
            },
            "state": {
                "@type": "KEPLERIAN_EARTH_CENTERED_INERTIAL",
                "sma": 6878,
                "ecc": 0.01,
                "inc": 67,
                "raan": 180.0,
                "aop": 0.0,
                "ta": 270.0
            }
        },
        "planner": {
            "@type": "COMMS_TEST"
        },
        "notifier": "True",
        "missionProfile": "3D-CHESS",
        "preplan": "True"
    },
    {
        "@id": "alt_sat_0_0",
        "name": "alt_sat_0_0",
        "spacecraftBus": {
            "name": "BlueCanyon",
            "mass": 20,
            "volume": 0.5,
            "orientation": {
                "referenceFrame": "NADIR_POINTING",
                "convention": "REF_FRAME_ALIGNED"
            },
            "components": {
                "cmdh": {
                    "power": 2,
                    "memorySize": 100
                },
                "comms": {
                    "transmitter": {
                        "power": 3,
                        "maxDataRate": 1,
                        "bufferSize": 10,
                        "numChannels": 1
                    },
                    "receiver": {
                        "power": 3,
                        "maxDataRate": 1,
                        "bufferSize": 10
                    }
                },
                "eps": {
                    "powerGenerator": {
                        "@type": "Solar Panel",
                        "maxPowerGeneration": 10
                    },
                    "powerStorage": {
                        "@type": "Battery",
                        "maxPowerGeneration": 10,
                        "energyStorageCapacity": 0.01,
                        "depthOfDischarge": 0.99,
                        "initialCharge": 1
                    }
                }
            }
        },
        "instrument": {
            "name": "POSEIDON-3B Altimeter",
            "mass": 10,
            "volume": 12.45,
            "dataRate": 40,
            "bitsPerPixel": 8,
            "power": 12,
            "orientation": {
                "referenceFrame": "SC_BODY_FIXED",
                "convention": "REF_FRAME_ALIGNED"
            },
            "fieldOfViewGeometry": {
                "shape": "RECTANGULAR",
                "angleHeight": 5,
                "angleWidth": 60
            },
            "@id": "bs1",
            "@type": "Basic Sensor"
        },
        "orbitState": {
            "date": {
                "@type": "GREGORIAN_UT1",
                "year": 2020,
                "month": 1,
                "day": 1,
                "hour": 0,
                "minute": 0,
                "second": 0
            },
            "state": {
                "@type": "KEPLERIAN_EARTH_CENTERED_INERTIAL",
                "sma": 6878,
                "ecc": 0.01,
                "inc": 67,
                "raan": 0.0,
                "aop": 0.0,
                "ta": 0.0
            }
        },
        "planner": {
            "@type": "COMMS_TEST"
        },
        "notifier": "True",
        "missionProfile": "3D-CHESS",
        "preplan": "True"
    },
    {
        "@id": "alt_sat_0_1",
        "name": "alt_sat_0_1",
        "spacecraftBus": {
            "name": "BlueCanyon",
            "mass": 20,
            "volume": 0.5,
            "orientation": {
                "referenceFrame": "NADIR_POINTING",
                "convention": "REF_FRAME_ALIGNED"
            },
            "components": {
                "cmdh": {
                    "power": 2,
                    "memorySize": 100
                },
                "comms": {
                    "transmitter": {
                        "power": 3,
                        "maxDataRate": 1,
                        "bufferSize": 10,
                        "numChannels": 1
                    },
                    "receiver": {
                        "power": 3,
                        "maxDataRate": 1,
                        "bufferSize": 10
                    }
                },
                "eps": {
                    "powerGenerator": {
                        "@type": "Solar Panel",
                        "maxPowerGeneration": 10
                    },
                    "powerStorage": {
                        "@type": "Battery",
                        "maxPowerGeneration": 10,
                        "energyStorageCapacity": 0.01,
                        "depthOfDischarge": 0.99,
                        "initialCharge": 1
                    }
                }
            }
        },
        "instrument": {
            "name": "POSEIDON-3B Altimeter",
            "mass": 10,
            "volume": 12.45,
            "dataRate": 40,
            "bitsPerPixel": 8,
            "power": 12,
            "orientation": {
                "referenceFrame": "SC_BODY_FIXED",
                "convention": "REF_FRAME_ALIGNED"
            },
            "fieldOfViewGeometry": {
                "shape": "RECTANGULAR",
                "angleHeight": 5,
                "angleWidth": 60
            },
            "@id": "bs1",
            "@type": "Basic Sensor"
        },
        "orbitState": {
            "date": {
                "@type": "GREGORIAN_UT1",
                "year": 2020,
                "month": 1,
                "day": 1,
                "hour": 0,
                "minute": 0,
                "second": 0
            },
            "state": {
                "@type": "KEPLERIAN_EARTH_CENTERED_INERTIAL",
                "sma": 6878,
                "ecc": 0.01,
                "inc": 67,
                "raan": 0.0,
                "aop": 0.0,
                "ta": 180.0
            }
        },
        "planner": {
            "@type": "COMMS_TEST"
        },
        "notifier": "True",
        "missionProfile": "3D-CHESS",
        "preplan": "True"
    },
    {
        "@id": "alt_sat_1_0",
        "name": "alt_sat_1_0",
        "spacecraftBus": {
            "name": "BlueCanyon",
            "mass": 20,
            "volume": 0.5,
            "orientation": {
                "referenceFrame": "NADIR_POINTING",
                "convention": "REF_FRAME_ALIGNED"
            },
            "components": {
                "cmdh": {
                    "power": 2,
                    "memorySize": 100
                },
                "comms": {
                    "transmitter": {
                        "power": 3,
                        "maxDataRate": 1,
                        "bufferSize": 10,
                        "numChannels": 1
                    },
                    "receiver": {
                        "power": 3,
                        "maxDataRate": 1,
                        "bufferSize": 10
                    }
                },
                "eps": {
                    "powerGenerator": {
                        "@type": "Solar Panel",
                        "maxPowerGeneration": 10
                    },
                    "powerStorage": {
                        "@type": "Battery",
                        "maxPowerGeneration": 10,
                        "energyStorageCapacity": 0.01,
                        "depthOfDischarge": 0.99,
                        "initialCharge": 1
                    }
                }
            }
        },
        "instrument": {
            "name": "POSEIDON-3B Altimeter",
            "mass": 10,
            "volume": 12.45,
            "dataRate": 40,
            "bitsPerPixel": 8,
            "power": 12,
            "orientation": {
                "referenceFrame": "SC_BODY_FIXED",
                "convention": "REF_FRAME_ALIGNED"
            },
            "fieldOfViewGeometry": {
                "shape": "RECTANGULAR",
                "angleHeight": 5,
                "angleWidth": 60
            },
            "@id": "bs1",
            "@type": "Basic Sensor"
        },
        "orbitState": {
            "date": {
                "@type": "GREGORIAN_UT1",
                "year": 2020,
                "month": 1,
                "day": 1,
                "hour": 0,
                "minute": 0,
                "second": 0
            },
            "state": {
                "@type": "KEPLERIAN_EARTH_CENTERED_INERTIAL",
                "sma": 6878,
                "ecc": 0.01,
                "inc": 67,
                "raan": 180.0,
                "aop": 0.0,
                "ta": 90.0
            }
        },
        "planner": {
            "@type": "COMMS_TEST"
        },
        "notifier": "True",
        "missionProfile": "3D-CHESS",
        "preplan": "True"
    },
    {
        "@id": "alt_sat_1_1",
        "name": "alt_sat_1_1",
        "spacecraftBus": {
            "name": "BlueCanyon",
            "mass": 20,
            "volume": 0.5,
            "orientation": {
                "referenceFrame": "NADIR_POINTING",
                "convention": "REF_FRAME_ALIGNED"
            },
            "components": {
                "cmdh": {
                    "power": 2,
                    "memorySize": 100
                },
                "comms": {
                    "transmitter": {
                        "power": 3,
                        "maxDataRate": 1,
                        "bufferSize": 10,
                        "numChannels": 1
                    },
                    "receiver": {
                        "power": 3,
                        "maxDataRate": 1,
                        "bufferSize": 10
                    }
                },
                "eps": {
                    "powerGenerator": {
                        "@type": "Solar Panel",
                        "maxPowerGeneration": 10
                    },
                    "powerStorage": {
                        "@type": "Battery",
                        "maxPowerGeneration": 10,
                        "energyStorageCapacity": 0.01,
                        "depthOfDischarge": 0.99,
                        "initialCharge": 1
                    }
                }
            }
        },
        "instrument": {
            "name": "POSEIDON-3B Altimeter",
            "mass": 10,
            "volume": 12.45,
            "dataRate": 40,
            "bitsPerPixel": 8,
            "power": 12,
            "orientation": {
                "referenceFrame": "SC_BODY_FIXED",
                "convention": "REF_FRAME_ALIGNED"
            },
            "fieldOfViewGeometry": {
                "shape": "RECTANGULAR",
                "angleHeight": 5,
                "angleWidth": 60
            },
            "@id": "bs1",
            "@type": "Basic Sensor"
        },
        "orbitState": {
            "date": {
                "@type": "GREGORIAN_UT1",
                "year": 2020,
                "month": 1,
                "day": 1,
                "hour": 0,
                "minute": 0,
                "second": 0
            },
            "state": {
                "@type": "KEPLERIAN_EARTH_CENTERED_INERTIAL",
                "sma": 6878,
                "ecc": 0.01,
                "inc": 67,
                "raan": 180.0,
                "aop": 0.0,
                "ta": 270.0
            }
        },
        "planner": {
            "@type": "COMMS_TEST"
        },
        "notifier": "True",
        "missionProfile": "3D-CHESS",
        "preplan": "True"
    }
]<|MERGE_RESOLUTION|>--- conflicted
+++ resolved
@@ -2,6 +2,186 @@
     {
         "@id": "vnir_sat_0_0",
         "name": "vnir_sat_0_0",
+        "spacecraftBus": {
+            "name": "BlueCanyon",
+            "mass": 20,
+            "volume": 0.5,
+            "orientation": {
+                "referenceFrame": "NADIR_POINTING",
+                "convention": "REF_FRAME_ALIGNED"
+            },
+            "components": {
+                "cmdh": {
+                    "power": 2,
+                    "memorySize": 100
+                },
+                "comms": {
+                    "transmitter": {
+                        "power": 3,
+                        "maxDataRate": 1,
+                        "bufferSize": 10,
+                        "numChannels": 1
+                    },
+                    "receiver": {
+                        "power": 3,
+                        "maxDataRate": 1,
+                        "bufferSize": 10
+                    }
+                },
+                "eps": {
+                    "powerGenerator": {
+                        "@type": "Solar Panel",
+                        "maxPowerGeneration": 10
+                    },
+                    "powerStorage": {
+                        "@type": "Battery",
+                        "maxPowerGeneration": 10,
+                        "energyStorageCapacity": 0.01,
+                        "depthOfDischarge": 0.99,
+                        "initialCharge": 1
+                    }
+                }
+            }
+        },
+        "instrument": {
+            "name": "OLI",
+            "mass": 10,
+            "volume": 12.45,
+            "dataRate": 40,
+            "bitsPerPixel": 8,
+            "power": 12,
+            "orientation": {
+                "referenceFrame": "SC_BODY_FIXED",
+                "convention": "REF_FRAME_ALIGNED"
+            },
+            "fieldOfViewGeometry": {
+                "shape": "RECTANGULAR",
+                "angleHeight": 5,
+                "angleWidth": 60
+            },
+            "@id": "bs1",
+            "@type": "Basic Sensor"
+        },
+        "orbitState": {
+            "date": {
+                "@type": "GREGORIAN_UT1",
+                "year": 2020,
+                "month": 1,
+                "day": 1,
+                "hour": 0,
+                "minute": 0,
+                "second": 0
+            },
+            "state": {
+                "@type": "KEPLERIAN_EARTH_CENTERED_INERTIAL",
+                "sma": 6878,
+                "ecc": 0.01,
+                "inc": 67,
+                "raan": 0.0,
+                "aop": 0.0,
+                "ta": 0.0
+            }
+        },
+        "planner": {
+            "@type": "COMMS_TEST"
+        },
+        "notifier": "True",
+        "missionProfile": "3D-CHESS",
+        "preplan": "False"
+    },
+    {
+        "@id": "vnir_sat_0_1",
+        "name": "vnir_sat_0_1",
+        "spacecraftBus": {
+            "name": "BlueCanyon",
+            "mass": 20,
+            "volume": 0.5,
+            "orientation": {
+                "referenceFrame": "NADIR_POINTING",
+                "convention": "REF_FRAME_ALIGNED"
+            },
+            "components": {
+                "cmdh": {
+                    "power": 2,
+                    "memorySize": 100
+                },
+                "comms": {
+                    "transmitter": {
+                        "power": 3,
+                        "maxDataRate": 1,
+                        "bufferSize": 10,
+                        "numChannels": 1
+                    },
+                    "receiver": {
+                        "power": 3,
+                        "maxDataRate": 1,
+                        "bufferSize": 10
+                    }
+                },
+                "eps": {
+                    "powerGenerator": {
+                        "@type": "Solar Panel",
+                        "maxPowerGeneration": 10
+                    },
+                    "powerStorage": {
+                        "@type": "Battery",
+                        "maxPowerGeneration": 10,
+                        "energyStorageCapacity": 0.01,
+                        "depthOfDischarge": 0.99,
+                        "initialCharge": 1
+                    }
+                }
+            }
+        },
+        "instrument": {
+            "name": "OLI",
+            "mass": 10,
+            "volume": 12.45,
+            "dataRate": 40,
+            "bitsPerPixel": 8,
+            "power": 12,
+            "orientation": {
+                "referenceFrame": "SC_BODY_FIXED",
+                "convention": "REF_FRAME_ALIGNED"
+            },
+            "fieldOfViewGeometry": {
+                "shape": "RECTANGULAR",
+                "angleHeight": 5,
+                "angleWidth": 60
+            },
+            "@id": "bs1",
+            "@type": "Basic Sensor"
+        },
+        "orbitState": {
+            "date": {
+                "@type": "GREGORIAN_UT1",
+                "year": 2020,
+                "month": 1,
+                "day": 1,
+                "hour": 0,
+                "minute": 0,
+                "second": 0
+            },
+            "state": {
+                "@type": "KEPLERIAN_EARTH_CENTERED_INERTIAL",
+                "sma": 6878,
+                "ecc": 0.01,
+                "inc": 67,
+                "raan": 0.0,
+                "aop": 0.0,
+                "ta": 180.0
+            }
+        },
+        "planner": {
+            "@type": "COMMS_TEST"
+        },
+        "notifier": "True",
+        "missionProfile": "3D-CHESS",
+        "preplan": "False"
+    },
+    {
+        "@id": "imaging_sat_0_6",
+        "name": "imaging_sat_0_6",
         "spacecraftBus": {
             "name": "BlueCanyon",
             "mass": 20,
@@ -82,19 +262,19 @@
                 "inc": 67,
                 "raan": 0.0,
                 "aop": 0.0,
-                "ta": 0.0
-            }
-        },
-        "planner": {
-            "@type": "COMMS_TEST"
-        },
-        "notifier": "True",
+                "ta": 216.0
+            }
+        },
+        "planner": {
+            "@type": "COMMS_TEST"
+        },
+        "notifier": "False",
         "missionProfile": "3D-CHESS",
         "preplan": "False"
     },
     {
-        "@id": "vnir_sat_0_1",
-        "name": "vnir_sat_0_1",
+        "@id": "imaging_sat_0_7",
+        "name": "imaging_sat_0_7",
         "spacecraftBus": {
             "name": "BlueCanyon",
             "mass": 20,
@@ -146,8 +326,6 @@
             "snr": 33,
             "spatial_res": 50,
             "spectral_res": 7e-09,
-<<<<<<< HEAD
-=======
             "orientation": {
                 "referenceFrame": "SC_BODY_FIXED",
                 "convention": "REF_FRAME_ALIGNED"
@@ -177,7 +355,7 @@
                 "inc": 67,
                 "raan": 0.0,
                 "aop": 0.0,
-                "ta": 36.0
+                "ta": 252.0
             }
         },
         "planner": {
@@ -188,8 +366,8 @@
         "preplan": "False"
     },
     {
-        "@id": "imaging_sat_0_2",
-        "name": "imaging_sat_0_2",
+        "@id": "imaging_sat_0_8",
+        "name": "imaging_sat_0_8",
         "spacecraftBus": {
             "name": "BlueCanyon",
             "mass": 20,
@@ -270,19 +448,19 @@
                 "inc": 67,
                 "raan": 0.0,
                 "aop": 0.0,
-                "ta": 72.0
-            }
-        },
-        "planner": {
-            "@type": "COMMS_TEST"
-        },
-        "notifier": "False",
+                "ta": 288.0
+            }
+        },
+        "planner": {
+            "@type": "COMMS_TEST"
+        },
+        "notifier": "True",
         "missionProfile": "3D-CHESS",
         "preplan": "False"
     },
     {
-        "@id": "imaging_sat_0_3",
-        "name": "imaging_sat_0_3",
+        "@id": "imaging_sat_1_0",
+        "name": "imaging_sat_1_0",
         "spacecraftBus": {
             "name": "BlueCanyon",
             "mass": 20,
@@ -361,21 +539,21 @@
                 "sma": 6878,
                 "ecc": 0.01,
                 "inc": 67,
-                "raan": 0.0,
-                "aop": 0.0,
-                "ta": 108.0
-            }
-        },
-        "planner": {
-            "@type": "COMMS_TEST"
-        },
-        "notifier": "False",
+                "raan": 180.0,
+                "aop": 0.0,
+                "ta": 90.0
+            }
+        },
+        "planner": {
+            "@type": "COMMS_TEST"
+        },
+        "notifier": "True",
         "missionProfile": "3D-CHESS",
         "preplan": "False"
     },
     {
-        "@id": "imaging_sat_0_4",
-        "name": "imaging_sat_0_4",
+        "@id": "imaging_sat_1_1",
+        "name": "imaging_sat_1_1",
         "spacecraftBus": {
             "name": "BlueCanyon",
             "mass": 20,
@@ -424,9 +602,6 @@
             "dataRate": 40,
             "bitsPerPixel": 8,
             "power": 12,
-            "snr": 33,
-            "spatial_res": 50,
-            "spectral_res": 7e-09,
             "orientation": {
                 "referenceFrame": "SC_BODY_FIXED",
                 "convention": "REF_FRAME_ALIGNED"
@@ -454,8855 +629,9 @@
                 "sma": 6878,
                 "ecc": 0.01,
                 "inc": 67,
-                "raan": 0.0,
-                "aop": 0.0,
-                "ta": 144.0
-            }
-        },
-        "planner": {
-            "@type": "COMMS_TEST"
-        },
-        "notifier": "False",
-        "missionProfile": "3D-CHESS",
-        "preplan": "False"
-    },
-    {
-        "@id": "imaging_sat_0_5",
-        "name": "imaging_sat_0_5",
-        "spacecraftBus": {
-            "name": "BlueCanyon",
-            "mass": 20,
-            "volume": 0.5,
-            "orientation": {
-                "referenceFrame": "NADIR_POINTING",
-                "convention": "REF_FRAME_ALIGNED"
-            },
-            "components": {
-                "cmdh": {
-                    "power": 2,
-                    "memorySize": 100
-                },
-                "comms": {
-                    "transmitter": {
-                        "power": 3,
-                        "maxDataRate": 1,
-                        "bufferSize": 10,
-                        "numChannels": 1
-                    },
-                    "receiver": {
-                        "power": 3,
-                        "maxDataRate": 1,
-                        "bufferSize": 10
-                    }
-                },
-                "eps": {
-                    "powerGenerator": {
-                        "@type": "Solar Panel",
-                        "maxPowerGeneration": 10
-                    },
-                    "powerStorage": {
-                        "@type": "Battery",
-                        "maxPowerGeneration": 10,
-                        "energyStorageCapacity": 0.01,
-                        "depthOfDischarge": 0.99,
-                        "initialCharge": 1
-                    }
-                }
-            }
-        },
-        "instrument": {
-            "name": "OLI",
-            "mass": 10,
-            "volume": 12.45,
-            "dataRate": 40,
-            "bitsPerPixel": 8,
-            "power": 12,
-            "snr": 33,
-            "spatial_res": 50,
-            "spectral_res": 7e-09,
->>>>>>> 57711f98
-            "orientation": {
-                "referenceFrame": "SC_BODY_FIXED",
-                "convention": "REF_FRAME_ALIGNED"
-            },
-            "fieldOfViewGeometry": {
-                "shape": "RECTANGULAR",
-                "angleHeight": 5,
-                "angleWidth": 60
-            },
-            "@id": "bs1",
-            "@type": "Basic Sensor"
-        },
-        "orbitState": {
-            "date": {
-                "@type": "GREGORIAN_UT1",
-                "year": 2020,
-                "month": 1,
-                "day": 1,
-                "hour": 0,
-                "minute": 0,
-                "second": 0
-            },
-            "state": {
-                "@type": "KEPLERIAN_EARTH_CENTERED_INERTIAL",
-                "sma": 6878,
-                "ecc": 0.01,
-                "inc": 67,
-                "raan": 0.0,
-                "aop": 0.0,
-                "ta": 180.0
-            }
-        },
-        "planner": {
-            "@type": "COMMS_TEST"
-        },
-        "notifier": "True",
-        "missionProfile": "3D-CHESS",
-        "preplan": "False"
-    },
-    {
-<<<<<<< HEAD
-        "@id": "vnir_sat_1_0",
-        "name": "vnir_sat_1_0",
-=======
-        "@id": "imaging_sat_0_6",
-        "name": "imaging_sat_0_6",
-        "spacecraftBus": {
-            "name": "BlueCanyon",
-            "mass": 20,
-            "volume": 0.5,
-            "orientation": {
-                "referenceFrame": "NADIR_POINTING",
-                "convention": "REF_FRAME_ALIGNED"
-            },
-            "components": {
-                "cmdh": {
-                    "power": 2,
-                    "memorySize": 100
-                },
-                "comms": {
-                    "transmitter": {
-                        "power": 3,
-                        "maxDataRate": 1,
-                        "bufferSize": 10,
-                        "numChannels": 1
-                    },
-                    "receiver": {
-                        "power": 3,
-                        "maxDataRate": 1,
-                        "bufferSize": 10
-                    }
-                },
-                "eps": {
-                    "powerGenerator": {
-                        "@type": "Solar Panel",
-                        "maxPowerGeneration": 10
-                    },
-                    "powerStorage": {
-                        "@type": "Battery",
-                        "maxPowerGeneration": 10,
-                        "energyStorageCapacity": 0.01,
-                        "depthOfDischarge": 0.99,
-                        "initialCharge": 1
-                    }
-                }
-            }
-        },
-        "instrument": {
-            "name": "OLI",
-            "mass": 10,
-            "volume": 12.45,
-            "dataRate": 40,
-            "bitsPerPixel": 8,
-            "power": 12,
-            "snr": 33,
-            "spatial_res": 50,
-            "spectral_res": 7e-09,
-            "orientation": {
-                "referenceFrame": "SC_BODY_FIXED",
-                "convention": "REF_FRAME_ALIGNED"
-            },
-            "fieldOfViewGeometry": {
-                "shape": "RECTANGULAR",
-                "angleHeight": 5,
-                "angleWidth": 60
-            },
-            "@id": "bs1",
-            "@type": "Basic Sensor"
-        },
-        "orbitState": {
-            "date": {
-                "@type": "GREGORIAN_UT1",
-                "year": 2020,
-                "month": 1,
-                "day": 1,
-                "hour": 0,
-                "minute": 0,
-                "second": 0
-            },
-            "state": {
-                "@type": "KEPLERIAN_EARTH_CENTERED_INERTIAL",
-                "sma": 6878,
-                "ecc": 0.01,
-                "inc": 67,
-                "raan": 0.0,
-                "aop": 0.0,
-                "ta": 216.0
-            }
-        },
-        "planner": {
-            "@type": "COMMS_TEST"
-        },
-        "notifier": "False",
-        "missionProfile": "3D-CHESS",
-        "preplan": "False"
-    },
-    {
-        "@id": "imaging_sat_0_7",
-        "name": "imaging_sat_0_7",
-        "spacecraftBus": {
-            "name": "BlueCanyon",
-            "mass": 20,
-            "volume": 0.5,
-            "orientation": {
-                "referenceFrame": "NADIR_POINTING",
-                "convention": "REF_FRAME_ALIGNED"
-            },
-            "components": {
-                "cmdh": {
-                    "power": 2,
-                    "memorySize": 100
-                },
-                "comms": {
-                    "transmitter": {
-                        "power": 3,
-                        "maxDataRate": 1,
-                        "bufferSize": 10,
-                        "numChannels": 1
-                    },
-                    "receiver": {
-                        "power": 3,
-                        "maxDataRate": 1,
-                        "bufferSize": 10
-                    }
-                },
-                "eps": {
-                    "powerGenerator": {
-                        "@type": "Solar Panel",
-                        "maxPowerGeneration": 10
-                    },
-                    "powerStorage": {
-                        "@type": "Battery",
-                        "maxPowerGeneration": 10,
-                        "energyStorageCapacity": 0.01,
-                        "depthOfDischarge": 0.99,
-                        "initialCharge": 1
-                    }
-                }
-            }
-        },
-        "instrument": {
-            "name": "OLI",
-            "mass": 10,
-            "volume": 12.45,
-            "dataRate": 40,
-            "bitsPerPixel": 8,
-            "power": 12,
-            "snr": 33,
-            "spatial_res": 50,
-            "spectral_res": 7e-09,
-            "orientation": {
-                "referenceFrame": "SC_BODY_FIXED",
-                "convention": "REF_FRAME_ALIGNED"
-            },
-            "fieldOfViewGeometry": {
-                "shape": "RECTANGULAR",
-                "angleHeight": 5,
-                "angleWidth": 60
-            },
-            "@id": "bs1",
-            "@type": "Basic Sensor"
-        },
-        "orbitState": {
-            "date": {
-                "@type": "GREGORIAN_UT1",
-                "year": 2020,
-                "month": 1,
-                "day": 1,
-                "hour": 0,
-                "minute": 0,
-                "second": 0
-            },
-            "state": {
-                "@type": "KEPLERIAN_EARTH_CENTERED_INERTIAL",
-                "sma": 6878,
-                "ecc": 0.01,
-                "inc": 67,
-                "raan": 0.0,
-                "aop": 0.0,
-                "ta": 252.0
-            }
-        },
-        "planner": {
-            "@type": "COMMS_TEST"
-        },
-        "notifier": "False",
-        "missionProfile": "3D-CHESS",
-        "preplan": "False"
-    },
-    {
-        "@id": "imaging_sat_0_8",
-        "name": "imaging_sat_0_8",
-        "spacecraftBus": {
-            "name": "BlueCanyon",
-            "mass": 20,
-            "volume": 0.5,
-            "orientation": {
-                "referenceFrame": "NADIR_POINTING",
-                "convention": "REF_FRAME_ALIGNED"
-            },
-            "components": {
-                "cmdh": {
-                    "power": 2,
-                    "memorySize": 100
-                },
-                "comms": {
-                    "transmitter": {
-                        "power": 3,
-                        "maxDataRate": 1,
-                        "bufferSize": 10,
-                        "numChannels": 1
-                    },
-                    "receiver": {
-                        "power": 3,
-                        "maxDataRate": 1,
-                        "bufferSize": 10
-                    }
-                },
-                "eps": {
-                    "powerGenerator": {
-                        "@type": "Solar Panel",
-                        "maxPowerGeneration": 10
-                    },
-                    "powerStorage": {
-                        "@type": "Battery",
-                        "maxPowerGeneration": 10,
-                        "energyStorageCapacity": 0.01,
-                        "depthOfDischarge": 0.99,
-                        "initialCharge": 1
-                    }
-                }
-            }
-        },
-        "instrument": {
-            "name": "OLI",
-            "mass": 10,
-            "volume": 12.45,
-            "dataRate": 40,
-            "bitsPerPixel": 8,
-            "power": 12,
-            "snr": 33,
-            "spatial_res": 50,
-            "spectral_res": 7e-09,
-            "orientation": {
-                "referenceFrame": "SC_BODY_FIXED",
-                "convention": "REF_FRAME_ALIGNED"
-            },
-            "fieldOfViewGeometry": {
-                "shape": "RECTANGULAR",
-                "angleHeight": 5,
-                "angleWidth": 60
-            },
-            "@id": "bs1",
-            "@type": "Basic Sensor"
-        },
-        "orbitState": {
-            "date": {
-                "@type": "GREGORIAN_UT1",
-                "year": 2020,
-                "month": 1,
-                "day": 1,
-                "hour": 0,
-                "minute": 0,
-                "second": 0
-            },
-            "state": {
-                "@type": "KEPLERIAN_EARTH_CENTERED_INERTIAL",
-                "sma": 6878,
-                "ecc": 0.01,
-                "inc": 67,
-                "raan": 0.0,
-                "aop": 0.0,
-                "ta": 288.0
-            }
-        },
-        "planner": {
-            "@type": "COMMS_TEST"
-        },
-        "notifier": "False",
-        "missionProfile": "3D-CHESS",
-        "preplan": "False"
-    },
-    {
-        "@id": "imaging_sat_0_9",
-        "name": "imaging_sat_0_9",
-        "spacecraftBus": {
-            "name": "BlueCanyon",
-            "mass": 20,
-            "volume": 0.5,
-            "orientation": {
-                "referenceFrame": "NADIR_POINTING",
-                "convention": "REF_FRAME_ALIGNED"
-            },
-            "components": {
-                "cmdh": {
-                    "power": 2,
-                    "memorySize": 100
-                },
-                "comms": {
-                    "transmitter": {
-                        "power": 3,
-                        "maxDataRate": 1,
-                        "bufferSize": 10,
-                        "numChannels": 1
-                    },
-                    "receiver": {
-                        "power": 3,
-                        "maxDataRate": 1,
-                        "bufferSize": 10
-                    }
-                },
-                "eps": {
-                    "powerGenerator": {
-                        "@type": "Solar Panel",
-                        "maxPowerGeneration": 10
-                    },
-                    "powerStorage": {
-                        "@type": "Battery",
-                        "maxPowerGeneration": 10,
-                        "energyStorageCapacity": 0.01,
-                        "depthOfDischarge": 0.99,
-                        "initialCharge": 1
-                    }
-                }
-            }
-        },
-        "instrument": {
-            "name": "OLI",
-            "mass": 10,
-            "volume": 12.45,
-            "dataRate": 40,
-            "bitsPerPixel": 8,
-            "power": 12,
-            "snr": 33,
-            "spatial_res": 50,
-            "spectral_res": 7e-09,
-            "orientation": {
-                "referenceFrame": "SC_BODY_FIXED",
-                "convention": "REF_FRAME_ALIGNED"
-            },
-            "fieldOfViewGeometry": {
-                "shape": "RECTANGULAR",
-                "angleHeight": 5,
-                "angleWidth": 60
-            },
-            "@id": "bs1",
-            "@type": "Basic Sensor"
-        },
-        "orbitState": {
-            "date": {
-                "@type": "GREGORIAN_UT1",
-                "year": 2020,
-                "month": 1,
-                "day": 1,
-                "hour": 0,
-                "minute": 0,
-                "second": 0
-            },
-            "state": {
-                "@type": "KEPLERIAN_EARTH_CENTERED_INERTIAL",
-                "sma": 6878,
-                "ecc": 0.01,
-                "inc": 67,
-                "raan": 0.0,
-                "aop": 0.0,
-                "ta": 324.0
-            }
-        },
-        "planner": {
-            "@type": "COMMS_TEST"
-        },
-        "notifier": "False",
-        "missionProfile": "3D-CHESS",
-        "preplan": "False"
-    },
-    {
-        "@id": "imaging_sat_1_0",
-        "name": "imaging_sat_1_0",
-        "spacecraftBus": {
-            "name": "BlueCanyon",
-            "mass": 20,
-            "volume": 0.5,
-            "orientation": {
-                "referenceFrame": "NADIR_POINTING",
-                "convention": "REF_FRAME_ALIGNED"
-            },
-            "components": {
-                "cmdh": {
-                    "power": 2,
-                    "memorySize": 100
-                },
-                "comms": {
-                    "transmitter": {
-                        "power": 3,
-                        "maxDataRate": 1,
-                        "bufferSize": 10,
-                        "numChannels": 1
-                    },
-                    "receiver": {
-                        "power": 3,
-                        "maxDataRate": 1,
-                        "bufferSize": 10
-                    }
-                },
-                "eps": {
-                    "powerGenerator": {
-                        "@type": "Solar Panel",
-                        "maxPowerGeneration": 10
-                    },
-                    "powerStorage": {
-                        "@type": "Battery",
-                        "maxPowerGeneration": 10,
-                        "energyStorageCapacity": 0.01,
-                        "depthOfDischarge": 0.99,
-                        "initialCharge": 1
-                    }
-                }
-            }
-        },
-        "instrument": {
-            "name": "OLI",
-            "mass": 10,
-            "volume": 12.45,
-            "dataRate": 40,
-            "bitsPerPixel": 8,
-            "power": 12,
-            "snr": 33,
-            "spatial_res": 50,
-            "spectral_res": 7e-09,
-            "orientation": {
-                "referenceFrame": "SC_BODY_FIXED",
-                "convention": "REF_FRAME_ALIGNED"
-            },
-            "fieldOfViewGeometry": {
-                "shape": "RECTANGULAR",
-                "angleHeight": 5,
-                "angleWidth": 60
-            },
-            "@id": "bs1",
-            "@type": "Basic Sensor"
-        },
-        "orbitState": {
-            "date": {
-                "@type": "GREGORIAN_UT1",
-                "year": 2020,
-                "month": 1,
-                "day": 1,
-                "hour": 0,
-                "minute": 0,
-                "second": 0
-            },
-            "state": {
-                "@type": "KEPLERIAN_EARTH_CENTERED_INERTIAL",
-                "sma": 6878,
-                "ecc": 0.01,
-                "inc": 67,
-                "raan": 36.0,
-                "aop": 0.0,
-                "ta": 3.6
-            }
-        },
-        "planner": {
-            "@type": "COMMS_TEST"
-        },
-        "notifier": "False",
-        "missionProfile": "3D-CHESS",
-        "preplan": "False"
-    },
-    {
-        "@id": "imaging_sat_1_1",
-        "name": "imaging_sat_1_1",
-        "spacecraftBus": {
-            "name": "BlueCanyon",
-            "mass": 20,
-            "volume": 0.5,
-            "orientation": {
-                "referenceFrame": "NADIR_POINTING",
-                "convention": "REF_FRAME_ALIGNED"
-            },
-            "components": {
-                "cmdh": {
-                    "power": 2,
-                    "memorySize": 100
-                },
-                "comms": {
-                    "transmitter": {
-                        "power": 3,
-                        "maxDataRate": 1,
-                        "bufferSize": 10,
-                        "numChannels": 1
-                    },
-                    "receiver": {
-                        "power": 3,
-                        "maxDataRate": 1,
-                        "bufferSize": 10
-                    }
-                },
-                "eps": {
-                    "powerGenerator": {
-                        "@type": "Solar Panel",
-                        "maxPowerGeneration": 10
-                    },
-                    "powerStorage": {
-                        "@type": "Battery",
-                        "maxPowerGeneration": 10,
-                        "energyStorageCapacity": 0.01,
-                        "depthOfDischarge": 0.99,
-                        "initialCharge": 1
-                    }
-                }
-            }
-        },
-        "instrument": {
-            "name": "OLI",
-            "mass": 10,
-            "volume": 12.45,
-            "dataRate": 40,
-            "bitsPerPixel": 8,
-            "power": 12,
-            "snr": 33,
-            "spatial_res": 50,
-            "spectral_res": 7e-09,
-            "orientation": {
-                "referenceFrame": "SC_BODY_FIXED",
-                "convention": "REF_FRAME_ALIGNED"
-            },
-            "fieldOfViewGeometry": {
-                "shape": "RECTANGULAR",
-                "angleHeight": 5,
-                "angleWidth": 60
-            },
-            "@id": "bs1",
-            "@type": "Basic Sensor"
-        },
-        "orbitState": {
-            "date": {
-                "@type": "GREGORIAN_UT1",
-                "year": 2020,
-                "month": 1,
-                "day": 1,
-                "hour": 0,
-                "minute": 0,
-                "second": 0
-            },
-            "state": {
-                "@type": "KEPLERIAN_EARTH_CENTERED_INERTIAL",
-                "sma": 6878,
-                "ecc": 0.01,
-                "inc": 67,
-                "raan": 36.0,
-                "aop": 0.0,
-                "ta": 39.6
-            }
-        },
-        "planner": {
-            "@type": "COMMS_TEST"
-        },
-        "notifier": "False",
-        "missionProfile": "3D-CHESS",
-        "preplan": "False"
-    },
-    {
-        "@id": "imaging_sat_1_2",
-        "name": "imaging_sat_1_2",
-        "spacecraftBus": {
-            "name": "BlueCanyon",
-            "mass": 20,
-            "volume": 0.5,
-            "orientation": {
-                "referenceFrame": "NADIR_POINTING",
-                "convention": "REF_FRAME_ALIGNED"
-            },
-            "components": {
-                "cmdh": {
-                    "power": 2,
-                    "memorySize": 100
-                },
-                "comms": {
-                    "transmitter": {
-                        "power": 3,
-                        "maxDataRate": 1,
-                        "bufferSize": 10,
-                        "numChannels": 1
-                    },
-                    "receiver": {
-                        "power": 3,
-                        "maxDataRate": 1,
-                        "bufferSize": 10
-                    }
-                },
-                "eps": {
-                    "powerGenerator": {
-                        "@type": "Solar Panel",
-                        "maxPowerGeneration": 10
-                    },
-                    "powerStorage": {
-                        "@type": "Battery",
-                        "maxPowerGeneration": 10,
-                        "energyStorageCapacity": 0.01,
-                        "depthOfDischarge": 0.99,
-                        "initialCharge": 1
-                    }
-                }
-            }
-        },
-        "instrument": {
-            "name": "OLI",
-            "mass": 10,
-            "volume": 12.45,
-            "dataRate": 40,
-            "bitsPerPixel": 8,
-            "power": 12,
-            "snr": 33,
-            "spatial_res": 50,
-            "spectral_res": 7e-09,
-            "orientation": {
-                "referenceFrame": "SC_BODY_FIXED",
-                "convention": "REF_FRAME_ALIGNED"
-            },
-            "fieldOfViewGeometry": {
-                "shape": "RECTANGULAR",
-                "angleHeight": 5,
-                "angleWidth": 60
-            },
-            "@id": "bs1",
-            "@type": "Basic Sensor"
-        },
-        "orbitState": {
-            "date": {
-                "@type": "GREGORIAN_UT1",
-                "year": 2020,
-                "month": 1,
-                "day": 1,
-                "hour": 0,
-                "minute": 0,
-                "second": 0
-            },
-            "state": {
-                "@type": "KEPLERIAN_EARTH_CENTERED_INERTIAL",
-                "sma": 6878,
-                "ecc": 0.01,
-                "inc": 67,
-                "raan": 36.0,
-                "aop": 0.0,
-                "ta": 75.6
-            }
-        },
-        "planner": {
-            "@type": "COMMS_TEST"
-        },
-        "notifier": "False",
-        "missionProfile": "3D-CHESS",
-        "preplan": "False"
-    },
-    {
-        "@id": "imaging_sat_1_3",
-        "name": "imaging_sat_1_3",
-        "spacecraftBus": {
-            "name": "BlueCanyon",
-            "mass": 20,
-            "volume": 0.5,
-            "orientation": {
-                "referenceFrame": "NADIR_POINTING",
-                "convention": "REF_FRAME_ALIGNED"
-            },
-            "components": {
-                "cmdh": {
-                    "power": 2,
-                    "memorySize": 100
-                },
-                "comms": {
-                    "transmitter": {
-                        "power": 3,
-                        "maxDataRate": 1,
-                        "bufferSize": 10,
-                        "numChannels": 1
-                    },
-                    "receiver": {
-                        "power": 3,
-                        "maxDataRate": 1,
-                        "bufferSize": 10
-                    }
-                },
-                "eps": {
-                    "powerGenerator": {
-                        "@type": "Solar Panel",
-                        "maxPowerGeneration": 10
-                    },
-                    "powerStorage": {
-                        "@type": "Battery",
-                        "maxPowerGeneration": 10,
-                        "energyStorageCapacity": 0.01,
-                        "depthOfDischarge": 0.99,
-                        "initialCharge": 1
-                    }
-                }
-            }
-        },
-        "instrument": {
-            "name": "OLI",
-            "mass": 10,
-            "volume": 12.45,
-            "dataRate": 40,
-            "bitsPerPixel": 8,
-            "power": 12,
-            "snr": 33,
-            "spatial_res": 50,
-            "spectral_res": 7e-09,
-            "orientation": {
-                "referenceFrame": "SC_BODY_FIXED",
-                "convention": "REF_FRAME_ALIGNED"
-            },
-            "fieldOfViewGeometry": {
-                "shape": "RECTANGULAR",
-                "angleHeight": 5,
-                "angleWidth": 60
-            },
-            "@id": "bs1",
-            "@type": "Basic Sensor"
-        },
-        "orbitState": {
-            "date": {
-                "@type": "GREGORIAN_UT1",
-                "year": 2020,
-                "month": 1,
-                "day": 1,
-                "hour": 0,
-                "minute": 0,
-                "second": 0
-            },
-            "state": {
-                "@type": "KEPLERIAN_EARTH_CENTERED_INERTIAL",
-                "sma": 6878,
-                "ecc": 0.01,
-                "inc": 67,
-                "raan": 36.0,
-                "aop": 0.0,
-                "ta": 111.6
-            }
-        },
-        "planner": {
-            "@type": "COMMS_TEST"
-        },
-        "notifier": "False",
-        "missionProfile": "3D-CHESS",
-        "preplan": "False"
-    },
-    {
-        "@id": "imaging_sat_1_4",
-        "name": "imaging_sat_1_4",
-        "spacecraftBus": {
-            "name": "BlueCanyon",
-            "mass": 20,
-            "volume": 0.5,
-            "orientation": {
-                "referenceFrame": "NADIR_POINTING",
-                "convention": "REF_FRAME_ALIGNED"
-            },
-            "components": {
-                "cmdh": {
-                    "power": 2,
-                    "memorySize": 100
-                },
-                "comms": {
-                    "transmitter": {
-                        "power": 3,
-                        "maxDataRate": 1,
-                        "bufferSize": 10,
-                        "numChannels": 1
-                    },
-                    "receiver": {
-                        "power": 3,
-                        "maxDataRate": 1,
-                        "bufferSize": 10
-                    }
-                },
-                "eps": {
-                    "powerGenerator": {
-                        "@type": "Solar Panel",
-                        "maxPowerGeneration": 10
-                    },
-                    "powerStorage": {
-                        "@type": "Battery",
-                        "maxPowerGeneration": 10,
-                        "energyStorageCapacity": 0.01,
-                        "depthOfDischarge": 0.99,
-                        "initialCharge": 1
-                    }
-                }
-            }
-        },
-        "instrument": {
-            "name": "OLI",
-            "mass": 10,
-            "volume": 12.45,
-            "dataRate": 40,
-            "bitsPerPixel": 8,
-            "power": 12,
-            "snr": 33,
-            "spatial_res": 50,
-            "spectral_res": 7e-09,
-            "orientation": {
-                "referenceFrame": "SC_BODY_FIXED",
-                "convention": "REF_FRAME_ALIGNED"
-            },
-            "fieldOfViewGeometry": {
-                "shape": "RECTANGULAR",
-                "angleHeight": 5,
-                "angleWidth": 60
-            },
-            "@id": "bs1",
-            "@type": "Basic Sensor"
-        },
-        "orbitState": {
-            "date": {
-                "@type": "GREGORIAN_UT1",
-                "year": 2020,
-                "month": 1,
-                "day": 1,
-                "hour": 0,
-                "minute": 0,
-                "second": 0
-            },
-            "state": {
-                "@type": "KEPLERIAN_EARTH_CENTERED_INERTIAL",
-                "sma": 6878,
-                "ecc": 0.01,
-                "inc": 67,
-                "raan": 36.0,
-                "aop": 0.0,
-                "ta": 147.6
-            }
-        },
-        "planner": {
-            "@type": "COMMS_TEST"
-        },
-        "notifier": "False",
-        "missionProfile": "3D-CHESS",
-        "preplan": "False"
-    },
-    {
-        "@id": "imaging_sat_1_5",
-        "name": "imaging_sat_1_5",
-        "spacecraftBus": {
-            "name": "BlueCanyon",
-            "mass": 20,
-            "volume": 0.5,
-            "orientation": {
-                "referenceFrame": "NADIR_POINTING",
-                "convention": "REF_FRAME_ALIGNED"
-            },
-            "components": {
-                "cmdh": {
-                    "power": 2,
-                    "memorySize": 100
-                },
-                "comms": {
-                    "transmitter": {
-                        "power": 3,
-                        "maxDataRate": 1,
-                        "bufferSize": 10,
-                        "numChannels": 1
-                    },
-                    "receiver": {
-                        "power": 3,
-                        "maxDataRate": 1,
-                        "bufferSize": 10
-                    }
-                },
-                "eps": {
-                    "powerGenerator": {
-                        "@type": "Solar Panel",
-                        "maxPowerGeneration": 10
-                    },
-                    "powerStorage": {
-                        "@type": "Battery",
-                        "maxPowerGeneration": 10,
-                        "energyStorageCapacity": 0.01,
-                        "depthOfDischarge": 0.99,
-                        "initialCharge": 1
-                    }
-                }
-            }
-        },
-        "instrument": {
-            "name": "OLI",
-            "mass": 10,
-            "volume": 12.45,
-            "dataRate": 40,
-            "bitsPerPixel": 8,
-            "power": 12,
-            "snr": 33,
-            "spatial_res": 50,
-            "spectral_res": 7e-09,
-            "orientation": {
-                "referenceFrame": "SC_BODY_FIXED",
-                "convention": "REF_FRAME_ALIGNED"
-            },
-            "fieldOfViewGeometry": {
-                "shape": "RECTANGULAR",
-                "angleHeight": 5,
-                "angleWidth": 60
-            },
-            "@id": "bs1",
-            "@type": "Basic Sensor"
-        },
-        "orbitState": {
-            "date": {
-                "@type": "GREGORIAN_UT1",
-                "year": 2020,
-                "month": 1,
-                "day": 1,
-                "hour": 0,
-                "minute": 0,
-                "second": 0
-            },
-            "state": {
-                "@type": "KEPLERIAN_EARTH_CENTERED_INERTIAL",
-                "sma": 6878,
-                "ecc": 0.01,
-                "inc": 67,
-                "raan": 36.0,
-                "aop": 0.0,
-                "ta": 183.6
-            }
-        },
-        "planner": {
-            "@type": "COMMS_TEST"
-        },
-        "notifier": "False",
-        "missionProfile": "3D-CHESS",
-        "preplan": "False"
-    },
-    {
-        "@id": "imaging_sat_1_6",
-        "name": "imaging_sat_1_6",
-        "spacecraftBus": {
-            "name": "BlueCanyon",
-            "mass": 20,
-            "volume": 0.5,
-            "orientation": {
-                "referenceFrame": "NADIR_POINTING",
-                "convention": "REF_FRAME_ALIGNED"
-            },
-            "components": {
-                "cmdh": {
-                    "power": 2,
-                    "memorySize": 100
-                },
-                "comms": {
-                    "transmitter": {
-                        "power": 3,
-                        "maxDataRate": 1,
-                        "bufferSize": 10,
-                        "numChannels": 1
-                    },
-                    "receiver": {
-                        "power": 3,
-                        "maxDataRate": 1,
-                        "bufferSize": 10
-                    }
-                },
-                "eps": {
-                    "powerGenerator": {
-                        "@type": "Solar Panel",
-                        "maxPowerGeneration": 10
-                    },
-                    "powerStorage": {
-                        "@type": "Battery",
-                        "maxPowerGeneration": 10,
-                        "energyStorageCapacity": 0.01,
-                        "depthOfDischarge": 0.99,
-                        "initialCharge": 1
-                    }
-                }
-            }
-        },
-        "instrument": {
-            "name": "OLI",
-            "mass": 10,
-            "volume": 12.45,
-            "dataRate": 40,
-            "bitsPerPixel": 8,
-            "power": 12,
-            "snr": 33,
-            "spatial_res": 50,
-            "spectral_res": 7e-09,
-            "orientation": {
-                "referenceFrame": "SC_BODY_FIXED",
-                "convention": "REF_FRAME_ALIGNED"
-            },
-            "fieldOfViewGeometry": {
-                "shape": "RECTANGULAR",
-                "angleHeight": 5,
-                "angleWidth": 60
-            },
-            "@id": "bs1",
-            "@type": "Basic Sensor"
-        },
-        "orbitState": {
-            "date": {
-                "@type": "GREGORIAN_UT1",
-                "year": 2020,
-                "month": 1,
-                "day": 1,
-                "hour": 0,
-                "minute": 0,
-                "second": 0
-            },
-            "state": {
-                "@type": "KEPLERIAN_EARTH_CENTERED_INERTIAL",
-                "sma": 6878,
-                "ecc": 0.01,
-                "inc": 67,
-                "raan": 36.0,
-                "aop": 0.0,
-                "ta": 219.6
-            }
-        },
-        "planner": {
-            "@type": "COMMS_TEST"
-        },
-        "notifier": "False",
-        "missionProfile": "3D-CHESS",
-        "preplan": "False"
-    },
-    {
-        "@id": "imaging_sat_1_7",
-        "name": "imaging_sat_1_7",
-        "spacecraftBus": {
-            "name": "BlueCanyon",
-            "mass": 20,
-            "volume": 0.5,
-            "orientation": {
-                "referenceFrame": "NADIR_POINTING",
-                "convention": "REF_FRAME_ALIGNED"
-            },
-            "components": {
-                "cmdh": {
-                    "power": 2,
-                    "memorySize": 100
-                },
-                "comms": {
-                    "transmitter": {
-                        "power": 3,
-                        "maxDataRate": 1,
-                        "bufferSize": 10,
-                        "numChannels": 1
-                    },
-                    "receiver": {
-                        "power": 3,
-                        "maxDataRate": 1,
-                        "bufferSize": 10
-                    }
-                },
-                "eps": {
-                    "powerGenerator": {
-                        "@type": "Solar Panel",
-                        "maxPowerGeneration": 10
-                    },
-                    "powerStorage": {
-                        "@type": "Battery",
-                        "maxPowerGeneration": 10,
-                        "energyStorageCapacity": 0.01,
-                        "depthOfDischarge": 0.99,
-                        "initialCharge": 1
-                    }
-                }
-            }
-        },
-        "instrument": {
-            "name": "OLI",
-            "mass": 10,
-            "volume": 12.45,
-            "dataRate": 40,
-            "bitsPerPixel": 8,
-            "power": 12,
-            "snr": 33,
-            "spatial_res": 50,
-            "spectral_res": 7e-09,
-            "orientation": {
-                "referenceFrame": "SC_BODY_FIXED",
-                "convention": "REF_FRAME_ALIGNED"
-            },
-            "fieldOfViewGeometry": {
-                "shape": "RECTANGULAR",
-                "angleHeight": 5,
-                "angleWidth": 60
-            },
-            "@id": "bs1",
-            "@type": "Basic Sensor"
-        },
-        "orbitState": {
-            "date": {
-                "@type": "GREGORIAN_UT1",
-                "year": 2020,
-                "month": 1,
-                "day": 1,
-                "hour": 0,
-                "minute": 0,
-                "second": 0
-            },
-            "state": {
-                "@type": "KEPLERIAN_EARTH_CENTERED_INERTIAL",
-                "sma": 6878,
-                "ecc": 0.01,
-                "inc": 67,
-                "raan": 36.0,
-                "aop": 0.0,
-                "ta": 255.6
-            }
-        },
-        "planner": {
-            "@type": "COMMS_TEST"
-        },
-        "notifier": "False",
-        "missionProfile": "3D-CHESS",
-        "preplan": "False"
-    },
-    {
-        "@id": "imaging_sat_1_8",
-        "name": "imaging_sat_1_8",
-        "spacecraftBus": {
-            "name": "BlueCanyon",
-            "mass": 20,
-            "volume": 0.5,
-            "orientation": {
-                "referenceFrame": "NADIR_POINTING",
-                "convention": "REF_FRAME_ALIGNED"
-            },
-            "components": {
-                "cmdh": {
-                    "power": 2,
-                    "memorySize": 100
-                },
-                "comms": {
-                    "transmitter": {
-                        "power": 3,
-                        "maxDataRate": 1,
-                        "bufferSize": 10,
-                        "numChannels": 1
-                    },
-                    "receiver": {
-                        "power": 3,
-                        "maxDataRate": 1,
-                        "bufferSize": 10
-                    }
-                },
-                "eps": {
-                    "powerGenerator": {
-                        "@type": "Solar Panel",
-                        "maxPowerGeneration": 10
-                    },
-                    "powerStorage": {
-                        "@type": "Battery",
-                        "maxPowerGeneration": 10,
-                        "energyStorageCapacity": 0.01,
-                        "depthOfDischarge": 0.99,
-                        "initialCharge": 1
-                    }
-                }
-            }
-        },
-        "instrument": {
-            "name": "OLI",
-            "mass": 10,
-            "volume": 12.45,
-            "dataRate": 40,
-            "bitsPerPixel": 8,
-            "power": 12,
-            "snr": 33,
-            "spatial_res": 50,
-            "spectral_res": 7e-09,
-            "orientation": {
-                "referenceFrame": "SC_BODY_FIXED",
-                "convention": "REF_FRAME_ALIGNED"
-            },
-            "fieldOfViewGeometry": {
-                "shape": "RECTANGULAR",
-                "angleHeight": 5,
-                "angleWidth": 60
-            },
-            "@id": "bs1",
-            "@type": "Basic Sensor"
-        },
-        "orbitState": {
-            "date": {
-                "@type": "GREGORIAN_UT1",
-                "year": 2020,
-                "month": 1,
-                "day": 1,
-                "hour": 0,
-                "minute": 0,
-                "second": 0
-            },
-            "state": {
-                "@type": "KEPLERIAN_EARTH_CENTERED_INERTIAL",
-                "sma": 6878,
-                "ecc": 0.01,
-                "inc": 67,
-                "raan": 36.0,
-                "aop": 0.0,
-                "ta": 291.6
-            }
-        },
-        "planner": {
-            "@type": "COMMS_TEST"
-        },
-        "notifier": "False",
-        "missionProfile": "3D-CHESS",
-        "preplan": "False"
-    },
-    {
-        "@id": "imaging_sat_1_9",
-        "name": "imaging_sat_1_9",
-        "spacecraftBus": {
-            "name": "BlueCanyon",
-            "mass": 20,
-            "volume": 0.5,
-            "orientation": {
-                "referenceFrame": "NADIR_POINTING",
-                "convention": "REF_FRAME_ALIGNED"
-            },
-            "components": {
-                "cmdh": {
-                    "power": 2,
-                    "memorySize": 100
-                },
-                "comms": {
-                    "transmitter": {
-                        "power": 3,
-                        "maxDataRate": 1,
-                        "bufferSize": 10,
-                        "numChannels": 1
-                    },
-                    "receiver": {
-                        "power": 3,
-                        "maxDataRate": 1,
-                        "bufferSize": 10
-                    }
-                },
-                "eps": {
-                    "powerGenerator": {
-                        "@type": "Solar Panel",
-                        "maxPowerGeneration": 10
-                    },
-                    "powerStorage": {
-                        "@type": "Battery",
-                        "maxPowerGeneration": 10,
-                        "energyStorageCapacity": 0.01,
-                        "depthOfDischarge": 0.99,
-                        "initialCharge": 1
-                    }
-                }
-            }
-        },
-        "instrument": {
-            "name": "OLI",
-            "mass": 10,
-            "volume": 12.45,
-            "dataRate": 40,
-            "bitsPerPixel": 8,
-            "power": 12,
-            "snr": 33,
-            "spatial_res": 50,
-            "spectral_res": 7e-09,
-            "orientation": {
-                "referenceFrame": "SC_BODY_FIXED",
-                "convention": "REF_FRAME_ALIGNED"
-            },
-            "fieldOfViewGeometry": {
-                "shape": "RECTANGULAR",
-                "angleHeight": 5,
-                "angleWidth": 60
-            },
-            "@id": "bs1",
-            "@type": "Basic Sensor"
-        },
-        "orbitState": {
-            "date": {
-                "@type": "GREGORIAN_UT1",
-                "year": 2020,
-                "month": 1,
-                "day": 1,
-                "hour": 0,
-                "minute": 0,
-                "second": 0
-            },
-            "state": {
-                "@type": "KEPLERIAN_EARTH_CENTERED_INERTIAL",
-                "sma": 6878,
-                "ecc": 0.01,
-                "inc": 67,
-                "raan": 36.0,
-                "aop": 0.0,
-                "ta": 327.6
-            }
-        },
-        "planner": {
-            "@type": "COMMS_TEST"
-        },
-        "notifier": "False",
-        "missionProfile": "3D-CHESS",
-        "preplan": "False"
-    },
-    {
-        "@id": "imaging_sat_2_0",
-        "name": "imaging_sat_2_0",
-        "spacecraftBus": {
-            "name": "BlueCanyon",
-            "mass": 20,
-            "volume": 0.5,
-            "orientation": {
-                "referenceFrame": "NADIR_POINTING",
-                "convention": "REF_FRAME_ALIGNED"
-            },
-            "components": {
-                "cmdh": {
-                    "power": 2,
-                    "memorySize": 100
-                },
-                "comms": {
-                    "transmitter": {
-                        "power": 3,
-                        "maxDataRate": 1,
-                        "bufferSize": 10,
-                        "numChannels": 1
-                    },
-                    "receiver": {
-                        "power": 3,
-                        "maxDataRate": 1,
-                        "bufferSize": 10
-                    }
-                },
-                "eps": {
-                    "powerGenerator": {
-                        "@type": "Solar Panel",
-                        "maxPowerGeneration": 10
-                    },
-                    "powerStorage": {
-                        "@type": "Battery",
-                        "maxPowerGeneration": 10,
-                        "energyStorageCapacity": 0.01,
-                        "depthOfDischarge": 0.99,
-                        "initialCharge": 1
-                    }
-                }
-            }
-        },
-        "instrument": {
-            "name": "OLI",
-            "mass": 10,
-            "volume": 12.45,
-            "dataRate": 40,
-            "bitsPerPixel": 8,
-            "power": 12,
-            "snr": 33,
-            "spatial_res": 50,
-            "spectral_res": 7e-09,
-            "orientation": {
-                "referenceFrame": "SC_BODY_FIXED",
-                "convention": "REF_FRAME_ALIGNED"
-            },
-            "fieldOfViewGeometry": {
-                "shape": "RECTANGULAR",
-                "angleHeight": 5,
-                "angleWidth": 60
-            },
-            "@id": "bs1",
-            "@type": "Basic Sensor"
-        },
-        "orbitState": {
-            "date": {
-                "@type": "GREGORIAN_UT1",
-                "year": 2020,
-                "month": 1,
-                "day": 1,
-                "hour": 0,
-                "minute": 0,
-                "second": 0
-            },
-            "state": {
-                "@type": "KEPLERIAN_EARTH_CENTERED_INERTIAL",
-                "sma": 6878,
-                "ecc": 0.01,
-                "inc": 67,
-                "raan": 72.0,
-                "aop": 0.0,
-                "ta": 7.2
-            }
-        },
-        "planner": {
-            "@type": "COMMS_TEST"
-        },
-        "notifier": "False",
-        "missionProfile": "3D-CHESS",
-        "preplan": "False"
-    },
-    {
-        "@id": "imaging_sat_2_1",
-        "name": "imaging_sat_2_1",
-        "spacecraftBus": {
-            "name": "BlueCanyon",
-            "mass": 20,
-            "volume": 0.5,
-            "orientation": {
-                "referenceFrame": "NADIR_POINTING",
-                "convention": "REF_FRAME_ALIGNED"
-            },
-            "components": {
-                "cmdh": {
-                    "power": 2,
-                    "memorySize": 100
-                },
-                "comms": {
-                    "transmitter": {
-                        "power": 3,
-                        "maxDataRate": 1,
-                        "bufferSize": 10,
-                        "numChannels": 1
-                    },
-                    "receiver": {
-                        "power": 3,
-                        "maxDataRate": 1,
-                        "bufferSize": 10
-                    }
-                },
-                "eps": {
-                    "powerGenerator": {
-                        "@type": "Solar Panel",
-                        "maxPowerGeneration": 10
-                    },
-                    "powerStorage": {
-                        "@type": "Battery",
-                        "maxPowerGeneration": 10,
-                        "energyStorageCapacity": 0.01,
-                        "depthOfDischarge": 0.99,
-                        "initialCharge": 1
-                    }
-                }
-            }
-        },
-        "instrument": {
-            "name": "OLI",
-            "mass": 10,
-            "volume": 12.45,
-            "dataRate": 40,
-            "bitsPerPixel": 8,
-            "power": 12,
-            "snr": 33,
-            "spatial_res": 50,
-            "spectral_res": 7e-09,
-            "orientation": {
-                "referenceFrame": "SC_BODY_FIXED",
-                "convention": "REF_FRAME_ALIGNED"
-            },
-            "fieldOfViewGeometry": {
-                "shape": "RECTANGULAR",
-                "angleHeight": 5,
-                "angleWidth": 60
-            },
-            "@id": "bs1",
-            "@type": "Basic Sensor"
-        },
-        "orbitState": {
-            "date": {
-                "@type": "GREGORIAN_UT1",
-                "year": 2020,
-                "month": 1,
-                "day": 1,
-                "hour": 0,
-                "minute": 0,
-                "second": 0
-            },
-            "state": {
-                "@type": "KEPLERIAN_EARTH_CENTERED_INERTIAL",
-                "sma": 6878,
-                "ecc": 0.01,
-                "inc": 67,
-                "raan": 72.0,
-                "aop": 0.0,
-                "ta": 43.2
-            }
-        },
-        "planner": {
-            "@type": "COMMS_TEST"
-        },
-        "notifier": "False",
-        "missionProfile": "3D-CHESS",
-        "preplan": "False"
-    },
-    {
-        "@id": "imaging_sat_2_2",
-        "name": "imaging_sat_2_2",
-        "spacecraftBus": {
-            "name": "BlueCanyon",
-            "mass": 20,
-            "volume": 0.5,
-            "orientation": {
-                "referenceFrame": "NADIR_POINTING",
-                "convention": "REF_FRAME_ALIGNED"
-            },
-            "components": {
-                "cmdh": {
-                    "power": 2,
-                    "memorySize": 100
-                },
-                "comms": {
-                    "transmitter": {
-                        "power": 3,
-                        "maxDataRate": 1,
-                        "bufferSize": 10,
-                        "numChannels": 1
-                    },
-                    "receiver": {
-                        "power": 3,
-                        "maxDataRate": 1,
-                        "bufferSize": 10
-                    }
-                },
-                "eps": {
-                    "powerGenerator": {
-                        "@type": "Solar Panel",
-                        "maxPowerGeneration": 10
-                    },
-                    "powerStorage": {
-                        "@type": "Battery",
-                        "maxPowerGeneration": 10,
-                        "energyStorageCapacity": 0.01,
-                        "depthOfDischarge": 0.99,
-                        "initialCharge": 1
-                    }
-                }
-            }
-        },
-        "instrument": {
-            "name": "OLI",
-            "mass": 10,
-            "volume": 12.45,
-            "dataRate": 40,
-            "bitsPerPixel": 8,
-            "power": 12,
-            "snr": 33,
-            "spatial_res": 50,
-            "spectral_res": 7e-09,
-            "orientation": {
-                "referenceFrame": "SC_BODY_FIXED",
-                "convention": "REF_FRAME_ALIGNED"
-            },
-            "fieldOfViewGeometry": {
-                "shape": "RECTANGULAR",
-                "angleHeight": 5,
-                "angleWidth": 60
-            },
-            "@id": "bs1",
-            "@type": "Basic Sensor"
-        },
-        "orbitState": {
-            "date": {
-                "@type": "GREGORIAN_UT1",
-                "year": 2020,
-                "month": 1,
-                "day": 1,
-                "hour": 0,
-                "minute": 0,
-                "second": 0
-            },
-            "state": {
-                "@type": "KEPLERIAN_EARTH_CENTERED_INERTIAL",
-                "sma": 6878,
-                "ecc": 0.01,
-                "inc": 67,
-                "raan": 72.0,
-                "aop": 0.0,
-                "ta": 79.2
-            }
-        },
-        "planner": {
-            "@type": "COMMS_TEST"
-        },
-        "notifier": "False",
-        "missionProfile": "3D-CHESS",
-        "preplan": "False"
-    },
-    {
-        "@id": "imaging_sat_2_3",
-        "name": "imaging_sat_2_3",
-        "spacecraftBus": {
-            "name": "BlueCanyon",
-            "mass": 20,
-            "volume": 0.5,
-            "orientation": {
-                "referenceFrame": "NADIR_POINTING",
-                "convention": "REF_FRAME_ALIGNED"
-            },
-            "components": {
-                "cmdh": {
-                    "power": 2,
-                    "memorySize": 100
-                },
-                "comms": {
-                    "transmitter": {
-                        "power": 3,
-                        "maxDataRate": 1,
-                        "bufferSize": 10,
-                        "numChannels": 1
-                    },
-                    "receiver": {
-                        "power": 3,
-                        "maxDataRate": 1,
-                        "bufferSize": 10
-                    }
-                },
-                "eps": {
-                    "powerGenerator": {
-                        "@type": "Solar Panel",
-                        "maxPowerGeneration": 10
-                    },
-                    "powerStorage": {
-                        "@type": "Battery",
-                        "maxPowerGeneration": 10,
-                        "energyStorageCapacity": 0.01,
-                        "depthOfDischarge": 0.99,
-                        "initialCharge": 1
-                    }
-                }
-            }
-        },
-        "instrument": {
-            "name": "OLI",
-            "mass": 10,
-            "volume": 12.45,
-            "dataRate": 40,
-            "bitsPerPixel": 8,
-            "power": 12,
-            "snr": 33,
-            "spatial_res": 50,
-            "spectral_res": 7e-09,
-            "orientation": {
-                "referenceFrame": "SC_BODY_FIXED",
-                "convention": "REF_FRAME_ALIGNED"
-            },
-            "fieldOfViewGeometry": {
-                "shape": "RECTANGULAR",
-                "angleHeight": 5,
-                "angleWidth": 60
-            },
-            "@id": "bs1",
-            "@type": "Basic Sensor"
-        },
-        "orbitState": {
-            "date": {
-                "@type": "GREGORIAN_UT1",
-                "year": 2020,
-                "month": 1,
-                "day": 1,
-                "hour": 0,
-                "minute": 0,
-                "second": 0
-            },
-            "state": {
-                "@type": "KEPLERIAN_EARTH_CENTERED_INERTIAL",
-                "sma": 6878,
-                "ecc": 0.01,
-                "inc": 67,
-                "raan": 72.0,
-                "aop": 0.0,
-                "ta": 115.2
-            }
-        },
-        "planner": {
-            "@type": "COMMS_TEST"
-        },
-        "notifier": "False",
-        "missionProfile": "3D-CHESS",
-        "preplan": "False"
-    },
-    {
-        "@id": "imaging_sat_2_4",
-        "name": "imaging_sat_2_4",
-        "spacecraftBus": {
-            "name": "BlueCanyon",
-            "mass": 20,
-            "volume": 0.5,
-            "orientation": {
-                "referenceFrame": "NADIR_POINTING",
-                "convention": "REF_FRAME_ALIGNED"
-            },
-            "components": {
-                "cmdh": {
-                    "power": 2,
-                    "memorySize": 100
-                },
-                "comms": {
-                    "transmitter": {
-                        "power": 3,
-                        "maxDataRate": 1,
-                        "bufferSize": 10,
-                        "numChannels": 1
-                    },
-                    "receiver": {
-                        "power": 3,
-                        "maxDataRate": 1,
-                        "bufferSize": 10
-                    }
-                },
-                "eps": {
-                    "powerGenerator": {
-                        "@type": "Solar Panel",
-                        "maxPowerGeneration": 10
-                    },
-                    "powerStorage": {
-                        "@type": "Battery",
-                        "maxPowerGeneration": 10,
-                        "energyStorageCapacity": 0.01,
-                        "depthOfDischarge": 0.99,
-                        "initialCharge": 1
-                    }
-                }
-            }
-        },
-        "instrument": {
-            "name": "OLI",
-            "mass": 10,
-            "volume": 12.45,
-            "dataRate": 40,
-            "bitsPerPixel": 8,
-            "power": 12,
-            "snr": 33,
-            "spatial_res": 50,
-            "spectral_res": 7e-09,
-            "orientation": {
-                "referenceFrame": "SC_BODY_FIXED",
-                "convention": "REF_FRAME_ALIGNED"
-            },
-            "fieldOfViewGeometry": {
-                "shape": "RECTANGULAR",
-                "angleHeight": 5,
-                "angleWidth": 60
-            },
-            "@id": "bs1",
-            "@type": "Basic Sensor"
-        },
-        "orbitState": {
-            "date": {
-                "@type": "GREGORIAN_UT1",
-                "year": 2020,
-                "month": 1,
-                "day": 1,
-                "hour": 0,
-                "minute": 0,
-                "second": 0
-            },
-            "state": {
-                "@type": "KEPLERIAN_EARTH_CENTERED_INERTIAL",
-                "sma": 6878,
-                "ecc": 0.01,
-                "inc": 67,
-                "raan": 72.0,
-                "aop": 0.0,
-                "ta": 151.2
-            }
-        },
-        "planner": {
-            "@type": "COMMS_TEST"
-        },
-        "notifier": "False",
-        "missionProfile": "3D-CHESS",
-        "preplan": "False"
-    },
-    {
-        "@id": "imaging_sat_2_5",
-        "name": "imaging_sat_2_5",
-        "spacecraftBus": {
-            "name": "BlueCanyon",
-            "mass": 20,
-            "volume": 0.5,
-            "orientation": {
-                "referenceFrame": "NADIR_POINTING",
-                "convention": "REF_FRAME_ALIGNED"
-            },
-            "components": {
-                "cmdh": {
-                    "power": 2,
-                    "memorySize": 100
-                },
-                "comms": {
-                    "transmitter": {
-                        "power": 3,
-                        "maxDataRate": 1,
-                        "bufferSize": 10,
-                        "numChannels": 1
-                    },
-                    "receiver": {
-                        "power": 3,
-                        "maxDataRate": 1,
-                        "bufferSize": 10
-                    }
-                },
-                "eps": {
-                    "powerGenerator": {
-                        "@type": "Solar Panel",
-                        "maxPowerGeneration": 10
-                    },
-                    "powerStorage": {
-                        "@type": "Battery",
-                        "maxPowerGeneration": 10,
-                        "energyStorageCapacity": 0.01,
-                        "depthOfDischarge": 0.99,
-                        "initialCharge": 1
-                    }
-                }
-            }
-        },
-        "instrument": {
-            "name": "OLI",
-            "mass": 10,
-            "volume": 12.45,
-            "dataRate": 40,
-            "bitsPerPixel": 8,
-            "power": 12,
-            "snr": 33,
-            "spatial_res": 50,
-            "spectral_res": 7e-09,
-            "orientation": {
-                "referenceFrame": "SC_BODY_FIXED",
-                "convention": "REF_FRAME_ALIGNED"
-            },
-            "fieldOfViewGeometry": {
-                "shape": "RECTANGULAR",
-                "angleHeight": 5,
-                "angleWidth": 60
-            },
-            "@id": "bs1",
-            "@type": "Basic Sensor"
-        },
-        "orbitState": {
-            "date": {
-                "@type": "GREGORIAN_UT1",
-                "year": 2020,
-                "month": 1,
-                "day": 1,
-                "hour": 0,
-                "minute": 0,
-                "second": 0
-            },
-            "state": {
-                "@type": "KEPLERIAN_EARTH_CENTERED_INERTIAL",
-                "sma": 6878,
-                "ecc": 0.01,
-                "inc": 67,
-                "raan": 72.0,
-                "aop": 0.0,
-                "ta": 187.2
-            }
-        },
-        "planner": {
-            "@type": "COMMS_TEST"
-        },
-        "notifier": "False",
-        "missionProfile": "3D-CHESS",
-        "preplan": "False"
-    },
-    {
-        "@id": "imaging_sat_2_6",
-        "name": "imaging_sat_2_6",
-        "spacecraftBus": {
-            "name": "BlueCanyon",
-            "mass": 20,
-            "volume": 0.5,
-            "orientation": {
-                "referenceFrame": "NADIR_POINTING",
-                "convention": "REF_FRAME_ALIGNED"
-            },
-            "components": {
-                "cmdh": {
-                    "power": 2,
-                    "memorySize": 100
-                },
-                "comms": {
-                    "transmitter": {
-                        "power": 3,
-                        "maxDataRate": 1,
-                        "bufferSize": 10,
-                        "numChannels": 1
-                    },
-                    "receiver": {
-                        "power": 3,
-                        "maxDataRate": 1,
-                        "bufferSize": 10
-                    }
-                },
-                "eps": {
-                    "powerGenerator": {
-                        "@type": "Solar Panel",
-                        "maxPowerGeneration": 10
-                    },
-                    "powerStorage": {
-                        "@type": "Battery",
-                        "maxPowerGeneration": 10,
-                        "energyStorageCapacity": 0.01,
-                        "depthOfDischarge": 0.99,
-                        "initialCharge": 1
-                    }
-                }
-            }
-        },
-        "instrument": {
-            "name": "OLI",
-            "mass": 10,
-            "volume": 12.45,
-            "dataRate": 40,
-            "bitsPerPixel": 8,
-            "power": 12,
-            "snr": 33,
-            "spatial_res": 50,
-            "spectral_res": 7e-09,
-            "orientation": {
-                "referenceFrame": "SC_BODY_FIXED",
-                "convention": "REF_FRAME_ALIGNED"
-            },
-            "fieldOfViewGeometry": {
-                "shape": "RECTANGULAR",
-                "angleHeight": 5,
-                "angleWidth": 60
-            },
-            "@id": "bs1",
-            "@type": "Basic Sensor"
-        },
-        "orbitState": {
-            "date": {
-                "@type": "GREGORIAN_UT1",
-                "year": 2020,
-                "month": 1,
-                "day": 1,
-                "hour": 0,
-                "minute": 0,
-                "second": 0
-            },
-            "state": {
-                "@type": "KEPLERIAN_EARTH_CENTERED_INERTIAL",
-                "sma": 6878,
-                "ecc": 0.01,
-                "inc": 67,
-                "raan": 72.0,
-                "aop": 0.0,
-                "ta": 223.2
-            }
-        },
-        "planner": {
-            "@type": "COMMS_TEST"
-        },
-        "notifier": "False",
-        "missionProfile": "3D-CHESS",
-        "preplan": "False"
-    },
-    {
-        "@id": "imaging_sat_2_7",
-        "name": "imaging_sat_2_7",
-        "spacecraftBus": {
-            "name": "BlueCanyon",
-            "mass": 20,
-            "volume": 0.5,
-            "orientation": {
-                "referenceFrame": "NADIR_POINTING",
-                "convention": "REF_FRAME_ALIGNED"
-            },
-            "components": {
-                "cmdh": {
-                    "power": 2,
-                    "memorySize": 100
-                },
-                "comms": {
-                    "transmitter": {
-                        "power": 3,
-                        "maxDataRate": 1,
-                        "bufferSize": 10,
-                        "numChannels": 1
-                    },
-                    "receiver": {
-                        "power": 3,
-                        "maxDataRate": 1,
-                        "bufferSize": 10
-                    }
-                },
-                "eps": {
-                    "powerGenerator": {
-                        "@type": "Solar Panel",
-                        "maxPowerGeneration": 10
-                    },
-                    "powerStorage": {
-                        "@type": "Battery",
-                        "maxPowerGeneration": 10,
-                        "energyStorageCapacity": 0.01,
-                        "depthOfDischarge": 0.99,
-                        "initialCharge": 1
-                    }
-                }
-            }
-        },
-        "instrument": {
-            "name": "OLI",
-            "mass": 10,
-            "volume": 12.45,
-            "dataRate": 40,
-            "bitsPerPixel": 8,
-            "power": 12,
-            "snr": 33,
-            "spatial_res": 50,
-            "spectral_res": 7e-09,
-            "orientation": {
-                "referenceFrame": "SC_BODY_FIXED",
-                "convention": "REF_FRAME_ALIGNED"
-            },
-            "fieldOfViewGeometry": {
-                "shape": "RECTANGULAR",
-                "angleHeight": 5,
-                "angleWidth": 60
-            },
-            "@id": "bs1",
-            "@type": "Basic Sensor"
-        },
-        "orbitState": {
-            "date": {
-                "@type": "GREGORIAN_UT1",
-                "year": 2020,
-                "month": 1,
-                "day": 1,
-                "hour": 0,
-                "minute": 0,
-                "second": 0
-            },
-            "state": {
-                "@type": "KEPLERIAN_EARTH_CENTERED_INERTIAL",
-                "sma": 6878,
-                "ecc": 0.01,
-                "inc": 67,
-                "raan": 72.0,
-                "aop": 0.0,
-                "ta": 259.2
-            }
-        },
-        "planner": {
-            "@type": "COMMS_TEST"
-        },
-        "notifier": "False",
-        "missionProfile": "3D-CHESS",
-        "preplan": "False"
-    },
-    {
-        "@id": "imaging_sat_2_8",
-        "name": "imaging_sat_2_8",
-        "spacecraftBus": {
-            "name": "BlueCanyon",
-            "mass": 20,
-            "volume": 0.5,
-            "orientation": {
-                "referenceFrame": "NADIR_POINTING",
-                "convention": "REF_FRAME_ALIGNED"
-            },
-            "components": {
-                "cmdh": {
-                    "power": 2,
-                    "memorySize": 100
-                },
-                "comms": {
-                    "transmitter": {
-                        "power": 3,
-                        "maxDataRate": 1,
-                        "bufferSize": 10,
-                        "numChannels": 1
-                    },
-                    "receiver": {
-                        "power": 3,
-                        "maxDataRate": 1,
-                        "bufferSize": 10
-                    }
-                },
-                "eps": {
-                    "powerGenerator": {
-                        "@type": "Solar Panel",
-                        "maxPowerGeneration": 10
-                    },
-                    "powerStorage": {
-                        "@type": "Battery",
-                        "maxPowerGeneration": 10,
-                        "energyStorageCapacity": 0.01,
-                        "depthOfDischarge": 0.99,
-                        "initialCharge": 1
-                    }
-                }
-            }
-        },
-        "instrument": {
-            "name": "OLI",
-            "mass": 10,
-            "volume": 12.45,
-            "dataRate": 40,
-            "bitsPerPixel": 8,
-            "power": 12,
-            "snr": 33,
-            "spatial_res": 50,
-            "spectral_res": 7e-09,
-            "orientation": {
-                "referenceFrame": "SC_BODY_FIXED",
-                "convention": "REF_FRAME_ALIGNED"
-            },
-            "fieldOfViewGeometry": {
-                "shape": "RECTANGULAR",
-                "angleHeight": 5,
-                "angleWidth": 60
-            },
-            "@id": "bs1",
-            "@type": "Basic Sensor"
-        },
-        "orbitState": {
-            "date": {
-                "@type": "GREGORIAN_UT1",
-                "year": 2020,
-                "month": 1,
-                "day": 1,
-                "hour": 0,
-                "minute": 0,
-                "second": 0
-            },
-            "state": {
-                "@type": "KEPLERIAN_EARTH_CENTERED_INERTIAL",
-                "sma": 6878,
-                "ecc": 0.01,
-                "inc": 67,
-                "raan": 72.0,
-                "aop": 0.0,
-                "ta": 295.2
-            }
-        },
-        "planner": {
-            "@type": "COMMS_TEST"
-        },
-        "notifier": "False",
-        "missionProfile": "3D-CHESS",
-        "preplan": "False"
-    },
-    {
-        "@id": "imaging_sat_2_9",
-        "name": "imaging_sat_2_9",
-        "spacecraftBus": {
-            "name": "BlueCanyon",
-            "mass": 20,
-            "volume": 0.5,
-            "orientation": {
-                "referenceFrame": "NADIR_POINTING",
-                "convention": "REF_FRAME_ALIGNED"
-            },
-            "components": {
-                "cmdh": {
-                    "power": 2,
-                    "memorySize": 100
-                },
-                "comms": {
-                    "transmitter": {
-                        "power": 3,
-                        "maxDataRate": 1,
-                        "bufferSize": 10,
-                        "numChannels": 1
-                    },
-                    "receiver": {
-                        "power": 3,
-                        "maxDataRate": 1,
-                        "bufferSize": 10
-                    }
-                },
-                "eps": {
-                    "powerGenerator": {
-                        "@type": "Solar Panel",
-                        "maxPowerGeneration": 10
-                    },
-                    "powerStorage": {
-                        "@type": "Battery",
-                        "maxPowerGeneration": 10,
-                        "energyStorageCapacity": 0.01,
-                        "depthOfDischarge": 0.99,
-                        "initialCharge": 1
-                    }
-                }
-            }
-        },
-        "instrument": {
-            "name": "OLI",
-            "mass": 10,
-            "volume": 12.45,
-            "dataRate": 40,
-            "bitsPerPixel": 8,
-            "power": 12,
-            "snr": 33,
-            "spatial_res": 50,
-            "spectral_res": 7e-09,
-            "orientation": {
-                "referenceFrame": "SC_BODY_FIXED",
-                "convention": "REF_FRAME_ALIGNED"
-            },
-            "fieldOfViewGeometry": {
-                "shape": "RECTANGULAR",
-                "angleHeight": 5,
-                "angleWidth": 60
-            },
-            "@id": "bs1",
-            "@type": "Basic Sensor"
-        },
-        "orbitState": {
-            "date": {
-                "@type": "GREGORIAN_UT1",
-                "year": 2020,
-                "month": 1,
-                "day": 1,
-                "hour": 0,
-                "minute": 0,
-                "second": 0
-            },
-            "state": {
-                "@type": "KEPLERIAN_EARTH_CENTERED_INERTIAL",
-                "sma": 6878,
-                "ecc": 0.01,
-                "inc": 67,
-                "raan": 72.0,
-                "aop": 0.0,
-                "ta": 331.2
-            }
-        },
-        "planner": {
-            "@type": "COMMS_TEST"
-        },
-        "notifier": "False",
-        "missionProfile": "3D-CHESS",
-        "preplan": "False"
-    },
-    {
-        "@id": "imaging_sat_3_0",
-        "name": "imaging_sat_3_0",
-        "spacecraftBus": {
-            "name": "BlueCanyon",
-            "mass": 20,
-            "volume": 0.5,
-            "orientation": {
-                "referenceFrame": "NADIR_POINTING",
-                "convention": "REF_FRAME_ALIGNED"
-            },
-            "components": {
-                "cmdh": {
-                    "power": 2,
-                    "memorySize": 100
-                },
-                "comms": {
-                    "transmitter": {
-                        "power": 3,
-                        "maxDataRate": 1,
-                        "bufferSize": 10,
-                        "numChannels": 1
-                    },
-                    "receiver": {
-                        "power": 3,
-                        "maxDataRate": 1,
-                        "bufferSize": 10
-                    }
-                },
-                "eps": {
-                    "powerGenerator": {
-                        "@type": "Solar Panel",
-                        "maxPowerGeneration": 10
-                    },
-                    "powerStorage": {
-                        "@type": "Battery",
-                        "maxPowerGeneration": 10,
-                        "energyStorageCapacity": 0.01,
-                        "depthOfDischarge": 0.99,
-                        "initialCharge": 1
-                    }
-                }
-            }
-        },
-        "instrument": {
-            "name": "OLI",
-            "mass": 10,
-            "volume": 12.45,
-            "dataRate": 40,
-            "bitsPerPixel": 8,
-            "power": 12,
-            "snr": 33,
-            "spatial_res": 50,
-            "spectral_res": 7e-09,
-            "orientation": {
-                "referenceFrame": "SC_BODY_FIXED",
-                "convention": "REF_FRAME_ALIGNED"
-            },
-            "fieldOfViewGeometry": {
-                "shape": "RECTANGULAR",
-                "angleHeight": 5,
-                "angleWidth": 60
-            },
-            "@id": "bs1",
-            "@type": "Basic Sensor"
-        },
-        "orbitState": {
-            "date": {
-                "@type": "GREGORIAN_UT1",
-                "year": 2020,
-                "month": 1,
-                "day": 1,
-                "hour": 0,
-                "minute": 0,
-                "second": 0
-            },
-            "state": {
-                "@type": "KEPLERIAN_EARTH_CENTERED_INERTIAL",
-                "sma": 6878,
-                "ecc": 0.01,
-                "inc": 67,
-                "raan": 108.0,
-                "aop": 0.0,
-                "ta": 10.8
-            }
-        },
-        "planner": {
-            "@type": "COMMS_TEST"
-        },
-        "notifier": "False",
-        "missionProfile": "3D-CHESS",
-        "preplan": "False"
-    },
-    {
-        "@id": "imaging_sat_3_1",
-        "name": "imaging_sat_3_1",
-        "spacecraftBus": {
-            "name": "BlueCanyon",
-            "mass": 20,
-            "volume": 0.5,
-            "orientation": {
-                "referenceFrame": "NADIR_POINTING",
-                "convention": "REF_FRAME_ALIGNED"
-            },
-            "components": {
-                "cmdh": {
-                    "power": 2,
-                    "memorySize": 100
-                },
-                "comms": {
-                    "transmitter": {
-                        "power": 3,
-                        "maxDataRate": 1,
-                        "bufferSize": 10,
-                        "numChannels": 1
-                    },
-                    "receiver": {
-                        "power": 3,
-                        "maxDataRate": 1,
-                        "bufferSize": 10
-                    }
-                },
-                "eps": {
-                    "powerGenerator": {
-                        "@type": "Solar Panel",
-                        "maxPowerGeneration": 10
-                    },
-                    "powerStorage": {
-                        "@type": "Battery",
-                        "maxPowerGeneration": 10,
-                        "energyStorageCapacity": 0.01,
-                        "depthOfDischarge": 0.99,
-                        "initialCharge": 1
-                    }
-                }
-            }
-        },
-        "instrument": {
-            "name": "OLI",
-            "mass": 10,
-            "volume": 12.45,
-            "dataRate": 40,
-            "bitsPerPixel": 8,
-            "power": 12,
-            "snr": 33,
-            "spatial_res": 50,
-            "spectral_res": 7e-09,
-            "orientation": {
-                "referenceFrame": "SC_BODY_FIXED",
-                "convention": "REF_FRAME_ALIGNED"
-            },
-            "fieldOfViewGeometry": {
-                "shape": "RECTANGULAR",
-                "angleHeight": 5,
-                "angleWidth": 60
-            },
-            "@id": "bs1",
-            "@type": "Basic Sensor"
-        },
-        "orbitState": {
-            "date": {
-                "@type": "GREGORIAN_UT1",
-                "year": 2020,
-                "month": 1,
-                "day": 1,
-                "hour": 0,
-                "minute": 0,
-                "second": 0
-            },
-            "state": {
-                "@type": "KEPLERIAN_EARTH_CENTERED_INERTIAL",
-                "sma": 6878,
-                "ecc": 0.01,
-                "inc": 67,
-                "raan": 108.0,
-                "aop": 0.0,
-                "ta": 46.8
-            }
-        },
-        "planner": {
-            "@type": "COMMS_TEST"
-        },
-        "notifier": "False",
-        "missionProfile": "3D-CHESS",
-        "preplan": "False"
-    },
-    {
-        "@id": "imaging_sat_3_2",
-        "name": "imaging_sat_3_2",
-        "spacecraftBus": {
-            "name": "BlueCanyon",
-            "mass": 20,
-            "volume": 0.5,
-            "orientation": {
-                "referenceFrame": "NADIR_POINTING",
-                "convention": "REF_FRAME_ALIGNED"
-            },
-            "components": {
-                "cmdh": {
-                    "power": 2,
-                    "memorySize": 100
-                },
-                "comms": {
-                    "transmitter": {
-                        "power": 3,
-                        "maxDataRate": 1,
-                        "bufferSize": 10,
-                        "numChannels": 1
-                    },
-                    "receiver": {
-                        "power": 3,
-                        "maxDataRate": 1,
-                        "bufferSize": 10
-                    }
-                },
-                "eps": {
-                    "powerGenerator": {
-                        "@type": "Solar Panel",
-                        "maxPowerGeneration": 10
-                    },
-                    "powerStorage": {
-                        "@type": "Battery",
-                        "maxPowerGeneration": 10,
-                        "energyStorageCapacity": 0.01,
-                        "depthOfDischarge": 0.99,
-                        "initialCharge": 1
-                    }
-                }
-            }
-        },
-        "instrument": {
-            "name": "OLI",
-            "mass": 10,
-            "volume": 12.45,
-            "dataRate": 40,
-            "bitsPerPixel": 8,
-            "power": 12,
-            "snr": 33,
-            "spatial_res": 50,
-            "spectral_res": 7e-09,
-            "orientation": {
-                "referenceFrame": "SC_BODY_FIXED",
-                "convention": "REF_FRAME_ALIGNED"
-            },
-            "fieldOfViewGeometry": {
-                "shape": "RECTANGULAR",
-                "angleHeight": 5,
-                "angleWidth": 60
-            },
-            "@id": "bs1",
-            "@type": "Basic Sensor"
-        },
-        "orbitState": {
-            "date": {
-                "@type": "GREGORIAN_UT1",
-                "year": 2020,
-                "month": 1,
-                "day": 1,
-                "hour": 0,
-                "minute": 0,
-                "second": 0
-            },
-            "state": {
-                "@type": "KEPLERIAN_EARTH_CENTERED_INERTIAL",
-                "sma": 6878,
-                "ecc": 0.01,
-                "inc": 67,
-                "raan": 108.0,
-                "aop": 0.0,
-                "ta": 82.8
-            }
-        },
-        "planner": {
-            "@type": "COMMS_TEST"
-        },
-        "notifier": "False",
-        "missionProfile": "3D-CHESS",
-        "preplan": "False"
-    },
-    {
-        "@id": "imaging_sat_3_3",
-        "name": "imaging_sat_3_3",
-        "spacecraftBus": {
-            "name": "BlueCanyon",
-            "mass": 20,
-            "volume": 0.5,
-            "orientation": {
-                "referenceFrame": "NADIR_POINTING",
-                "convention": "REF_FRAME_ALIGNED"
-            },
-            "components": {
-                "cmdh": {
-                    "power": 2,
-                    "memorySize": 100
-                },
-                "comms": {
-                    "transmitter": {
-                        "power": 3,
-                        "maxDataRate": 1,
-                        "bufferSize": 10,
-                        "numChannels": 1
-                    },
-                    "receiver": {
-                        "power": 3,
-                        "maxDataRate": 1,
-                        "bufferSize": 10
-                    }
-                },
-                "eps": {
-                    "powerGenerator": {
-                        "@type": "Solar Panel",
-                        "maxPowerGeneration": 10
-                    },
-                    "powerStorage": {
-                        "@type": "Battery",
-                        "maxPowerGeneration": 10,
-                        "energyStorageCapacity": 0.01,
-                        "depthOfDischarge": 0.99,
-                        "initialCharge": 1
-                    }
-                }
-            }
-        },
-        "instrument": {
-            "name": "OLI",
-            "mass": 10,
-            "volume": 12.45,
-            "dataRate": 40,
-            "bitsPerPixel": 8,
-            "power": 12,
-            "snr": 33,
-            "spatial_res": 50,
-            "spectral_res": 7e-09,
-            "orientation": {
-                "referenceFrame": "SC_BODY_FIXED",
-                "convention": "REF_FRAME_ALIGNED"
-            },
-            "fieldOfViewGeometry": {
-                "shape": "RECTANGULAR",
-                "angleHeight": 5,
-                "angleWidth": 60
-            },
-            "@id": "bs1",
-            "@type": "Basic Sensor"
-        },
-        "orbitState": {
-            "date": {
-                "@type": "GREGORIAN_UT1",
-                "year": 2020,
-                "month": 1,
-                "day": 1,
-                "hour": 0,
-                "minute": 0,
-                "second": 0
-            },
-            "state": {
-                "@type": "KEPLERIAN_EARTH_CENTERED_INERTIAL",
-                "sma": 6878,
-                "ecc": 0.01,
-                "inc": 67,
-                "raan": 108.0,
-                "aop": 0.0,
-                "ta": 118.8
-            }
-        },
-        "planner": {
-            "@type": "COMMS_TEST"
-        },
-        "notifier": "False",
-        "missionProfile": "3D-CHESS",
-        "preplan": "False"
-    },
-    {
-        "@id": "imaging_sat_3_4",
-        "name": "imaging_sat_3_4",
-        "spacecraftBus": {
-            "name": "BlueCanyon",
-            "mass": 20,
-            "volume": 0.5,
-            "orientation": {
-                "referenceFrame": "NADIR_POINTING",
-                "convention": "REF_FRAME_ALIGNED"
-            },
-            "components": {
-                "cmdh": {
-                    "power": 2,
-                    "memorySize": 100
-                },
-                "comms": {
-                    "transmitter": {
-                        "power": 3,
-                        "maxDataRate": 1,
-                        "bufferSize": 10,
-                        "numChannels": 1
-                    },
-                    "receiver": {
-                        "power": 3,
-                        "maxDataRate": 1,
-                        "bufferSize": 10
-                    }
-                },
-                "eps": {
-                    "powerGenerator": {
-                        "@type": "Solar Panel",
-                        "maxPowerGeneration": 10
-                    },
-                    "powerStorage": {
-                        "@type": "Battery",
-                        "maxPowerGeneration": 10,
-                        "energyStorageCapacity": 0.01,
-                        "depthOfDischarge": 0.99,
-                        "initialCharge": 1
-                    }
-                }
-            }
-        },
-        "instrument": {
-            "name": "OLI",
-            "mass": 10,
-            "volume": 12.45,
-            "dataRate": 40,
-            "bitsPerPixel": 8,
-            "power": 12,
-            "snr": 33,
-            "spatial_res": 50,
-            "spectral_res": 7e-09,
-            "orientation": {
-                "referenceFrame": "SC_BODY_FIXED",
-                "convention": "REF_FRAME_ALIGNED"
-            },
-            "fieldOfViewGeometry": {
-                "shape": "RECTANGULAR",
-                "angleHeight": 5,
-                "angleWidth": 60
-            },
-            "@id": "bs1",
-            "@type": "Basic Sensor"
-        },
-        "orbitState": {
-            "date": {
-                "@type": "GREGORIAN_UT1",
-                "year": 2020,
-                "month": 1,
-                "day": 1,
-                "hour": 0,
-                "minute": 0,
-                "second": 0
-            },
-            "state": {
-                "@type": "KEPLERIAN_EARTH_CENTERED_INERTIAL",
-                "sma": 6878,
-                "ecc": 0.01,
-                "inc": 67,
-                "raan": 108.0,
-                "aop": 0.0,
-                "ta": 154.8
-            }
-        },
-        "planner": {
-            "@type": "COMMS_TEST"
-        },
-        "notifier": "False",
-        "missionProfile": "3D-CHESS",
-        "preplan": "False"
-    },
-    {
-        "@id": "imaging_sat_3_5",
-        "name": "imaging_sat_3_5",
-        "spacecraftBus": {
-            "name": "BlueCanyon",
-            "mass": 20,
-            "volume": 0.5,
-            "orientation": {
-                "referenceFrame": "NADIR_POINTING",
-                "convention": "REF_FRAME_ALIGNED"
-            },
-            "components": {
-                "cmdh": {
-                    "power": 2,
-                    "memorySize": 100
-                },
-                "comms": {
-                    "transmitter": {
-                        "power": 3,
-                        "maxDataRate": 1,
-                        "bufferSize": 10,
-                        "numChannels": 1
-                    },
-                    "receiver": {
-                        "power": 3,
-                        "maxDataRate": 1,
-                        "bufferSize": 10
-                    }
-                },
-                "eps": {
-                    "powerGenerator": {
-                        "@type": "Solar Panel",
-                        "maxPowerGeneration": 10
-                    },
-                    "powerStorage": {
-                        "@type": "Battery",
-                        "maxPowerGeneration": 10,
-                        "energyStorageCapacity": 0.01,
-                        "depthOfDischarge": 0.99,
-                        "initialCharge": 1
-                    }
-                }
-            }
-        },
-        "instrument": {
-            "name": "OLI",
-            "mass": 10,
-            "volume": 12.45,
-            "dataRate": 40,
-            "bitsPerPixel": 8,
-            "power": 12,
-            "snr": 33,
-            "spatial_res": 50,
-            "spectral_res": 7e-09,
-            "orientation": {
-                "referenceFrame": "SC_BODY_FIXED",
-                "convention": "REF_FRAME_ALIGNED"
-            },
-            "fieldOfViewGeometry": {
-                "shape": "RECTANGULAR",
-                "angleHeight": 5,
-                "angleWidth": 60
-            },
-            "@id": "bs1",
-            "@type": "Basic Sensor"
-        },
-        "orbitState": {
-            "date": {
-                "@type": "GREGORIAN_UT1",
-                "year": 2020,
-                "month": 1,
-                "day": 1,
-                "hour": 0,
-                "minute": 0,
-                "second": 0
-            },
-            "state": {
-                "@type": "KEPLERIAN_EARTH_CENTERED_INERTIAL",
-                "sma": 6878,
-                "ecc": 0.01,
-                "inc": 67,
-                "raan": 108.0,
-                "aop": 0.0,
-                "ta": 190.8
-            }
-        },
-        "planner": {
-            "@type": "COMMS_TEST"
-        },
-        "notifier": "False",
-        "missionProfile": "3D-CHESS",
-        "preplan": "False"
-    },
-    {
-        "@id": "imaging_sat_3_6",
-        "name": "imaging_sat_3_6",
-        "spacecraftBus": {
-            "name": "BlueCanyon",
-            "mass": 20,
-            "volume": 0.5,
-            "orientation": {
-                "referenceFrame": "NADIR_POINTING",
-                "convention": "REF_FRAME_ALIGNED"
-            },
-            "components": {
-                "cmdh": {
-                    "power": 2,
-                    "memorySize": 100
-                },
-                "comms": {
-                    "transmitter": {
-                        "power": 3,
-                        "maxDataRate": 1,
-                        "bufferSize": 10,
-                        "numChannels": 1
-                    },
-                    "receiver": {
-                        "power": 3,
-                        "maxDataRate": 1,
-                        "bufferSize": 10
-                    }
-                },
-                "eps": {
-                    "powerGenerator": {
-                        "@type": "Solar Panel",
-                        "maxPowerGeneration": 10
-                    },
-                    "powerStorage": {
-                        "@type": "Battery",
-                        "maxPowerGeneration": 10,
-                        "energyStorageCapacity": 0.01,
-                        "depthOfDischarge": 0.99,
-                        "initialCharge": 1
-                    }
-                }
-            }
-        },
-        "instrument": {
-            "name": "OLI",
-            "mass": 10,
-            "volume": 12.45,
-            "dataRate": 40,
-            "bitsPerPixel": 8,
-            "power": 12,
-            "snr": 33,
-            "spatial_res": 50,
-            "spectral_res": 7e-09,
-            "orientation": {
-                "referenceFrame": "SC_BODY_FIXED",
-                "convention": "REF_FRAME_ALIGNED"
-            },
-            "fieldOfViewGeometry": {
-                "shape": "RECTANGULAR",
-                "angleHeight": 5,
-                "angleWidth": 60
-            },
-            "@id": "bs1",
-            "@type": "Basic Sensor"
-        },
-        "orbitState": {
-            "date": {
-                "@type": "GREGORIAN_UT1",
-                "year": 2020,
-                "month": 1,
-                "day": 1,
-                "hour": 0,
-                "minute": 0,
-                "second": 0
-            },
-            "state": {
-                "@type": "KEPLERIAN_EARTH_CENTERED_INERTIAL",
-                "sma": 6878,
-                "ecc": 0.01,
-                "inc": 67,
-                "raan": 108.0,
-                "aop": 0.0,
-                "ta": 226.8
-            }
-        },
-        "planner": {
-            "@type": "COMMS_TEST"
-        },
-        "notifier": "False",
-        "missionProfile": "3D-CHESS",
-        "preplan": "False"
-    },
-    {
-        "@id": "imaging_sat_3_7",
-        "name": "imaging_sat_3_7",
-        "spacecraftBus": {
-            "name": "BlueCanyon",
-            "mass": 20,
-            "volume": 0.5,
-            "orientation": {
-                "referenceFrame": "NADIR_POINTING",
-                "convention": "REF_FRAME_ALIGNED"
-            },
-            "components": {
-                "cmdh": {
-                    "power": 2,
-                    "memorySize": 100
-                },
-                "comms": {
-                    "transmitter": {
-                        "power": 3,
-                        "maxDataRate": 1,
-                        "bufferSize": 10,
-                        "numChannels": 1
-                    },
-                    "receiver": {
-                        "power": 3,
-                        "maxDataRate": 1,
-                        "bufferSize": 10
-                    }
-                },
-                "eps": {
-                    "powerGenerator": {
-                        "@type": "Solar Panel",
-                        "maxPowerGeneration": 10
-                    },
-                    "powerStorage": {
-                        "@type": "Battery",
-                        "maxPowerGeneration": 10,
-                        "energyStorageCapacity": 0.01,
-                        "depthOfDischarge": 0.99,
-                        "initialCharge": 1
-                    }
-                }
-            }
-        },
-        "instrument": {
-            "name": "OLI",
-            "mass": 10,
-            "volume": 12.45,
-            "dataRate": 40,
-            "bitsPerPixel": 8,
-            "power": 12,
-            "snr": 33,
-            "spatial_res": 50,
-            "spectral_res": 7e-09,
-            "orientation": {
-                "referenceFrame": "SC_BODY_FIXED",
-                "convention": "REF_FRAME_ALIGNED"
-            },
-            "fieldOfViewGeometry": {
-                "shape": "RECTANGULAR",
-                "angleHeight": 5,
-                "angleWidth": 60
-            },
-            "@id": "bs1",
-            "@type": "Basic Sensor"
-        },
-        "orbitState": {
-            "date": {
-                "@type": "GREGORIAN_UT1",
-                "year": 2020,
-                "month": 1,
-                "day": 1,
-                "hour": 0,
-                "minute": 0,
-                "second": 0
-            },
-            "state": {
-                "@type": "KEPLERIAN_EARTH_CENTERED_INERTIAL",
-                "sma": 6878,
-                "ecc": 0.01,
-                "inc": 67,
-                "raan": 108.0,
-                "aop": 0.0,
-                "ta": 262.8
-            }
-        },
-        "planner": {
-            "@type": "COMMS_TEST"
-        },
-        "notifier": "False",
-        "missionProfile": "3D-CHESS",
-        "preplan": "False"
-    },
-    {
-        "@id": "imaging_sat_3_8",
-        "name": "imaging_sat_3_8",
-        "spacecraftBus": {
-            "name": "BlueCanyon",
-            "mass": 20,
-            "volume": 0.5,
-            "orientation": {
-                "referenceFrame": "NADIR_POINTING",
-                "convention": "REF_FRAME_ALIGNED"
-            },
-            "components": {
-                "cmdh": {
-                    "power": 2,
-                    "memorySize": 100
-                },
-                "comms": {
-                    "transmitter": {
-                        "power": 3,
-                        "maxDataRate": 1,
-                        "bufferSize": 10,
-                        "numChannels": 1
-                    },
-                    "receiver": {
-                        "power": 3,
-                        "maxDataRate": 1,
-                        "bufferSize": 10
-                    }
-                },
-                "eps": {
-                    "powerGenerator": {
-                        "@type": "Solar Panel",
-                        "maxPowerGeneration": 10
-                    },
-                    "powerStorage": {
-                        "@type": "Battery",
-                        "maxPowerGeneration": 10,
-                        "energyStorageCapacity": 0.01,
-                        "depthOfDischarge": 0.99,
-                        "initialCharge": 1
-                    }
-                }
-            }
-        },
-        "instrument": {
-            "name": "OLI",
-            "mass": 10,
-            "volume": 12.45,
-            "dataRate": 40,
-            "bitsPerPixel": 8,
-            "power": 12,
-            "snr": 33,
-            "spatial_res": 50,
-            "spectral_res": 7e-09,
-            "orientation": {
-                "referenceFrame": "SC_BODY_FIXED",
-                "convention": "REF_FRAME_ALIGNED"
-            },
-            "fieldOfViewGeometry": {
-                "shape": "RECTANGULAR",
-                "angleHeight": 5,
-                "angleWidth": 60
-            },
-            "@id": "bs1",
-            "@type": "Basic Sensor"
-        },
-        "orbitState": {
-            "date": {
-                "@type": "GREGORIAN_UT1",
-                "year": 2020,
-                "month": 1,
-                "day": 1,
-                "hour": 0,
-                "minute": 0,
-                "second": 0
-            },
-            "state": {
-                "@type": "KEPLERIAN_EARTH_CENTERED_INERTIAL",
-                "sma": 6878,
-                "ecc": 0.01,
-                "inc": 67,
-                "raan": 108.0,
-                "aop": 0.0,
-                "ta": 298.8
-            }
-        },
-        "planner": {
-            "@type": "COMMS_TEST"
-        },
-        "notifier": "False",
-        "missionProfile": "3D-CHESS",
-        "preplan": "False"
-    },
-    {
-        "@id": "imaging_sat_3_9",
-        "name": "imaging_sat_3_9",
-        "spacecraftBus": {
-            "name": "BlueCanyon",
-            "mass": 20,
-            "volume": 0.5,
-            "orientation": {
-                "referenceFrame": "NADIR_POINTING",
-                "convention": "REF_FRAME_ALIGNED"
-            },
-            "components": {
-                "cmdh": {
-                    "power": 2,
-                    "memorySize": 100
-                },
-                "comms": {
-                    "transmitter": {
-                        "power": 3,
-                        "maxDataRate": 1,
-                        "bufferSize": 10,
-                        "numChannels": 1
-                    },
-                    "receiver": {
-                        "power": 3,
-                        "maxDataRate": 1,
-                        "bufferSize": 10
-                    }
-                },
-                "eps": {
-                    "powerGenerator": {
-                        "@type": "Solar Panel",
-                        "maxPowerGeneration": 10
-                    },
-                    "powerStorage": {
-                        "@type": "Battery",
-                        "maxPowerGeneration": 10,
-                        "energyStorageCapacity": 0.01,
-                        "depthOfDischarge": 0.99,
-                        "initialCharge": 1
-                    }
-                }
-            }
-        },
-        "instrument": {
-            "name": "OLI",
-            "mass": 10,
-            "volume": 12.45,
-            "dataRate": 40,
-            "bitsPerPixel": 8,
-            "power": 12,
-            "snr": 33,
-            "spatial_res": 50,
-            "spectral_res": 7e-09,
-            "orientation": {
-                "referenceFrame": "SC_BODY_FIXED",
-                "convention": "REF_FRAME_ALIGNED"
-            },
-            "fieldOfViewGeometry": {
-                "shape": "RECTANGULAR",
-                "angleHeight": 5,
-                "angleWidth": 60
-            },
-            "@id": "bs1",
-            "@type": "Basic Sensor"
-        },
-        "orbitState": {
-            "date": {
-                "@type": "GREGORIAN_UT1",
-                "year": 2020,
-                "month": 1,
-                "day": 1,
-                "hour": 0,
-                "minute": 0,
-                "second": 0
-            },
-            "state": {
-                "@type": "KEPLERIAN_EARTH_CENTERED_INERTIAL",
-                "sma": 6878,
-                "ecc": 0.01,
-                "inc": 67,
-                "raan": 108.0,
-                "aop": 0.0,
-                "ta": 334.8
-            }
-        },
-        "planner": {
-            "@type": "COMMS_TEST"
-        },
-        "notifier": "False",
-        "missionProfile": "3D-CHESS",
-        "preplan": "False"
-    },
-    {
-        "@id": "imaging_sat_4_0",
-        "name": "imaging_sat_4_0",
-        "spacecraftBus": {
-            "name": "BlueCanyon",
-            "mass": 20,
-            "volume": 0.5,
-            "orientation": {
-                "referenceFrame": "NADIR_POINTING",
-                "convention": "REF_FRAME_ALIGNED"
-            },
-            "components": {
-                "cmdh": {
-                    "power": 2,
-                    "memorySize": 100
-                },
-                "comms": {
-                    "transmitter": {
-                        "power": 3,
-                        "maxDataRate": 1,
-                        "bufferSize": 10,
-                        "numChannels": 1
-                    },
-                    "receiver": {
-                        "power": 3,
-                        "maxDataRate": 1,
-                        "bufferSize": 10
-                    }
-                },
-                "eps": {
-                    "powerGenerator": {
-                        "@type": "Solar Panel",
-                        "maxPowerGeneration": 10
-                    },
-                    "powerStorage": {
-                        "@type": "Battery",
-                        "maxPowerGeneration": 10,
-                        "energyStorageCapacity": 0.01,
-                        "depthOfDischarge": 0.99,
-                        "initialCharge": 1
-                    }
-                }
-            }
-        },
-        "instrument": {
-            "name": "OLI",
-            "mass": 10,
-            "volume": 12.45,
-            "dataRate": 40,
-            "bitsPerPixel": 8,
-            "power": 12,
-            "snr": 33,
-            "spatial_res": 50,
-            "spectral_res": 7e-09,
-            "orientation": {
-                "referenceFrame": "SC_BODY_FIXED",
-                "convention": "REF_FRAME_ALIGNED"
-            },
-            "fieldOfViewGeometry": {
-                "shape": "RECTANGULAR",
-                "angleHeight": 5,
-                "angleWidth": 60
-            },
-            "@id": "bs1",
-            "@type": "Basic Sensor"
-        },
-        "orbitState": {
-            "date": {
-                "@type": "GREGORIAN_UT1",
-                "year": 2020,
-                "month": 1,
-                "day": 1,
-                "hour": 0,
-                "minute": 0,
-                "second": 0
-            },
-            "state": {
-                "@type": "KEPLERIAN_EARTH_CENTERED_INERTIAL",
-                "sma": 6878,
-                "ecc": 0.01,
-                "inc": 67,
-                "raan": 144.0,
-                "aop": 0.0,
-                "ta": 14.4
-            }
-        },
-        "planner": {
-            "@type": "COMMS_TEST"
-        },
-        "notifier": "False",
-        "missionProfile": "3D-CHESS",
-        "preplan": "False"
-    },
-    {
-        "@id": "imaging_sat_4_1",
-        "name": "imaging_sat_4_1",
-        "spacecraftBus": {
-            "name": "BlueCanyon",
-            "mass": 20,
-            "volume": 0.5,
-            "orientation": {
-                "referenceFrame": "NADIR_POINTING",
-                "convention": "REF_FRAME_ALIGNED"
-            },
-            "components": {
-                "cmdh": {
-                    "power": 2,
-                    "memorySize": 100
-                },
-                "comms": {
-                    "transmitter": {
-                        "power": 3,
-                        "maxDataRate": 1,
-                        "bufferSize": 10,
-                        "numChannels": 1
-                    },
-                    "receiver": {
-                        "power": 3,
-                        "maxDataRate": 1,
-                        "bufferSize": 10
-                    }
-                },
-                "eps": {
-                    "powerGenerator": {
-                        "@type": "Solar Panel",
-                        "maxPowerGeneration": 10
-                    },
-                    "powerStorage": {
-                        "@type": "Battery",
-                        "maxPowerGeneration": 10,
-                        "energyStorageCapacity": 0.01,
-                        "depthOfDischarge": 0.99,
-                        "initialCharge": 1
-                    }
-                }
-            }
-        },
-        "instrument": {
-            "name": "OLI",
-            "mass": 10,
-            "volume": 12.45,
-            "dataRate": 40,
-            "bitsPerPixel": 8,
-            "power": 12,
-            "snr": 33,
-            "spatial_res": 50,
-            "spectral_res": 7e-09,
-            "orientation": {
-                "referenceFrame": "SC_BODY_FIXED",
-                "convention": "REF_FRAME_ALIGNED"
-            },
-            "fieldOfViewGeometry": {
-                "shape": "RECTANGULAR",
-                "angleHeight": 5,
-                "angleWidth": 60
-            },
-            "@id": "bs1",
-            "@type": "Basic Sensor"
-        },
-        "orbitState": {
-            "date": {
-                "@type": "GREGORIAN_UT1",
-                "year": 2020,
-                "month": 1,
-                "day": 1,
-                "hour": 0,
-                "minute": 0,
-                "second": 0
-            },
-            "state": {
-                "@type": "KEPLERIAN_EARTH_CENTERED_INERTIAL",
-                "sma": 6878,
-                "ecc": 0.01,
-                "inc": 67,
-                "raan": 144.0,
-                "aop": 0.0,
-                "ta": 50.4
-            }
-        },
-        "planner": {
-            "@type": "COMMS_TEST"
-        },
-        "notifier": "False",
-        "missionProfile": "3D-CHESS",
-        "preplan": "False"
-    },
-    {
-        "@id": "imaging_sat_4_2",
-        "name": "imaging_sat_4_2",
-        "spacecraftBus": {
-            "name": "BlueCanyon",
-            "mass": 20,
-            "volume": 0.5,
-            "orientation": {
-                "referenceFrame": "NADIR_POINTING",
-                "convention": "REF_FRAME_ALIGNED"
-            },
-            "components": {
-                "cmdh": {
-                    "power": 2,
-                    "memorySize": 100
-                },
-                "comms": {
-                    "transmitter": {
-                        "power": 3,
-                        "maxDataRate": 1,
-                        "bufferSize": 10,
-                        "numChannels": 1
-                    },
-                    "receiver": {
-                        "power": 3,
-                        "maxDataRate": 1,
-                        "bufferSize": 10
-                    }
-                },
-                "eps": {
-                    "powerGenerator": {
-                        "@type": "Solar Panel",
-                        "maxPowerGeneration": 10
-                    },
-                    "powerStorage": {
-                        "@type": "Battery",
-                        "maxPowerGeneration": 10,
-                        "energyStorageCapacity": 0.01,
-                        "depthOfDischarge": 0.99,
-                        "initialCharge": 1
-                    }
-                }
-            }
-        },
-        "instrument": {
-            "name": "OLI",
-            "mass": 10,
-            "volume": 12.45,
-            "dataRate": 40,
-            "bitsPerPixel": 8,
-            "power": 12,
-            "snr": 33,
-            "spatial_res": 50,
-            "spectral_res": 7e-09,
-            "orientation": {
-                "referenceFrame": "SC_BODY_FIXED",
-                "convention": "REF_FRAME_ALIGNED"
-            },
-            "fieldOfViewGeometry": {
-                "shape": "RECTANGULAR",
-                "angleHeight": 5,
-                "angleWidth": 60
-            },
-            "@id": "bs1",
-            "@type": "Basic Sensor"
-        },
-        "orbitState": {
-            "date": {
-                "@type": "GREGORIAN_UT1",
-                "year": 2020,
-                "month": 1,
-                "day": 1,
-                "hour": 0,
-                "minute": 0,
-                "second": 0
-            },
-            "state": {
-                "@type": "KEPLERIAN_EARTH_CENTERED_INERTIAL",
-                "sma": 6878,
-                "ecc": 0.01,
-                "inc": 67,
-                "raan": 144.0,
-                "aop": 0.0,
-                "ta": 86.4
-            }
-        },
-        "planner": {
-            "@type": "COMMS_TEST"
-        },
-        "notifier": "False",
-        "missionProfile": "3D-CHESS",
-        "preplan": "False"
-    },
-    {
-        "@id": "imaging_sat_4_3",
-        "name": "imaging_sat_4_3",
-        "spacecraftBus": {
-            "name": "BlueCanyon",
-            "mass": 20,
-            "volume": 0.5,
-            "orientation": {
-                "referenceFrame": "NADIR_POINTING",
-                "convention": "REF_FRAME_ALIGNED"
-            },
-            "components": {
-                "cmdh": {
-                    "power": 2,
-                    "memorySize": 100
-                },
-                "comms": {
-                    "transmitter": {
-                        "power": 3,
-                        "maxDataRate": 1,
-                        "bufferSize": 10,
-                        "numChannels": 1
-                    },
-                    "receiver": {
-                        "power": 3,
-                        "maxDataRate": 1,
-                        "bufferSize": 10
-                    }
-                },
-                "eps": {
-                    "powerGenerator": {
-                        "@type": "Solar Panel",
-                        "maxPowerGeneration": 10
-                    },
-                    "powerStorage": {
-                        "@type": "Battery",
-                        "maxPowerGeneration": 10,
-                        "energyStorageCapacity": 0.01,
-                        "depthOfDischarge": 0.99,
-                        "initialCharge": 1
-                    }
-                }
-            }
-        },
-        "instrument": {
-            "name": "OLI",
-            "mass": 10,
-            "volume": 12.45,
-            "dataRate": 40,
-            "bitsPerPixel": 8,
-            "power": 12,
-            "snr": 33,
-            "spatial_res": 50,
-            "spectral_res": 7e-09,
-            "orientation": {
-                "referenceFrame": "SC_BODY_FIXED",
-                "convention": "REF_FRAME_ALIGNED"
-            },
-            "fieldOfViewGeometry": {
-                "shape": "RECTANGULAR",
-                "angleHeight": 5,
-                "angleWidth": 60
-            },
-            "@id": "bs1",
-            "@type": "Basic Sensor"
-        },
-        "orbitState": {
-            "date": {
-                "@type": "GREGORIAN_UT1",
-                "year": 2020,
-                "month": 1,
-                "day": 1,
-                "hour": 0,
-                "minute": 0,
-                "second": 0
-            },
-            "state": {
-                "@type": "KEPLERIAN_EARTH_CENTERED_INERTIAL",
-                "sma": 6878,
-                "ecc": 0.01,
-                "inc": 67,
-                "raan": 144.0,
-                "aop": 0.0,
-                "ta": 122.4
-            }
-        },
-        "planner": {
-            "@type": "COMMS_TEST"
-        },
-        "notifier": "False",
-        "missionProfile": "3D-CHESS",
-        "preplan": "False"
-    },
-    {
-        "@id": "imaging_sat_4_4",
-        "name": "imaging_sat_4_4",
-        "spacecraftBus": {
-            "name": "BlueCanyon",
-            "mass": 20,
-            "volume": 0.5,
-            "orientation": {
-                "referenceFrame": "NADIR_POINTING",
-                "convention": "REF_FRAME_ALIGNED"
-            },
-            "components": {
-                "cmdh": {
-                    "power": 2,
-                    "memorySize": 100
-                },
-                "comms": {
-                    "transmitter": {
-                        "power": 3,
-                        "maxDataRate": 1,
-                        "bufferSize": 10,
-                        "numChannels": 1
-                    },
-                    "receiver": {
-                        "power": 3,
-                        "maxDataRate": 1,
-                        "bufferSize": 10
-                    }
-                },
-                "eps": {
-                    "powerGenerator": {
-                        "@type": "Solar Panel",
-                        "maxPowerGeneration": 10
-                    },
-                    "powerStorage": {
-                        "@type": "Battery",
-                        "maxPowerGeneration": 10,
-                        "energyStorageCapacity": 0.01,
-                        "depthOfDischarge": 0.99,
-                        "initialCharge": 1
-                    }
-                }
-            }
-        },
-        "instrument": {
-            "name": "OLI",
-            "mass": 10,
-            "volume": 12.45,
-            "dataRate": 40,
-            "bitsPerPixel": 8,
-            "power": 12,
-            "snr": 33,
-            "spatial_res": 50,
-            "spectral_res": 7e-09,
-            "orientation": {
-                "referenceFrame": "SC_BODY_FIXED",
-                "convention": "REF_FRAME_ALIGNED"
-            },
-            "fieldOfViewGeometry": {
-                "shape": "RECTANGULAR",
-                "angleHeight": 5,
-                "angleWidth": 60
-            },
-            "@id": "bs1",
-            "@type": "Basic Sensor"
-        },
-        "orbitState": {
-            "date": {
-                "@type": "GREGORIAN_UT1",
-                "year": 2020,
-                "month": 1,
-                "day": 1,
-                "hour": 0,
-                "minute": 0,
-                "second": 0
-            },
-            "state": {
-                "@type": "KEPLERIAN_EARTH_CENTERED_INERTIAL",
-                "sma": 6878,
-                "ecc": 0.01,
-                "inc": 67,
-                "raan": 144.0,
-                "aop": 0.0,
-                "ta": 158.4
-            }
-        },
-        "planner": {
-            "@type": "COMMS_TEST"
-        },
-        "notifier": "False",
-        "missionProfile": "3D-CHESS",
-        "preplan": "False"
-    },
-    {
-        "@id": "imaging_sat_4_5",
-        "name": "imaging_sat_4_5",
-        "spacecraftBus": {
-            "name": "BlueCanyon",
-            "mass": 20,
-            "volume": 0.5,
-            "orientation": {
-                "referenceFrame": "NADIR_POINTING",
-                "convention": "REF_FRAME_ALIGNED"
-            },
-            "components": {
-                "cmdh": {
-                    "power": 2,
-                    "memorySize": 100
-                },
-                "comms": {
-                    "transmitter": {
-                        "power": 3,
-                        "maxDataRate": 1,
-                        "bufferSize": 10,
-                        "numChannels": 1
-                    },
-                    "receiver": {
-                        "power": 3,
-                        "maxDataRate": 1,
-                        "bufferSize": 10
-                    }
-                },
-                "eps": {
-                    "powerGenerator": {
-                        "@type": "Solar Panel",
-                        "maxPowerGeneration": 10
-                    },
-                    "powerStorage": {
-                        "@type": "Battery",
-                        "maxPowerGeneration": 10,
-                        "energyStorageCapacity": 0.01,
-                        "depthOfDischarge": 0.99,
-                        "initialCharge": 1
-                    }
-                }
-            }
-        },
-        "instrument": {
-            "name": "OLI",
-            "mass": 10,
-            "volume": 12.45,
-            "dataRate": 40,
-            "bitsPerPixel": 8,
-            "power": 12,
-            "snr": 33,
-            "spatial_res": 50,
-            "spectral_res": 7e-09,
-            "orientation": {
-                "referenceFrame": "SC_BODY_FIXED",
-                "convention": "REF_FRAME_ALIGNED"
-            },
-            "fieldOfViewGeometry": {
-                "shape": "RECTANGULAR",
-                "angleHeight": 5,
-                "angleWidth": 60
-            },
-            "@id": "bs1",
-            "@type": "Basic Sensor"
-        },
-        "orbitState": {
-            "date": {
-                "@type": "GREGORIAN_UT1",
-                "year": 2020,
-                "month": 1,
-                "day": 1,
-                "hour": 0,
-                "minute": 0,
-                "second": 0
-            },
-            "state": {
-                "@type": "KEPLERIAN_EARTH_CENTERED_INERTIAL",
-                "sma": 6878,
-                "ecc": 0.01,
-                "inc": 67,
-                "raan": 144.0,
-                "aop": 0.0,
-                "ta": 194.4
-            }
-        },
-        "planner": {
-            "@type": "COMMS_TEST"
-        },
-        "notifier": "False",
-        "missionProfile": "3D-CHESS",
-        "preplan": "False"
-    },
-    {
-        "@id": "imaging_sat_4_6",
-        "name": "imaging_sat_4_6",
-        "spacecraftBus": {
-            "name": "BlueCanyon",
-            "mass": 20,
-            "volume": 0.5,
-            "orientation": {
-                "referenceFrame": "NADIR_POINTING",
-                "convention": "REF_FRAME_ALIGNED"
-            },
-            "components": {
-                "cmdh": {
-                    "power": 2,
-                    "memorySize": 100
-                },
-                "comms": {
-                    "transmitter": {
-                        "power": 3,
-                        "maxDataRate": 1,
-                        "bufferSize": 10,
-                        "numChannels": 1
-                    },
-                    "receiver": {
-                        "power": 3,
-                        "maxDataRate": 1,
-                        "bufferSize": 10
-                    }
-                },
-                "eps": {
-                    "powerGenerator": {
-                        "@type": "Solar Panel",
-                        "maxPowerGeneration": 10
-                    },
-                    "powerStorage": {
-                        "@type": "Battery",
-                        "maxPowerGeneration": 10,
-                        "energyStorageCapacity": 0.01,
-                        "depthOfDischarge": 0.99,
-                        "initialCharge": 1
-                    }
-                }
-            }
-        },
-        "instrument": {
-            "name": "OLI",
-            "mass": 10,
-            "volume": 12.45,
-            "dataRate": 40,
-            "bitsPerPixel": 8,
-            "power": 12,
-            "snr": 33,
-            "spatial_res": 50,
-            "spectral_res": 7e-09,
-            "orientation": {
-                "referenceFrame": "SC_BODY_FIXED",
-                "convention": "REF_FRAME_ALIGNED"
-            },
-            "fieldOfViewGeometry": {
-                "shape": "RECTANGULAR",
-                "angleHeight": 5,
-                "angleWidth": 60
-            },
-            "@id": "bs1",
-            "@type": "Basic Sensor"
-        },
-        "orbitState": {
-            "date": {
-                "@type": "GREGORIAN_UT1",
-                "year": 2020,
-                "month": 1,
-                "day": 1,
-                "hour": 0,
-                "minute": 0,
-                "second": 0
-            },
-            "state": {
-                "@type": "KEPLERIAN_EARTH_CENTERED_INERTIAL",
-                "sma": 6878,
-                "ecc": 0.01,
-                "inc": 67,
-                "raan": 144.0,
-                "aop": 0.0,
-                "ta": 230.4
-            }
-        },
-        "planner": {
-            "@type": "COMMS_TEST"
-        },
-        "notifier": "False",
-        "missionProfile": "3D-CHESS",
-        "preplan": "False"
-    },
-    {
-        "@id": "imaging_sat_4_7",
-        "name": "imaging_sat_4_7",
-        "spacecraftBus": {
-            "name": "BlueCanyon",
-            "mass": 20,
-            "volume": 0.5,
-            "orientation": {
-                "referenceFrame": "NADIR_POINTING",
-                "convention": "REF_FRAME_ALIGNED"
-            },
-            "components": {
-                "cmdh": {
-                    "power": 2,
-                    "memorySize": 100
-                },
-                "comms": {
-                    "transmitter": {
-                        "power": 3,
-                        "maxDataRate": 1,
-                        "bufferSize": 10,
-                        "numChannels": 1
-                    },
-                    "receiver": {
-                        "power": 3,
-                        "maxDataRate": 1,
-                        "bufferSize": 10
-                    }
-                },
-                "eps": {
-                    "powerGenerator": {
-                        "@type": "Solar Panel",
-                        "maxPowerGeneration": 10
-                    },
-                    "powerStorage": {
-                        "@type": "Battery",
-                        "maxPowerGeneration": 10,
-                        "energyStorageCapacity": 0.01,
-                        "depthOfDischarge": 0.99,
-                        "initialCharge": 1
-                    }
-                }
-            }
-        },
-        "instrument": {
-            "name": "OLI",
-            "mass": 10,
-            "volume": 12.45,
-            "dataRate": 40,
-            "bitsPerPixel": 8,
-            "power": 12,
-            "snr": 33,
-            "spatial_res": 50,
-            "spectral_res": 7e-09,
-            "orientation": {
-                "referenceFrame": "SC_BODY_FIXED",
-                "convention": "REF_FRAME_ALIGNED"
-            },
-            "fieldOfViewGeometry": {
-                "shape": "RECTANGULAR",
-                "angleHeight": 5,
-                "angleWidth": 60
-            },
-            "@id": "bs1",
-            "@type": "Basic Sensor"
-        },
-        "orbitState": {
-            "date": {
-                "@type": "GREGORIAN_UT1",
-                "year": 2020,
-                "month": 1,
-                "day": 1,
-                "hour": 0,
-                "minute": 0,
-                "second": 0
-            },
-            "state": {
-                "@type": "KEPLERIAN_EARTH_CENTERED_INERTIAL",
-                "sma": 6878,
-                "ecc": 0.01,
-                "inc": 67,
-                "raan": 144.0,
-                "aop": 0.0,
-                "ta": 266.4
-            }
-        },
-        "planner": {
-            "@type": "COMMS_TEST"
-        },
-        "notifier": "False",
-        "missionProfile": "3D-CHESS",
-        "preplan": "False"
-    },
-    {
-        "@id": "imaging_sat_4_8",
-        "name": "imaging_sat_4_8",
-        "spacecraftBus": {
-            "name": "BlueCanyon",
-            "mass": 20,
-            "volume": 0.5,
-            "orientation": {
-                "referenceFrame": "NADIR_POINTING",
-                "convention": "REF_FRAME_ALIGNED"
-            },
-            "components": {
-                "cmdh": {
-                    "power": 2,
-                    "memorySize": 100
-                },
-                "comms": {
-                    "transmitter": {
-                        "power": 3,
-                        "maxDataRate": 1,
-                        "bufferSize": 10,
-                        "numChannels": 1
-                    },
-                    "receiver": {
-                        "power": 3,
-                        "maxDataRate": 1,
-                        "bufferSize": 10
-                    }
-                },
-                "eps": {
-                    "powerGenerator": {
-                        "@type": "Solar Panel",
-                        "maxPowerGeneration": 10
-                    },
-                    "powerStorage": {
-                        "@type": "Battery",
-                        "maxPowerGeneration": 10,
-                        "energyStorageCapacity": 0.01,
-                        "depthOfDischarge": 0.99,
-                        "initialCharge": 1
-                    }
-                }
-            }
-        },
-        "instrument": {
-            "name": "OLI",
-            "mass": 10,
-            "volume": 12.45,
-            "dataRate": 40,
-            "bitsPerPixel": 8,
-            "power": 12,
-            "snr": 33,
-            "spatial_res": 50,
-            "spectral_res": 7e-09,
-            "orientation": {
-                "referenceFrame": "SC_BODY_FIXED",
-                "convention": "REF_FRAME_ALIGNED"
-            },
-            "fieldOfViewGeometry": {
-                "shape": "RECTANGULAR",
-                "angleHeight": 5,
-                "angleWidth": 60
-            },
-            "@id": "bs1",
-            "@type": "Basic Sensor"
-        },
-        "orbitState": {
-            "date": {
-                "@type": "GREGORIAN_UT1",
-                "year": 2020,
-                "month": 1,
-                "day": 1,
-                "hour": 0,
-                "minute": 0,
-                "second": 0
-            },
-            "state": {
-                "@type": "KEPLERIAN_EARTH_CENTERED_INERTIAL",
-                "sma": 6878,
-                "ecc": 0.01,
-                "inc": 67,
-                "raan": 144.0,
-                "aop": 0.0,
-                "ta": 302.4
-            }
-        },
-        "planner": {
-            "@type": "COMMS_TEST"
-        },
-        "notifier": "False",
-        "missionProfile": "3D-CHESS",
-        "preplan": "False"
-    },
-    {
-        "@id": "imaging_sat_4_9",
-        "name": "imaging_sat_4_9",
-        "spacecraftBus": {
-            "name": "BlueCanyon",
-            "mass": 20,
-            "volume": 0.5,
-            "orientation": {
-                "referenceFrame": "NADIR_POINTING",
-                "convention": "REF_FRAME_ALIGNED"
-            },
-            "components": {
-                "cmdh": {
-                    "power": 2,
-                    "memorySize": 100
-                },
-                "comms": {
-                    "transmitter": {
-                        "power": 3,
-                        "maxDataRate": 1,
-                        "bufferSize": 10,
-                        "numChannels": 1
-                    },
-                    "receiver": {
-                        "power": 3,
-                        "maxDataRate": 1,
-                        "bufferSize": 10
-                    }
-                },
-                "eps": {
-                    "powerGenerator": {
-                        "@type": "Solar Panel",
-                        "maxPowerGeneration": 10
-                    },
-                    "powerStorage": {
-                        "@type": "Battery",
-                        "maxPowerGeneration": 10,
-                        "energyStorageCapacity": 0.01,
-                        "depthOfDischarge": 0.99,
-                        "initialCharge": 1
-                    }
-                }
-            }
-        },
-        "instrument": {
-            "name": "OLI",
-            "mass": 10,
-            "volume": 12.45,
-            "dataRate": 40,
-            "bitsPerPixel": 8,
-            "power": 12,
-            "snr": 33,
-            "spatial_res": 50,
-            "spectral_res": 7e-09,
-            "orientation": {
-                "referenceFrame": "SC_BODY_FIXED",
-                "convention": "REF_FRAME_ALIGNED"
-            },
-            "fieldOfViewGeometry": {
-                "shape": "RECTANGULAR",
-                "angleHeight": 5,
-                "angleWidth": 60
-            },
-            "@id": "bs1",
-            "@type": "Basic Sensor"
-        },
-        "orbitState": {
-            "date": {
-                "@type": "GREGORIAN_UT1",
-                "year": 2020,
-                "month": 1,
-                "day": 1,
-                "hour": 0,
-                "minute": 0,
-                "second": 0
-            },
-            "state": {
-                "@type": "KEPLERIAN_EARTH_CENTERED_INERTIAL",
-                "sma": 6878,
-                "ecc": 0.01,
-                "inc": 67,
-                "raan": 144.0,
-                "aop": 0.0,
-                "ta": 338.4
-            }
-        },
-        "planner": {
-            "@type": "COMMS_TEST"
-        },
-        "notifier": "False",
-        "missionProfile": "3D-CHESS",
-        "preplan": "False"
-    },
-    {
-        "@id": "imaging_sat_5_0",
-        "name": "imaging_sat_5_0",
-        "spacecraftBus": {
-            "name": "BlueCanyon",
-            "mass": 20,
-            "volume": 0.5,
-            "orientation": {
-                "referenceFrame": "NADIR_POINTING",
-                "convention": "REF_FRAME_ALIGNED"
-            },
-            "components": {
-                "cmdh": {
-                    "power": 2,
-                    "memorySize": 100
-                },
-                "comms": {
-                    "transmitter": {
-                        "power": 3,
-                        "maxDataRate": 1,
-                        "bufferSize": 10,
-                        "numChannels": 1
-                    },
-                    "receiver": {
-                        "power": 3,
-                        "maxDataRate": 1,
-                        "bufferSize": 10
-                    }
-                },
-                "eps": {
-                    "powerGenerator": {
-                        "@type": "Solar Panel",
-                        "maxPowerGeneration": 10
-                    },
-                    "powerStorage": {
-                        "@type": "Battery",
-                        "maxPowerGeneration": 10,
-                        "energyStorageCapacity": 0.01,
-                        "depthOfDischarge": 0.99,
-                        "initialCharge": 1
-                    }
-                }
-            }
-        },
-        "instrument": {
-            "name": "OLI",
-            "mass": 10,
-            "volume": 12.45,
-            "dataRate": 40,
-            "bitsPerPixel": 8,
-            "power": 12,
-            "snr": 33,
-            "spatial_res": 50,
-            "spectral_res": 7e-09,
-            "orientation": {
-                "referenceFrame": "SC_BODY_FIXED",
-                "convention": "REF_FRAME_ALIGNED"
-            },
-            "fieldOfViewGeometry": {
-                "shape": "RECTANGULAR",
-                "angleHeight": 5,
-                "angleWidth": 60
-            },
-            "@id": "bs1",
-            "@type": "Basic Sensor"
-        },
-        "orbitState": {
-            "date": {
-                "@type": "GREGORIAN_UT1",
-                "year": 2020,
-                "month": 1,
-                "day": 1,
-                "hour": 0,
-                "minute": 0,
-                "second": 0
-            },
-            "state": {
-                "@type": "KEPLERIAN_EARTH_CENTERED_INERTIAL",
-                "sma": 6878,
-                "ecc": 0.01,
-                "inc": 67,
                 "raan": 180.0,
                 "aop": 0.0,
-                "ta": 18.0
-            }
-        },
-        "planner": {
-            "@type": "COMMS_TEST"
-        },
-        "notifier": "False",
-        "missionProfile": "3D-CHESS",
-        "preplan": "False"
-    },
-    {
-        "@id": "imaging_sat_5_1",
-        "name": "imaging_sat_5_1",
-        "spacecraftBus": {
-            "name": "BlueCanyon",
-            "mass": 20,
-            "volume": 0.5,
-            "orientation": {
-                "referenceFrame": "NADIR_POINTING",
-                "convention": "REF_FRAME_ALIGNED"
-            },
-            "components": {
-                "cmdh": {
-                    "power": 2,
-                    "memorySize": 100
-                },
-                "comms": {
-                    "transmitter": {
-                        "power": 3,
-                        "maxDataRate": 1,
-                        "bufferSize": 10,
-                        "numChannels": 1
-                    },
-                    "receiver": {
-                        "power": 3,
-                        "maxDataRate": 1,
-                        "bufferSize": 10
-                    }
-                },
-                "eps": {
-                    "powerGenerator": {
-                        "@type": "Solar Panel",
-                        "maxPowerGeneration": 10
-                    },
-                    "powerStorage": {
-                        "@type": "Battery",
-                        "maxPowerGeneration": 10,
-                        "energyStorageCapacity": 0.01,
-                        "depthOfDischarge": 0.99,
-                        "initialCharge": 1
-                    }
-                }
-            }
-        },
-        "instrument": {
-            "name": "OLI",
-            "mass": 10,
-            "volume": 12.45,
-            "dataRate": 40,
-            "bitsPerPixel": 8,
-            "power": 12,
-            "snr": 33,
-            "spatial_res": 50,
-            "spectral_res": 7e-09,
-            "orientation": {
-                "referenceFrame": "SC_BODY_FIXED",
-                "convention": "REF_FRAME_ALIGNED"
-            },
-            "fieldOfViewGeometry": {
-                "shape": "RECTANGULAR",
-                "angleHeight": 5,
-                "angleWidth": 60
-            },
-            "@id": "bs1",
-            "@type": "Basic Sensor"
-        },
-        "orbitState": {
-            "date": {
-                "@type": "GREGORIAN_UT1",
-                "year": 2020,
-                "month": 1,
-                "day": 1,
-                "hour": 0,
-                "minute": 0,
-                "second": 0
-            },
-            "state": {
-                "@type": "KEPLERIAN_EARTH_CENTERED_INERTIAL",
-                "sma": 6878,
-                "ecc": 0.01,
-                "inc": 67,
-                "raan": 180.0,
-                "aop": 0.0,
-                "ta": 54.0
-            }
-        },
-        "planner": {
-            "@type": "COMMS_TEST"
-        },
-        "notifier": "False",
-        "missionProfile": "3D-CHESS",
-        "preplan": "False"
-    },
-    {
-        "@id": "imaging_sat_5_2",
-        "name": "imaging_sat_5_2",
-        "spacecraftBus": {
-            "name": "BlueCanyon",
-            "mass": 20,
-            "volume": 0.5,
-            "orientation": {
-                "referenceFrame": "NADIR_POINTING",
-                "convention": "REF_FRAME_ALIGNED"
-            },
-            "components": {
-                "cmdh": {
-                    "power": 2,
-                    "memorySize": 100
-                },
-                "comms": {
-                    "transmitter": {
-                        "power": 3,
-                        "maxDataRate": 1,
-                        "bufferSize": 10,
-                        "numChannels": 1
-                    },
-                    "receiver": {
-                        "power": 3,
-                        "maxDataRate": 1,
-                        "bufferSize": 10
-                    }
-                },
-                "eps": {
-                    "powerGenerator": {
-                        "@type": "Solar Panel",
-                        "maxPowerGeneration": 10
-                    },
-                    "powerStorage": {
-                        "@type": "Battery",
-                        "maxPowerGeneration": 10,
-                        "energyStorageCapacity": 0.01,
-                        "depthOfDischarge": 0.99,
-                        "initialCharge": 1
-                    }
-                }
-            }
-        },
-        "instrument": {
-            "name": "OLI",
-            "mass": 10,
-            "volume": 12.45,
-            "dataRate": 40,
-            "bitsPerPixel": 8,
-            "power": 12,
-            "snr": 33,
-            "spatial_res": 50,
-            "spectral_res": 7e-09,
-            "orientation": {
-                "referenceFrame": "SC_BODY_FIXED",
-                "convention": "REF_FRAME_ALIGNED"
-            },
-            "fieldOfViewGeometry": {
-                "shape": "RECTANGULAR",
-                "angleHeight": 5,
-                "angleWidth": 60
-            },
-            "@id": "bs1",
-            "@type": "Basic Sensor"
-        },
-        "orbitState": {
-            "date": {
-                "@type": "GREGORIAN_UT1",
-                "year": 2020,
-                "month": 1,
-                "day": 1,
-                "hour": 0,
-                "minute": 0,
-                "second": 0
-            },
-            "state": {
-                "@type": "KEPLERIAN_EARTH_CENTERED_INERTIAL",
-                "sma": 6878,
-                "ecc": 0.01,
-                "inc": 67,
-                "raan": 180.0,
-                "aop": 0.0,
-                "ta": 90.0
-            }
-        },
-        "planner": {
-            "@type": "COMMS_TEST"
-        },
-        "notifier": "False",
-        "missionProfile": "3D-CHESS",
-        "preplan": "False"
-    },
-    {
-        "@id": "imaging_sat_5_3",
-        "name": "imaging_sat_5_3",
-        "spacecraftBus": {
-            "name": "BlueCanyon",
-            "mass": 20,
-            "volume": 0.5,
-            "orientation": {
-                "referenceFrame": "NADIR_POINTING",
-                "convention": "REF_FRAME_ALIGNED"
-            },
-            "components": {
-                "cmdh": {
-                    "power": 2,
-                    "memorySize": 100
-                },
-                "comms": {
-                    "transmitter": {
-                        "power": 3,
-                        "maxDataRate": 1,
-                        "bufferSize": 10,
-                        "numChannels": 1
-                    },
-                    "receiver": {
-                        "power": 3,
-                        "maxDataRate": 1,
-                        "bufferSize": 10
-                    }
-                },
-                "eps": {
-                    "powerGenerator": {
-                        "@type": "Solar Panel",
-                        "maxPowerGeneration": 10
-                    },
-                    "powerStorage": {
-                        "@type": "Battery",
-                        "maxPowerGeneration": 10,
-                        "energyStorageCapacity": 0.01,
-                        "depthOfDischarge": 0.99,
-                        "initialCharge": 1
-                    }
-                }
-            }
-        },
-        "instrument": {
-            "name": "OLI",
-            "mass": 10,
-            "volume": 12.45,
-            "dataRate": 40,
-            "bitsPerPixel": 8,
-            "power": 12,
-            "snr": 33,
-            "spatial_res": 50,
-            "spectral_res": 7e-09,
-            "orientation": {
-                "referenceFrame": "SC_BODY_FIXED",
-                "convention": "REF_FRAME_ALIGNED"
-            },
-            "fieldOfViewGeometry": {
-                "shape": "RECTANGULAR",
-                "angleHeight": 5,
-                "angleWidth": 60
-            },
-            "@id": "bs1",
-            "@type": "Basic Sensor"
-        },
-        "orbitState": {
-            "date": {
-                "@type": "GREGORIAN_UT1",
-                "year": 2020,
-                "month": 1,
-                "day": 1,
-                "hour": 0,
-                "minute": 0,
-                "second": 0
-            },
-            "state": {
-                "@type": "KEPLERIAN_EARTH_CENTERED_INERTIAL",
-                "sma": 6878,
-                "ecc": 0.01,
-                "inc": 67,
-                "raan": 180.0,
-                "aop": 0.0,
-                "ta": 126.0
-            }
-        },
-        "planner": {
-            "@type": "COMMS_TEST"
-        },
-        "notifier": "False",
-        "missionProfile": "3D-CHESS",
-        "preplan": "False"
-    },
-    {
-        "@id": "imaging_sat_5_4",
-        "name": "imaging_sat_5_4",
-        "spacecraftBus": {
-            "name": "BlueCanyon",
-            "mass": 20,
-            "volume": 0.5,
-            "orientation": {
-                "referenceFrame": "NADIR_POINTING",
-                "convention": "REF_FRAME_ALIGNED"
-            },
-            "components": {
-                "cmdh": {
-                    "power": 2,
-                    "memorySize": 100
-                },
-                "comms": {
-                    "transmitter": {
-                        "power": 3,
-                        "maxDataRate": 1,
-                        "bufferSize": 10,
-                        "numChannels": 1
-                    },
-                    "receiver": {
-                        "power": 3,
-                        "maxDataRate": 1,
-                        "bufferSize": 10
-                    }
-                },
-                "eps": {
-                    "powerGenerator": {
-                        "@type": "Solar Panel",
-                        "maxPowerGeneration": 10
-                    },
-                    "powerStorage": {
-                        "@type": "Battery",
-                        "maxPowerGeneration": 10,
-                        "energyStorageCapacity": 0.01,
-                        "depthOfDischarge": 0.99,
-                        "initialCharge": 1
-                    }
-                }
-            }
-        },
-        "instrument": {
-            "name": "OLI",
-            "mass": 10,
-            "volume": 12.45,
-            "dataRate": 40,
-            "bitsPerPixel": 8,
-            "power": 12,
-            "snr": 33,
-            "spatial_res": 50,
-            "spectral_res": 7e-09,
-            "orientation": {
-                "referenceFrame": "SC_BODY_FIXED",
-                "convention": "REF_FRAME_ALIGNED"
-            },
-            "fieldOfViewGeometry": {
-                "shape": "RECTANGULAR",
-                "angleHeight": 5,
-                "angleWidth": 60
-            },
-            "@id": "bs1",
-            "@type": "Basic Sensor"
-        },
-        "orbitState": {
-            "date": {
-                "@type": "GREGORIAN_UT1",
-                "year": 2020,
-                "month": 1,
-                "day": 1,
-                "hour": 0,
-                "minute": 0,
-                "second": 0
-            },
-            "state": {
-                "@type": "KEPLERIAN_EARTH_CENTERED_INERTIAL",
-                "sma": 6878,
-                "ecc": 0.01,
-                "inc": 67,
-                "raan": 180.0,
-                "aop": 0.0,
-                "ta": 162.0
-            }
-        },
-        "planner": {
-            "@type": "COMMS_TEST"
-        },
-        "notifier": "False",
-        "missionProfile": "3D-CHESS",
-        "preplan": "False"
-    },
-    {
-        "@id": "imaging_sat_5_5",
-        "name": "imaging_sat_5_5",
-        "spacecraftBus": {
-            "name": "BlueCanyon",
-            "mass": 20,
-            "volume": 0.5,
-            "orientation": {
-                "referenceFrame": "NADIR_POINTING",
-                "convention": "REF_FRAME_ALIGNED"
-            },
-            "components": {
-                "cmdh": {
-                    "power": 2,
-                    "memorySize": 100
-                },
-                "comms": {
-                    "transmitter": {
-                        "power": 3,
-                        "maxDataRate": 1,
-                        "bufferSize": 10,
-                        "numChannels": 1
-                    },
-                    "receiver": {
-                        "power": 3,
-                        "maxDataRate": 1,
-                        "bufferSize": 10
-                    }
-                },
-                "eps": {
-                    "powerGenerator": {
-                        "@type": "Solar Panel",
-                        "maxPowerGeneration": 10
-                    },
-                    "powerStorage": {
-                        "@type": "Battery",
-                        "maxPowerGeneration": 10,
-                        "energyStorageCapacity": 0.01,
-                        "depthOfDischarge": 0.99,
-                        "initialCharge": 1
-                    }
-                }
-            }
-        },
-        "instrument": {
-            "name": "OLI",
-            "mass": 10,
-            "volume": 12.45,
-            "dataRate": 40,
-            "bitsPerPixel": 8,
-            "power": 12,
-            "snr": 33,
-            "spatial_res": 50,
-            "spectral_res": 7e-09,
-            "orientation": {
-                "referenceFrame": "SC_BODY_FIXED",
-                "convention": "REF_FRAME_ALIGNED"
-            },
-            "fieldOfViewGeometry": {
-                "shape": "RECTANGULAR",
-                "angleHeight": 5,
-                "angleWidth": 60
-            },
-            "@id": "bs1",
-            "@type": "Basic Sensor"
-        },
-        "orbitState": {
-            "date": {
-                "@type": "GREGORIAN_UT1",
-                "year": 2020,
-                "month": 1,
-                "day": 1,
-                "hour": 0,
-                "minute": 0,
-                "second": 0
-            },
-            "state": {
-                "@type": "KEPLERIAN_EARTH_CENTERED_INERTIAL",
-                "sma": 6878,
-                "ecc": 0.01,
-                "inc": 67,
-                "raan": 180.0,
-                "aop": 0.0,
-                "ta": 198.0
-            }
-        },
-        "planner": {
-            "@type": "COMMS_TEST"
-        },
-        "notifier": "False",
-        "missionProfile": "3D-CHESS",
-        "preplan": "False"
-    },
-    {
-        "@id": "imaging_sat_5_6",
-        "name": "imaging_sat_5_6",
-        "spacecraftBus": {
-            "name": "BlueCanyon",
-            "mass": 20,
-            "volume": 0.5,
-            "orientation": {
-                "referenceFrame": "NADIR_POINTING",
-                "convention": "REF_FRAME_ALIGNED"
-            },
-            "components": {
-                "cmdh": {
-                    "power": 2,
-                    "memorySize": 100
-                },
-                "comms": {
-                    "transmitter": {
-                        "power": 3,
-                        "maxDataRate": 1,
-                        "bufferSize": 10,
-                        "numChannels": 1
-                    },
-                    "receiver": {
-                        "power": 3,
-                        "maxDataRate": 1,
-                        "bufferSize": 10
-                    }
-                },
-                "eps": {
-                    "powerGenerator": {
-                        "@type": "Solar Panel",
-                        "maxPowerGeneration": 10
-                    },
-                    "powerStorage": {
-                        "@type": "Battery",
-                        "maxPowerGeneration": 10,
-                        "energyStorageCapacity": 0.01,
-                        "depthOfDischarge": 0.99,
-                        "initialCharge": 1
-                    }
-                }
-            }
-        },
-        "instrument": {
-            "name": "OLI",
-            "mass": 10,
-            "volume": 12.45,
-            "dataRate": 40,
-            "bitsPerPixel": 8,
-            "power": 12,
-            "snr": 33,
-            "spatial_res": 50,
-            "spectral_res": 7e-09,
-            "orientation": {
-                "referenceFrame": "SC_BODY_FIXED",
-                "convention": "REF_FRAME_ALIGNED"
-            },
-            "fieldOfViewGeometry": {
-                "shape": "RECTANGULAR",
-                "angleHeight": 5,
-                "angleWidth": 60
-            },
-            "@id": "bs1",
-            "@type": "Basic Sensor"
-        },
-        "orbitState": {
-            "date": {
-                "@type": "GREGORIAN_UT1",
-                "year": 2020,
-                "month": 1,
-                "day": 1,
-                "hour": 0,
-                "minute": 0,
-                "second": 0
-            },
-            "state": {
-                "@type": "KEPLERIAN_EARTH_CENTERED_INERTIAL",
-                "sma": 6878,
-                "ecc": 0.01,
-                "inc": 67,
-                "raan": 180.0,
-                "aop": 0.0,
-                "ta": 234.0
-            }
-        },
-        "planner": {
-            "@type": "COMMS_TEST"
-        },
-        "notifier": "False",
-        "missionProfile": "3D-CHESS",
-        "preplan": "False"
-    },
-    {
-        "@id": "imaging_sat_5_7",
-        "name": "imaging_sat_5_7",
-        "spacecraftBus": {
-            "name": "BlueCanyon",
-            "mass": 20,
-            "volume": 0.5,
-            "orientation": {
-                "referenceFrame": "NADIR_POINTING",
-                "convention": "REF_FRAME_ALIGNED"
-            },
-            "components": {
-                "cmdh": {
-                    "power": 2,
-                    "memorySize": 100
-                },
-                "comms": {
-                    "transmitter": {
-                        "power": 3,
-                        "maxDataRate": 1,
-                        "bufferSize": 10,
-                        "numChannels": 1
-                    },
-                    "receiver": {
-                        "power": 3,
-                        "maxDataRate": 1,
-                        "bufferSize": 10
-                    }
-                },
-                "eps": {
-                    "powerGenerator": {
-                        "@type": "Solar Panel",
-                        "maxPowerGeneration": 10
-                    },
-                    "powerStorage": {
-                        "@type": "Battery",
-                        "maxPowerGeneration": 10,
-                        "energyStorageCapacity": 0.01,
-                        "depthOfDischarge": 0.99,
-                        "initialCharge": 1
-                    }
-                }
-            }
-        },
-        "instrument": {
-            "name": "OLI",
-            "mass": 10,
-            "volume": 12.45,
-            "dataRate": 40,
-            "bitsPerPixel": 8,
-            "power": 12,
-            "snr": 33,
-            "spatial_res": 50,
-            "spectral_res": 7e-09,
-            "orientation": {
-                "referenceFrame": "SC_BODY_FIXED",
-                "convention": "REF_FRAME_ALIGNED"
-            },
-            "fieldOfViewGeometry": {
-                "shape": "RECTANGULAR",
-                "angleHeight": 5,
-                "angleWidth": 60
-            },
-            "@id": "bs1",
-            "@type": "Basic Sensor"
-        },
-        "orbitState": {
-            "date": {
-                "@type": "GREGORIAN_UT1",
-                "year": 2020,
-                "month": 1,
-                "day": 1,
-                "hour": 0,
-                "minute": 0,
-                "second": 0
-            },
-            "state": {
-                "@type": "KEPLERIAN_EARTH_CENTERED_INERTIAL",
-                "sma": 6878,
-                "ecc": 0.01,
-                "inc": 67,
-                "raan": 180.0,
-                "aop": 0.0,
                 "ta": 270.0
-            }
-        },
-        "planner": {
-            "@type": "COMMS_TEST"
-        },
-        "notifier": "False",
-        "missionProfile": "3D-CHESS",
-        "preplan": "False"
-    },
-    {
-        "@id": "imaging_sat_5_8",
-        "name": "imaging_sat_5_8",
-        "spacecraftBus": {
-            "name": "BlueCanyon",
-            "mass": 20,
-            "volume": 0.5,
-            "orientation": {
-                "referenceFrame": "NADIR_POINTING",
-                "convention": "REF_FRAME_ALIGNED"
-            },
-            "components": {
-                "cmdh": {
-                    "power": 2,
-                    "memorySize": 100
-                },
-                "comms": {
-                    "transmitter": {
-                        "power": 3,
-                        "maxDataRate": 1,
-                        "bufferSize": 10,
-                        "numChannels": 1
-                    },
-                    "receiver": {
-                        "power": 3,
-                        "maxDataRate": 1,
-                        "bufferSize": 10
-                    }
-                },
-                "eps": {
-                    "powerGenerator": {
-                        "@type": "Solar Panel",
-                        "maxPowerGeneration": 10
-                    },
-                    "powerStorage": {
-                        "@type": "Battery",
-                        "maxPowerGeneration": 10,
-                        "energyStorageCapacity": 0.01,
-                        "depthOfDischarge": 0.99,
-                        "initialCharge": 1
-                    }
-                }
-            }
-        },
-        "instrument": {
-            "name": "OLI",
-            "mass": 10,
-            "volume": 12.45,
-            "dataRate": 40,
-            "bitsPerPixel": 8,
-            "power": 12,
-            "snr": 33,
-            "spatial_res": 50,
-            "spectral_res": 7e-09,
-            "orientation": {
-                "referenceFrame": "SC_BODY_FIXED",
-                "convention": "REF_FRAME_ALIGNED"
-            },
-            "fieldOfViewGeometry": {
-                "shape": "RECTANGULAR",
-                "angleHeight": 5,
-                "angleWidth": 60
-            },
-            "@id": "bs1",
-            "@type": "Basic Sensor"
-        },
-        "orbitState": {
-            "date": {
-                "@type": "GREGORIAN_UT1",
-                "year": 2020,
-                "month": 1,
-                "day": 1,
-                "hour": 0,
-                "minute": 0,
-                "second": 0
-            },
-            "state": {
-                "@type": "KEPLERIAN_EARTH_CENTERED_INERTIAL",
-                "sma": 6878,
-                "ecc": 0.01,
-                "inc": 67,
-                "raan": 180.0,
-                "aop": 0.0,
-                "ta": 306.0
-            }
-        },
-        "planner": {
-            "@type": "COMMS_TEST"
-        },
-        "notifier": "False",
-        "missionProfile": "3D-CHESS",
-        "preplan": "False"
-    },
-    {
-        "@id": "imaging_sat_5_9",
-        "name": "imaging_sat_5_9",
-        "spacecraftBus": {
-            "name": "BlueCanyon",
-            "mass": 20,
-            "volume": 0.5,
-            "orientation": {
-                "referenceFrame": "NADIR_POINTING",
-                "convention": "REF_FRAME_ALIGNED"
-            },
-            "components": {
-                "cmdh": {
-                    "power": 2,
-                    "memorySize": 100
-                },
-                "comms": {
-                    "transmitter": {
-                        "power": 3,
-                        "maxDataRate": 1,
-                        "bufferSize": 10,
-                        "numChannels": 1
-                    },
-                    "receiver": {
-                        "power": 3,
-                        "maxDataRate": 1,
-                        "bufferSize": 10
-                    }
-                },
-                "eps": {
-                    "powerGenerator": {
-                        "@type": "Solar Panel",
-                        "maxPowerGeneration": 10
-                    },
-                    "powerStorage": {
-                        "@type": "Battery",
-                        "maxPowerGeneration": 10,
-                        "energyStorageCapacity": 0.01,
-                        "depthOfDischarge": 0.99,
-                        "initialCharge": 1
-                    }
-                }
-            }
-        },
-        "instrument": {
-            "name": "OLI",
-            "mass": 10,
-            "volume": 12.45,
-            "dataRate": 40,
-            "bitsPerPixel": 8,
-            "power": 12,
-            "snr": 33,
-            "spatial_res": 50,
-            "spectral_res": 7e-09,
-            "orientation": {
-                "referenceFrame": "SC_BODY_FIXED",
-                "convention": "REF_FRAME_ALIGNED"
-            },
-            "fieldOfViewGeometry": {
-                "shape": "RECTANGULAR",
-                "angleHeight": 5,
-                "angleWidth": 60
-            },
-            "@id": "bs1",
-            "@type": "Basic Sensor"
-        },
-        "orbitState": {
-            "date": {
-                "@type": "GREGORIAN_UT1",
-                "year": 2020,
-                "month": 1,
-                "day": 1,
-                "hour": 0,
-                "minute": 0,
-                "second": 0
-            },
-            "state": {
-                "@type": "KEPLERIAN_EARTH_CENTERED_INERTIAL",
-                "sma": 6878,
-                "ecc": 0.01,
-                "inc": 67,
-                "raan": 180.0,
-                "aop": 0.0,
-                "ta": 342.0
-            }
-        },
-        "planner": {
-            "@type": "COMMS_TEST"
-        },
-        "notifier": "False",
-        "missionProfile": "3D-CHESS",
-        "preplan": "False"
-    },
-    {
-        "@id": "imaging_sat_6_0",
-        "name": "imaging_sat_6_0",
-        "spacecraftBus": {
-            "name": "BlueCanyon",
-            "mass": 20,
-            "volume": 0.5,
-            "orientation": {
-                "referenceFrame": "NADIR_POINTING",
-                "convention": "REF_FRAME_ALIGNED"
-            },
-            "components": {
-                "cmdh": {
-                    "power": 2,
-                    "memorySize": 100
-                },
-                "comms": {
-                    "transmitter": {
-                        "power": 3,
-                        "maxDataRate": 1,
-                        "bufferSize": 10,
-                        "numChannels": 1
-                    },
-                    "receiver": {
-                        "power": 3,
-                        "maxDataRate": 1,
-                        "bufferSize": 10
-                    }
-                },
-                "eps": {
-                    "powerGenerator": {
-                        "@type": "Solar Panel",
-                        "maxPowerGeneration": 10
-                    },
-                    "powerStorage": {
-                        "@type": "Battery",
-                        "maxPowerGeneration": 10,
-                        "energyStorageCapacity": 0.01,
-                        "depthOfDischarge": 0.99,
-                        "initialCharge": 1
-                    }
-                }
-            }
-        },
-        "instrument": {
-            "name": "OLI",
-            "mass": 10,
-            "volume": 12.45,
-            "dataRate": 40,
-            "bitsPerPixel": 8,
-            "power": 12,
-            "snr": 33,
-            "spatial_res": 50,
-            "spectral_res": 7e-09,
-            "orientation": {
-                "referenceFrame": "SC_BODY_FIXED",
-                "convention": "REF_FRAME_ALIGNED"
-            },
-            "fieldOfViewGeometry": {
-                "shape": "RECTANGULAR",
-                "angleHeight": 5,
-                "angleWidth": 60
-            },
-            "@id": "bs1",
-            "@type": "Basic Sensor"
-        },
-        "orbitState": {
-            "date": {
-                "@type": "GREGORIAN_UT1",
-                "year": 2020,
-                "month": 1,
-                "day": 1,
-                "hour": 0,
-                "minute": 0,
-                "second": 0
-            },
-            "state": {
-                "@type": "KEPLERIAN_EARTH_CENTERED_INERTIAL",
-                "sma": 6878,
-                "ecc": 0.01,
-                "inc": 67,
-                "raan": 216.0,
-                "aop": 0.0,
-                "ta": 21.6
-            }
-        },
-        "planner": {
-            "@type": "COMMS_TEST"
-        },
-        "notifier": "False",
-        "missionProfile": "3D-CHESS",
-        "preplan": "False"
-    },
-    {
-        "@id": "imaging_sat_6_1",
-        "name": "imaging_sat_6_1",
-        "spacecraftBus": {
-            "name": "BlueCanyon",
-            "mass": 20,
-            "volume": 0.5,
-            "orientation": {
-                "referenceFrame": "NADIR_POINTING",
-                "convention": "REF_FRAME_ALIGNED"
-            },
-            "components": {
-                "cmdh": {
-                    "power": 2,
-                    "memorySize": 100
-                },
-                "comms": {
-                    "transmitter": {
-                        "power": 3,
-                        "maxDataRate": 1,
-                        "bufferSize": 10,
-                        "numChannels": 1
-                    },
-                    "receiver": {
-                        "power": 3,
-                        "maxDataRate": 1,
-                        "bufferSize": 10
-                    }
-                },
-                "eps": {
-                    "powerGenerator": {
-                        "@type": "Solar Panel",
-                        "maxPowerGeneration": 10
-                    },
-                    "powerStorage": {
-                        "@type": "Battery",
-                        "maxPowerGeneration": 10,
-                        "energyStorageCapacity": 0.01,
-                        "depthOfDischarge": 0.99,
-                        "initialCharge": 1
-                    }
-                }
-            }
-        },
-        "instrument": {
-            "name": "OLI",
-            "mass": 10,
-            "volume": 12.45,
-            "dataRate": 40,
-            "bitsPerPixel": 8,
-            "power": 12,
-            "snr": 33,
-            "spatial_res": 50,
-            "spectral_res": 7e-09,
-            "orientation": {
-                "referenceFrame": "SC_BODY_FIXED",
-                "convention": "REF_FRAME_ALIGNED"
-            },
-            "fieldOfViewGeometry": {
-                "shape": "RECTANGULAR",
-                "angleHeight": 5,
-                "angleWidth": 60
-            },
-            "@id": "bs1",
-            "@type": "Basic Sensor"
-        },
-        "orbitState": {
-            "date": {
-                "@type": "GREGORIAN_UT1",
-                "year": 2020,
-                "month": 1,
-                "day": 1,
-                "hour": 0,
-                "minute": 0,
-                "second": 0
-            },
-            "state": {
-                "@type": "KEPLERIAN_EARTH_CENTERED_INERTIAL",
-                "sma": 6878,
-                "ecc": 0.01,
-                "inc": 67,
-                "raan": 216.0,
-                "aop": 0.0,
-                "ta": 57.6
-            }
-        },
-        "planner": {
-            "@type": "COMMS_TEST"
-        },
-        "notifier": "False",
-        "missionProfile": "3D-CHESS",
-        "preplan": "False"
-    },
-    {
-        "@id": "imaging_sat_6_2",
-        "name": "imaging_sat_6_2",
-        "spacecraftBus": {
-            "name": "BlueCanyon",
-            "mass": 20,
-            "volume": 0.5,
-            "orientation": {
-                "referenceFrame": "NADIR_POINTING",
-                "convention": "REF_FRAME_ALIGNED"
-            },
-            "components": {
-                "cmdh": {
-                    "power": 2,
-                    "memorySize": 100
-                },
-                "comms": {
-                    "transmitter": {
-                        "power": 3,
-                        "maxDataRate": 1,
-                        "bufferSize": 10,
-                        "numChannels": 1
-                    },
-                    "receiver": {
-                        "power": 3,
-                        "maxDataRate": 1,
-                        "bufferSize": 10
-                    }
-                },
-                "eps": {
-                    "powerGenerator": {
-                        "@type": "Solar Panel",
-                        "maxPowerGeneration": 10
-                    },
-                    "powerStorage": {
-                        "@type": "Battery",
-                        "maxPowerGeneration": 10,
-                        "energyStorageCapacity": 0.01,
-                        "depthOfDischarge": 0.99,
-                        "initialCharge": 1
-                    }
-                }
-            }
-        },
-        "instrument": {
-            "name": "OLI",
-            "mass": 10,
-            "volume": 12.45,
-            "dataRate": 40,
-            "bitsPerPixel": 8,
-            "power": 12,
-            "snr": 33,
-            "spatial_res": 50,
-            "spectral_res": 7e-09,
-            "orientation": {
-                "referenceFrame": "SC_BODY_FIXED",
-                "convention": "REF_FRAME_ALIGNED"
-            },
-            "fieldOfViewGeometry": {
-                "shape": "RECTANGULAR",
-                "angleHeight": 5,
-                "angleWidth": 60
-            },
-            "@id": "bs1",
-            "@type": "Basic Sensor"
-        },
-        "orbitState": {
-            "date": {
-                "@type": "GREGORIAN_UT1",
-                "year": 2020,
-                "month": 1,
-                "day": 1,
-                "hour": 0,
-                "minute": 0,
-                "second": 0
-            },
-            "state": {
-                "@type": "KEPLERIAN_EARTH_CENTERED_INERTIAL",
-                "sma": 6878,
-                "ecc": 0.01,
-                "inc": 67,
-                "raan": 216.0,
-                "aop": 0.0,
-                "ta": 93.6
-            }
-        },
-        "planner": {
-            "@type": "COMMS_TEST"
-        },
-        "notifier": "False",
-        "missionProfile": "3D-CHESS",
-        "preplan": "False"
-    },
-    {
-        "@id": "imaging_sat_6_3",
-        "name": "imaging_sat_6_3",
-        "spacecraftBus": {
-            "name": "BlueCanyon",
-            "mass": 20,
-            "volume": 0.5,
-            "orientation": {
-                "referenceFrame": "NADIR_POINTING",
-                "convention": "REF_FRAME_ALIGNED"
-            },
-            "components": {
-                "cmdh": {
-                    "power": 2,
-                    "memorySize": 100
-                },
-                "comms": {
-                    "transmitter": {
-                        "power": 3,
-                        "maxDataRate": 1,
-                        "bufferSize": 10,
-                        "numChannels": 1
-                    },
-                    "receiver": {
-                        "power": 3,
-                        "maxDataRate": 1,
-                        "bufferSize": 10
-                    }
-                },
-                "eps": {
-                    "powerGenerator": {
-                        "@type": "Solar Panel",
-                        "maxPowerGeneration": 10
-                    },
-                    "powerStorage": {
-                        "@type": "Battery",
-                        "maxPowerGeneration": 10,
-                        "energyStorageCapacity": 0.01,
-                        "depthOfDischarge": 0.99,
-                        "initialCharge": 1
-                    }
-                }
-            }
-        },
-        "instrument": {
-            "name": "OLI",
-            "mass": 10,
-            "volume": 12.45,
-            "dataRate": 40,
-            "bitsPerPixel": 8,
-            "power": 12,
-            "snr": 33,
-            "spatial_res": 50,
-            "spectral_res": 7e-09,
-            "orientation": {
-                "referenceFrame": "SC_BODY_FIXED",
-                "convention": "REF_FRAME_ALIGNED"
-            },
-            "fieldOfViewGeometry": {
-                "shape": "RECTANGULAR",
-                "angleHeight": 5,
-                "angleWidth": 60
-            },
-            "@id": "bs1",
-            "@type": "Basic Sensor"
-        },
-        "orbitState": {
-            "date": {
-                "@type": "GREGORIAN_UT1",
-                "year": 2020,
-                "month": 1,
-                "day": 1,
-                "hour": 0,
-                "minute": 0,
-                "second": 0
-            },
-            "state": {
-                "@type": "KEPLERIAN_EARTH_CENTERED_INERTIAL",
-                "sma": 6878,
-                "ecc": 0.01,
-                "inc": 67,
-                "raan": 216.0,
-                "aop": 0.0,
-                "ta": 129.6
-            }
-        },
-        "planner": {
-            "@type": "COMMS_TEST"
-        },
-        "notifier": "False",
-        "missionProfile": "3D-CHESS",
-        "preplan": "False"
-    },
-    {
-        "@id": "imaging_sat_6_4",
-        "name": "imaging_sat_6_4",
-        "spacecraftBus": {
-            "name": "BlueCanyon",
-            "mass": 20,
-            "volume": 0.5,
-            "orientation": {
-                "referenceFrame": "NADIR_POINTING",
-                "convention": "REF_FRAME_ALIGNED"
-            },
-            "components": {
-                "cmdh": {
-                    "power": 2,
-                    "memorySize": 100
-                },
-                "comms": {
-                    "transmitter": {
-                        "power": 3,
-                        "maxDataRate": 1,
-                        "bufferSize": 10,
-                        "numChannels": 1
-                    },
-                    "receiver": {
-                        "power": 3,
-                        "maxDataRate": 1,
-                        "bufferSize": 10
-                    }
-                },
-                "eps": {
-                    "powerGenerator": {
-                        "@type": "Solar Panel",
-                        "maxPowerGeneration": 10
-                    },
-                    "powerStorage": {
-                        "@type": "Battery",
-                        "maxPowerGeneration": 10,
-                        "energyStorageCapacity": 0.01,
-                        "depthOfDischarge": 0.99,
-                        "initialCharge": 1
-                    }
-                }
-            }
-        },
-        "instrument": {
-            "name": "OLI",
-            "mass": 10,
-            "volume": 12.45,
-            "dataRate": 40,
-            "bitsPerPixel": 8,
-            "power": 12,
-            "snr": 33,
-            "spatial_res": 50,
-            "spectral_res": 7e-09,
-            "orientation": {
-                "referenceFrame": "SC_BODY_FIXED",
-                "convention": "REF_FRAME_ALIGNED"
-            },
-            "fieldOfViewGeometry": {
-                "shape": "RECTANGULAR",
-                "angleHeight": 5,
-                "angleWidth": 60
-            },
-            "@id": "bs1",
-            "@type": "Basic Sensor"
-        },
-        "orbitState": {
-            "date": {
-                "@type": "GREGORIAN_UT1",
-                "year": 2020,
-                "month": 1,
-                "day": 1,
-                "hour": 0,
-                "minute": 0,
-                "second": 0
-            },
-            "state": {
-                "@type": "KEPLERIAN_EARTH_CENTERED_INERTIAL",
-                "sma": 6878,
-                "ecc": 0.01,
-                "inc": 67,
-                "raan": 216.0,
-                "aop": 0.0,
-                "ta": 165.6
-            }
-        },
-        "planner": {
-            "@type": "COMMS_TEST"
-        },
-        "notifier": "False",
-        "missionProfile": "3D-CHESS",
-        "preplan": "False"
-    },
-    {
-        "@id": "imaging_sat_6_5",
-        "name": "imaging_sat_6_5",
-        "spacecraftBus": {
-            "name": "BlueCanyon",
-            "mass": 20,
-            "volume": 0.5,
-            "orientation": {
-                "referenceFrame": "NADIR_POINTING",
-                "convention": "REF_FRAME_ALIGNED"
-            },
-            "components": {
-                "cmdh": {
-                    "power": 2,
-                    "memorySize": 100
-                },
-                "comms": {
-                    "transmitter": {
-                        "power": 3,
-                        "maxDataRate": 1,
-                        "bufferSize": 10,
-                        "numChannels": 1
-                    },
-                    "receiver": {
-                        "power": 3,
-                        "maxDataRate": 1,
-                        "bufferSize": 10
-                    }
-                },
-                "eps": {
-                    "powerGenerator": {
-                        "@type": "Solar Panel",
-                        "maxPowerGeneration": 10
-                    },
-                    "powerStorage": {
-                        "@type": "Battery",
-                        "maxPowerGeneration": 10,
-                        "energyStorageCapacity": 0.01,
-                        "depthOfDischarge": 0.99,
-                        "initialCharge": 1
-                    }
-                }
-            }
-        },
-        "instrument": {
-            "name": "OLI",
-            "mass": 10,
-            "volume": 12.45,
-            "dataRate": 40,
-            "bitsPerPixel": 8,
-            "power": 12,
-            "snr": 33,
-            "spatial_res": 50,
-            "spectral_res": 7e-09,
-            "orientation": {
-                "referenceFrame": "SC_BODY_FIXED",
-                "convention": "REF_FRAME_ALIGNED"
-            },
-            "fieldOfViewGeometry": {
-                "shape": "RECTANGULAR",
-                "angleHeight": 5,
-                "angleWidth": 60
-            },
-            "@id": "bs1",
-            "@type": "Basic Sensor"
-        },
-        "orbitState": {
-            "date": {
-                "@type": "GREGORIAN_UT1",
-                "year": 2020,
-                "month": 1,
-                "day": 1,
-                "hour": 0,
-                "minute": 0,
-                "second": 0
-            },
-            "state": {
-                "@type": "KEPLERIAN_EARTH_CENTERED_INERTIAL",
-                "sma": 6878,
-                "ecc": 0.01,
-                "inc": 67,
-                "raan": 216.0,
-                "aop": 0.0,
-                "ta": 201.6
-            }
-        },
-        "planner": {
-            "@type": "COMMS_TEST"
-        },
-        "notifier": "False",
-        "missionProfile": "3D-CHESS",
-        "preplan": "False"
-    },
-    {
-        "@id": "imaging_sat_6_6",
-        "name": "imaging_sat_6_6",
-        "spacecraftBus": {
-            "name": "BlueCanyon",
-            "mass": 20,
-            "volume": 0.5,
-            "orientation": {
-                "referenceFrame": "NADIR_POINTING",
-                "convention": "REF_FRAME_ALIGNED"
-            },
-            "components": {
-                "cmdh": {
-                    "power": 2,
-                    "memorySize": 100
-                },
-                "comms": {
-                    "transmitter": {
-                        "power": 3,
-                        "maxDataRate": 1,
-                        "bufferSize": 10,
-                        "numChannels": 1
-                    },
-                    "receiver": {
-                        "power": 3,
-                        "maxDataRate": 1,
-                        "bufferSize": 10
-                    }
-                },
-                "eps": {
-                    "powerGenerator": {
-                        "@type": "Solar Panel",
-                        "maxPowerGeneration": 10
-                    },
-                    "powerStorage": {
-                        "@type": "Battery",
-                        "maxPowerGeneration": 10,
-                        "energyStorageCapacity": 0.01,
-                        "depthOfDischarge": 0.99,
-                        "initialCharge": 1
-                    }
-                }
-            }
-        },
-        "instrument": {
-            "name": "OLI",
-            "mass": 10,
-            "volume": 12.45,
-            "dataRate": 40,
-            "bitsPerPixel": 8,
-            "power": 12,
-            "snr": 33,
-            "spatial_res": 50,
-            "spectral_res": 7e-09,
-            "orientation": {
-                "referenceFrame": "SC_BODY_FIXED",
-                "convention": "REF_FRAME_ALIGNED"
-            },
-            "fieldOfViewGeometry": {
-                "shape": "RECTANGULAR",
-                "angleHeight": 5,
-                "angleWidth": 60
-            },
-            "@id": "bs1",
-            "@type": "Basic Sensor"
-        },
-        "orbitState": {
-            "date": {
-                "@type": "GREGORIAN_UT1",
-                "year": 2020,
-                "month": 1,
-                "day": 1,
-                "hour": 0,
-                "minute": 0,
-                "second": 0
-            },
-            "state": {
-                "@type": "KEPLERIAN_EARTH_CENTERED_INERTIAL",
-                "sma": 6878,
-                "ecc": 0.01,
-                "inc": 67,
-                "raan": 216.0,
-                "aop": 0.0,
-                "ta": 237.6
-            }
-        },
-        "planner": {
-            "@type": "COMMS_TEST"
-        },
-        "notifier": "False",
-        "missionProfile": "3D-CHESS",
-        "preplan": "False"
-    },
-    {
-        "@id": "imaging_sat_6_7",
-        "name": "imaging_sat_6_7",
-        "spacecraftBus": {
-            "name": "BlueCanyon",
-            "mass": 20,
-            "volume": 0.5,
-            "orientation": {
-                "referenceFrame": "NADIR_POINTING",
-                "convention": "REF_FRAME_ALIGNED"
-            },
-            "components": {
-                "cmdh": {
-                    "power": 2,
-                    "memorySize": 100
-                },
-                "comms": {
-                    "transmitter": {
-                        "power": 3,
-                        "maxDataRate": 1,
-                        "bufferSize": 10,
-                        "numChannels": 1
-                    },
-                    "receiver": {
-                        "power": 3,
-                        "maxDataRate": 1,
-                        "bufferSize": 10
-                    }
-                },
-                "eps": {
-                    "powerGenerator": {
-                        "@type": "Solar Panel",
-                        "maxPowerGeneration": 10
-                    },
-                    "powerStorage": {
-                        "@type": "Battery",
-                        "maxPowerGeneration": 10,
-                        "energyStorageCapacity": 0.01,
-                        "depthOfDischarge": 0.99,
-                        "initialCharge": 1
-                    }
-                }
-            }
-        },
-        "instrument": {
-            "name": "OLI",
-            "mass": 10,
-            "volume": 12.45,
-            "dataRate": 40,
-            "bitsPerPixel": 8,
-            "power": 12,
-            "snr": 33,
-            "spatial_res": 50,
-            "spectral_res": 7e-09,
-            "orientation": {
-                "referenceFrame": "SC_BODY_FIXED",
-                "convention": "REF_FRAME_ALIGNED"
-            },
-            "fieldOfViewGeometry": {
-                "shape": "RECTANGULAR",
-                "angleHeight": 5,
-                "angleWidth": 60
-            },
-            "@id": "bs1",
-            "@type": "Basic Sensor"
-        },
-        "orbitState": {
-            "date": {
-                "@type": "GREGORIAN_UT1",
-                "year": 2020,
-                "month": 1,
-                "day": 1,
-                "hour": 0,
-                "minute": 0,
-                "second": 0
-            },
-            "state": {
-                "@type": "KEPLERIAN_EARTH_CENTERED_INERTIAL",
-                "sma": 6878,
-                "ecc": 0.01,
-                "inc": 67,
-                "raan": 216.0,
-                "aop": 0.0,
-                "ta": 273.6
-            }
-        },
-        "planner": {
-            "@type": "COMMS_TEST"
-        },
-        "notifier": "False",
-        "missionProfile": "3D-CHESS",
-        "preplan": "False"
-    },
-    {
-        "@id": "imaging_sat_6_8",
-        "name": "imaging_sat_6_8",
-        "spacecraftBus": {
-            "name": "BlueCanyon",
-            "mass": 20,
-            "volume": 0.5,
-            "orientation": {
-                "referenceFrame": "NADIR_POINTING",
-                "convention": "REF_FRAME_ALIGNED"
-            },
-            "components": {
-                "cmdh": {
-                    "power": 2,
-                    "memorySize": 100
-                },
-                "comms": {
-                    "transmitter": {
-                        "power": 3,
-                        "maxDataRate": 1,
-                        "bufferSize": 10,
-                        "numChannels": 1
-                    },
-                    "receiver": {
-                        "power": 3,
-                        "maxDataRate": 1,
-                        "bufferSize": 10
-                    }
-                },
-                "eps": {
-                    "powerGenerator": {
-                        "@type": "Solar Panel",
-                        "maxPowerGeneration": 10
-                    },
-                    "powerStorage": {
-                        "@type": "Battery",
-                        "maxPowerGeneration": 10,
-                        "energyStorageCapacity": 0.01,
-                        "depthOfDischarge": 0.99,
-                        "initialCharge": 1
-                    }
-                }
-            }
-        },
-        "instrument": {
-            "name": "OLI",
-            "mass": 10,
-            "volume": 12.45,
-            "dataRate": 40,
-            "bitsPerPixel": 8,
-            "power": 12,
-            "snr": 33,
-            "spatial_res": 50,
-            "spectral_res": 7e-09,
-            "orientation": {
-                "referenceFrame": "SC_BODY_FIXED",
-                "convention": "REF_FRAME_ALIGNED"
-            },
-            "fieldOfViewGeometry": {
-                "shape": "RECTANGULAR",
-                "angleHeight": 5,
-                "angleWidth": 60
-            },
-            "@id": "bs1",
-            "@type": "Basic Sensor"
-        },
-        "orbitState": {
-            "date": {
-                "@type": "GREGORIAN_UT1",
-                "year": 2020,
-                "month": 1,
-                "day": 1,
-                "hour": 0,
-                "minute": 0,
-                "second": 0
-            },
-            "state": {
-                "@type": "KEPLERIAN_EARTH_CENTERED_INERTIAL",
-                "sma": 6878,
-                "ecc": 0.01,
-                "inc": 67,
-                "raan": 216.0,
-                "aop": 0.0,
-                "ta": 309.6
-            }
-        },
-        "planner": {
-            "@type": "COMMS_TEST"
-        },
-        "notifier": "False",
-        "missionProfile": "3D-CHESS",
-        "preplan": "False"
-    },
-    {
-        "@id": "imaging_sat_6_9",
-        "name": "imaging_sat_6_9",
-        "spacecraftBus": {
-            "name": "BlueCanyon",
-            "mass": 20,
-            "volume": 0.5,
-            "orientation": {
-                "referenceFrame": "NADIR_POINTING",
-                "convention": "REF_FRAME_ALIGNED"
-            },
-            "components": {
-                "cmdh": {
-                    "power": 2,
-                    "memorySize": 100
-                },
-                "comms": {
-                    "transmitter": {
-                        "power": 3,
-                        "maxDataRate": 1,
-                        "bufferSize": 10,
-                        "numChannels": 1
-                    },
-                    "receiver": {
-                        "power": 3,
-                        "maxDataRate": 1,
-                        "bufferSize": 10
-                    }
-                },
-                "eps": {
-                    "powerGenerator": {
-                        "@type": "Solar Panel",
-                        "maxPowerGeneration": 10
-                    },
-                    "powerStorage": {
-                        "@type": "Battery",
-                        "maxPowerGeneration": 10,
-                        "energyStorageCapacity": 0.01,
-                        "depthOfDischarge": 0.99,
-                        "initialCharge": 1
-                    }
-                }
-            }
-        },
-        "instrument": {
-            "name": "OLI",
-            "mass": 10,
-            "volume": 12.45,
-            "dataRate": 40,
-            "bitsPerPixel": 8,
-            "power": 12,
-            "snr": 33,
-            "spatial_res": 50,
-            "spectral_res": 7e-09,
-            "orientation": {
-                "referenceFrame": "SC_BODY_FIXED",
-                "convention": "REF_FRAME_ALIGNED"
-            },
-            "fieldOfViewGeometry": {
-                "shape": "RECTANGULAR",
-                "angleHeight": 5,
-                "angleWidth": 60
-            },
-            "@id": "bs1",
-            "@type": "Basic Sensor"
-        },
-        "orbitState": {
-            "date": {
-                "@type": "GREGORIAN_UT1",
-                "year": 2020,
-                "month": 1,
-                "day": 1,
-                "hour": 0,
-                "minute": 0,
-                "second": 0
-            },
-            "state": {
-                "@type": "KEPLERIAN_EARTH_CENTERED_INERTIAL",
-                "sma": 6878,
-                "ecc": 0.01,
-                "inc": 67,
-                "raan": 216.0,
-                "aop": 0.0,
-                "ta": 345.6
-            }
-        },
-        "planner": {
-            "@type": "COMMS_TEST"
-        },
-        "notifier": "False",
-        "missionProfile": "3D-CHESS",
-        "preplan": "False"
-    },
-    {
-        "@id": "imaging_sat_7_0",
-        "name": "imaging_sat_7_0",
-        "spacecraftBus": {
-            "name": "BlueCanyon",
-            "mass": 20,
-            "volume": 0.5,
-            "orientation": {
-                "referenceFrame": "NADIR_POINTING",
-                "convention": "REF_FRAME_ALIGNED"
-            },
-            "components": {
-                "cmdh": {
-                    "power": 2,
-                    "memorySize": 100
-                },
-                "comms": {
-                    "transmitter": {
-                        "power": 3,
-                        "maxDataRate": 1,
-                        "bufferSize": 10,
-                        "numChannels": 1
-                    },
-                    "receiver": {
-                        "power": 3,
-                        "maxDataRate": 1,
-                        "bufferSize": 10
-                    }
-                },
-                "eps": {
-                    "powerGenerator": {
-                        "@type": "Solar Panel",
-                        "maxPowerGeneration": 10
-                    },
-                    "powerStorage": {
-                        "@type": "Battery",
-                        "maxPowerGeneration": 10,
-                        "energyStorageCapacity": 0.01,
-                        "depthOfDischarge": 0.99,
-                        "initialCharge": 1
-                    }
-                }
-            }
-        },
-        "instrument": {
-            "name": "OLI",
-            "mass": 10,
-            "volume": 12.45,
-            "dataRate": 40,
-            "bitsPerPixel": 8,
-            "power": 12,
-            "snr": 33,
-            "spatial_res": 50,
-            "spectral_res": 7e-09,
-            "orientation": {
-                "referenceFrame": "SC_BODY_FIXED",
-                "convention": "REF_FRAME_ALIGNED"
-            },
-            "fieldOfViewGeometry": {
-                "shape": "RECTANGULAR",
-                "angleHeight": 5,
-                "angleWidth": 60
-            },
-            "@id": "bs1",
-            "@type": "Basic Sensor"
-        },
-        "orbitState": {
-            "date": {
-                "@type": "GREGORIAN_UT1",
-                "year": 2020,
-                "month": 1,
-                "day": 1,
-                "hour": 0,
-                "minute": 0,
-                "second": 0
-            },
-            "state": {
-                "@type": "KEPLERIAN_EARTH_CENTERED_INERTIAL",
-                "sma": 6878,
-                "ecc": 0.01,
-                "inc": 67,
-                "raan": 252.0,
-                "aop": 0.0,
-                "ta": 25.2
-            }
-        },
-        "planner": {
-            "@type": "COMMS_TEST"
-        },
-        "notifier": "False",
-        "missionProfile": "3D-CHESS",
-        "preplan": "False"
-    },
-    {
-        "@id": "imaging_sat_7_1",
-        "name": "imaging_sat_7_1",
-        "spacecraftBus": {
-            "name": "BlueCanyon",
-            "mass": 20,
-            "volume": 0.5,
-            "orientation": {
-                "referenceFrame": "NADIR_POINTING",
-                "convention": "REF_FRAME_ALIGNED"
-            },
-            "components": {
-                "cmdh": {
-                    "power": 2,
-                    "memorySize": 100
-                },
-                "comms": {
-                    "transmitter": {
-                        "power": 3,
-                        "maxDataRate": 1,
-                        "bufferSize": 10,
-                        "numChannels": 1
-                    },
-                    "receiver": {
-                        "power": 3,
-                        "maxDataRate": 1,
-                        "bufferSize": 10
-                    }
-                },
-                "eps": {
-                    "powerGenerator": {
-                        "@type": "Solar Panel",
-                        "maxPowerGeneration": 10
-                    },
-                    "powerStorage": {
-                        "@type": "Battery",
-                        "maxPowerGeneration": 10,
-                        "energyStorageCapacity": 0.01,
-                        "depthOfDischarge": 0.99,
-                        "initialCharge": 1
-                    }
-                }
-            }
-        },
-        "instrument": {
-            "name": "OLI",
-            "mass": 10,
-            "volume": 12.45,
-            "dataRate": 40,
-            "bitsPerPixel": 8,
-            "power": 12,
-            "snr": 33,
-            "spatial_res": 50,
-            "spectral_res": 7e-09,
-            "orientation": {
-                "referenceFrame": "SC_BODY_FIXED",
-                "convention": "REF_FRAME_ALIGNED"
-            },
-            "fieldOfViewGeometry": {
-                "shape": "RECTANGULAR",
-                "angleHeight": 5,
-                "angleWidth": 60
-            },
-            "@id": "bs1",
-            "@type": "Basic Sensor"
-        },
-        "orbitState": {
-            "date": {
-                "@type": "GREGORIAN_UT1",
-                "year": 2020,
-                "month": 1,
-                "day": 1,
-                "hour": 0,
-                "minute": 0,
-                "second": 0
-            },
-            "state": {
-                "@type": "KEPLERIAN_EARTH_CENTERED_INERTIAL",
-                "sma": 6878,
-                "ecc": 0.01,
-                "inc": 67,
-                "raan": 252.0,
-                "aop": 0.0,
-                "ta": 61.2
-            }
-        },
-        "planner": {
-            "@type": "COMMS_TEST"
-        },
-        "notifier": "False",
-        "missionProfile": "3D-CHESS",
-        "preplan": "False"
-    },
-    {
-        "@id": "imaging_sat_7_2",
-        "name": "imaging_sat_7_2",
-        "spacecraftBus": {
-            "name": "BlueCanyon",
-            "mass": 20,
-            "volume": 0.5,
-            "orientation": {
-                "referenceFrame": "NADIR_POINTING",
-                "convention": "REF_FRAME_ALIGNED"
-            },
-            "components": {
-                "cmdh": {
-                    "power": 2,
-                    "memorySize": 100
-                },
-                "comms": {
-                    "transmitter": {
-                        "power": 3,
-                        "maxDataRate": 1,
-                        "bufferSize": 10,
-                        "numChannels": 1
-                    },
-                    "receiver": {
-                        "power": 3,
-                        "maxDataRate": 1,
-                        "bufferSize": 10
-                    }
-                },
-                "eps": {
-                    "powerGenerator": {
-                        "@type": "Solar Panel",
-                        "maxPowerGeneration": 10
-                    },
-                    "powerStorage": {
-                        "@type": "Battery",
-                        "maxPowerGeneration": 10,
-                        "energyStorageCapacity": 0.01,
-                        "depthOfDischarge": 0.99,
-                        "initialCharge": 1
-                    }
-                }
-            }
-        },
-        "instrument": {
-            "name": "OLI",
-            "mass": 10,
-            "volume": 12.45,
-            "dataRate": 40,
-            "bitsPerPixel": 8,
-            "power": 12,
-            "snr": 33,
-            "spatial_res": 50,
-            "spectral_res": 7e-09,
-            "orientation": {
-                "referenceFrame": "SC_BODY_FIXED",
-                "convention": "REF_FRAME_ALIGNED"
-            },
-            "fieldOfViewGeometry": {
-                "shape": "RECTANGULAR",
-                "angleHeight": 5,
-                "angleWidth": 60
-            },
-            "@id": "bs1",
-            "@type": "Basic Sensor"
-        },
-        "orbitState": {
-            "date": {
-                "@type": "GREGORIAN_UT1",
-                "year": 2020,
-                "month": 1,
-                "day": 1,
-                "hour": 0,
-                "minute": 0,
-                "second": 0
-            },
-            "state": {
-                "@type": "KEPLERIAN_EARTH_CENTERED_INERTIAL",
-                "sma": 6878,
-                "ecc": 0.01,
-                "inc": 67,
-                "raan": 252.0,
-                "aop": 0.0,
-                "ta": 97.2
-            }
-        },
-        "planner": {
-            "@type": "COMMS_TEST"
-        },
-        "notifier": "False",
-        "missionProfile": "3D-CHESS",
-        "preplan": "False"
-    },
-    {
-        "@id": "imaging_sat_7_3",
-        "name": "imaging_sat_7_3",
-        "spacecraftBus": {
-            "name": "BlueCanyon",
-            "mass": 20,
-            "volume": 0.5,
-            "orientation": {
-                "referenceFrame": "NADIR_POINTING",
-                "convention": "REF_FRAME_ALIGNED"
-            },
-            "components": {
-                "cmdh": {
-                    "power": 2,
-                    "memorySize": 100
-                },
-                "comms": {
-                    "transmitter": {
-                        "power": 3,
-                        "maxDataRate": 1,
-                        "bufferSize": 10,
-                        "numChannels": 1
-                    },
-                    "receiver": {
-                        "power": 3,
-                        "maxDataRate": 1,
-                        "bufferSize": 10
-                    }
-                },
-                "eps": {
-                    "powerGenerator": {
-                        "@type": "Solar Panel",
-                        "maxPowerGeneration": 10
-                    },
-                    "powerStorage": {
-                        "@type": "Battery",
-                        "maxPowerGeneration": 10,
-                        "energyStorageCapacity": 0.01,
-                        "depthOfDischarge": 0.99,
-                        "initialCharge": 1
-                    }
-                }
-            }
-        },
-        "instrument": {
-            "name": "OLI",
-            "mass": 10,
-            "volume": 12.45,
-            "dataRate": 40,
-            "bitsPerPixel": 8,
-            "power": 12,
-            "snr": 33,
-            "spatial_res": 50,
-            "spectral_res": 7e-09,
-            "orientation": {
-                "referenceFrame": "SC_BODY_FIXED",
-                "convention": "REF_FRAME_ALIGNED"
-            },
-            "fieldOfViewGeometry": {
-                "shape": "RECTANGULAR",
-                "angleHeight": 5,
-                "angleWidth": 60
-            },
-            "@id": "bs1",
-            "@type": "Basic Sensor"
-        },
-        "orbitState": {
-            "date": {
-                "@type": "GREGORIAN_UT1",
-                "year": 2020,
-                "month": 1,
-                "day": 1,
-                "hour": 0,
-                "minute": 0,
-                "second": 0
-            },
-            "state": {
-                "@type": "KEPLERIAN_EARTH_CENTERED_INERTIAL",
-                "sma": 6878,
-                "ecc": 0.01,
-                "inc": 67,
-                "raan": 252.0,
-                "aop": 0.0,
-                "ta": 133.2
-            }
-        },
-        "planner": {
-            "@type": "COMMS_TEST"
-        },
-        "notifier": "False",
-        "missionProfile": "3D-CHESS",
-        "preplan": "False"
-    },
-    {
-        "@id": "imaging_sat_7_4",
-        "name": "imaging_sat_7_4",
-        "spacecraftBus": {
-            "name": "BlueCanyon",
-            "mass": 20,
-            "volume": 0.5,
-            "orientation": {
-                "referenceFrame": "NADIR_POINTING",
-                "convention": "REF_FRAME_ALIGNED"
-            },
-            "components": {
-                "cmdh": {
-                    "power": 2,
-                    "memorySize": 100
-                },
-                "comms": {
-                    "transmitter": {
-                        "power": 3,
-                        "maxDataRate": 1,
-                        "bufferSize": 10,
-                        "numChannels": 1
-                    },
-                    "receiver": {
-                        "power": 3,
-                        "maxDataRate": 1,
-                        "bufferSize": 10
-                    }
-                },
-                "eps": {
-                    "powerGenerator": {
-                        "@type": "Solar Panel",
-                        "maxPowerGeneration": 10
-                    },
-                    "powerStorage": {
-                        "@type": "Battery",
-                        "maxPowerGeneration": 10,
-                        "energyStorageCapacity": 0.01,
-                        "depthOfDischarge": 0.99,
-                        "initialCharge": 1
-                    }
-                }
-            }
-        },
-        "instrument": {
-            "name": "OLI",
-            "mass": 10,
-            "volume": 12.45,
-            "dataRate": 40,
-            "bitsPerPixel": 8,
-            "power": 12,
-            "snr": 33,
-            "spatial_res": 50,
-            "spectral_res": 7e-09,
-            "orientation": {
-                "referenceFrame": "SC_BODY_FIXED",
-                "convention": "REF_FRAME_ALIGNED"
-            },
-            "fieldOfViewGeometry": {
-                "shape": "RECTANGULAR",
-                "angleHeight": 5,
-                "angleWidth": 60
-            },
-            "@id": "bs1",
-            "@type": "Basic Sensor"
-        },
-        "orbitState": {
-            "date": {
-                "@type": "GREGORIAN_UT1",
-                "year": 2020,
-                "month": 1,
-                "day": 1,
-                "hour": 0,
-                "minute": 0,
-                "second": 0
-            },
-            "state": {
-                "@type": "KEPLERIAN_EARTH_CENTERED_INERTIAL",
-                "sma": 6878,
-                "ecc": 0.01,
-                "inc": 67,
-                "raan": 252.0,
-                "aop": 0.0,
-                "ta": 169.2
-            }
-        },
-        "planner": {
-            "@type": "COMMS_TEST"
-        },
-        "notifier": "False",
-        "missionProfile": "3D-CHESS",
-        "preplan": "False"
-    },
-    {
-        "@id": "imaging_sat_7_5",
-        "name": "imaging_sat_7_5",
-        "spacecraftBus": {
-            "name": "BlueCanyon",
-            "mass": 20,
-            "volume": 0.5,
-            "orientation": {
-                "referenceFrame": "NADIR_POINTING",
-                "convention": "REF_FRAME_ALIGNED"
-            },
-            "components": {
-                "cmdh": {
-                    "power": 2,
-                    "memorySize": 100
-                },
-                "comms": {
-                    "transmitter": {
-                        "power": 3,
-                        "maxDataRate": 1,
-                        "bufferSize": 10,
-                        "numChannels": 1
-                    },
-                    "receiver": {
-                        "power": 3,
-                        "maxDataRate": 1,
-                        "bufferSize": 10
-                    }
-                },
-                "eps": {
-                    "powerGenerator": {
-                        "@type": "Solar Panel",
-                        "maxPowerGeneration": 10
-                    },
-                    "powerStorage": {
-                        "@type": "Battery",
-                        "maxPowerGeneration": 10,
-                        "energyStorageCapacity": 0.01,
-                        "depthOfDischarge": 0.99,
-                        "initialCharge": 1
-                    }
-                }
-            }
-        },
-        "instrument": {
-            "name": "OLI",
-            "mass": 10,
-            "volume": 12.45,
-            "dataRate": 40,
-            "bitsPerPixel": 8,
-            "power": 12,
-            "snr": 33,
-            "spatial_res": 50,
-            "spectral_res": 7e-09,
-            "orientation": {
-                "referenceFrame": "SC_BODY_FIXED",
-                "convention": "REF_FRAME_ALIGNED"
-            },
-            "fieldOfViewGeometry": {
-                "shape": "RECTANGULAR",
-                "angleHeight": 5,
-                "angleWidth": 60
-            },
-            "@id": "bs1",
-            "@type": "Basic Sensor"
-        },
-        "orbitState": {
-            "date": {
-                "@type": "GREGORIAN_UT1",
-                "year": 2020,
-                "month": 1,
-                "day": 1,
-                "hour": 0,
-                "minute": 0,
-                "second": 0
-            },
-            "state": {
-                "@type": "KEPLERIAN_EARTH_CENTERED_INERTIAL",
-                "sma": 6878,
-                "ecc": 0.01,
-                "inc": 67,
-                "raan": 252.0,
-                "aop": 0.0,
-                "ta": 205.2
-            }
-        },
-        "planner": {
-            "@type": "COMMS_TEST"
-        },
-        "notifier": "False",
-        "missionProfile": "3D-CHESS",
-        "preplan": "False"
-    },
-    {
-        "@id": "imaging_sat_7_6",
-        "name": "imaging_sat_7_6",
-        "spacecraftBus": {
-            "name": "BlueCanyon",
-            "mass": 20,
-            "volume": 0.5,
-            "orientation": {
-                "referenceFrame": "NADIR_POINTING",
-                "convention": "REF_FRAME_ALIGNED"
-            },
-            "components": {
-                "cmdh": {
-                    "power": 2,
-                    "memorySize": 100
-                },
-                "comms": {
-                    "transmitter": {
-                        "power": 3,
-                        "maxDataRate": 1,
-                        "bufferSize": 10,
-                        "numChannels": 1
-                    },
-                    "receiver": {
-                        "power": 3,
-                        "maxDataRate": 1,
-                        "bufferSize": 10
-                    }
-                },
-                "eps": {
-                    "powerGenerator": {
-                        "@type": "Solar Panel",
-                        "maxPowerGeneration": 10
-                    },
-                    "powerStorage": {
-                        "@type": "Battery",
-                        "maxPowerGeneration": 10,
-                        "energyStorageCapacity": 0.01,
-                        "depthOfDischarge": 0.99,
-                        "initialCharge": 1
-                    }
-                }
-            }
-        },
-        "instrument": {
-            "name": "OLI",
-            "mass": 10,
-            "volume": 12.45,
-            "dataRate": 40,
-            "bitsPerPixel": 8,
-            "power": 12,
-            "snr": 33,
-            "spatial_res": 50,
-            "spectral_res": 7e-09,
-            "orientation": {
-                "referenceFrame": "SC_BODY_FIXED",
-                "convention": "REF_FRAME_ALIGNED"
-            },
-            "fieldOfViewGeometry": {
-                "shape": "RECTANGULAR",
-                "angleHeight": 5,
-                "angleWidth": 60
-            },
-            "@id": "bs1",
-            "@type": "Basic Sensor"
-        },
-        "orbitState": {
-            "date": {
-                "@type": "GREGORIAN_UT1",
-                "year": 2020,
-                "month": 1,
-                "day": 1,
-                "hour": 0,
-                "minute": 0,
-                "second": 0
-            },
-            "state": {
-                "@type": "KEPLERIAN_EARTH_CENTERED_INERTIAL",
-                "sma": 6878,
-                "ecc": 0.01,
-                "inc": 67,
-                "raan": 252.0,
-                "aop": 0.0,
-                "ta": 241.2
-            }
-        },
-        "planner": {
-            "@type": "COMMS_TEST"
-        },
-        "notifier": "False",
-        "missionProfile": "3D-CHESS",
-        "preplan": "False"
-    },
-    {
-        "@id": "imaging_sat_7_7",
-        "name": "imaging_sat_7_7",
-        "spacecraftBus": {
-            "name": "BlueCanyon",
-            "mass": 20,
-            "volume": 0.5,
-            "orientation": {
-                "referenceFrame": "NADIR_POINTING",
-                "convention": "REF_FRAME_ALIGNED"
-            },
-            "components": {
-                "cmdh": {
-                    "power": 2,
-                    "memorySize": 100
-                },
-                "comms": {
-                    "transmitter": {
-                        "power": 3,
-                        "maxDataRate": 1,
-                        "bufferSize": 10,
-                        "numChannels": 1
-                    },
-                    "receiver": {
-                        "power": 3,
-                        "maxDataRate": 1,
-                        "bufferSize": 10
-                    }
-                },
-                "eps": {
-                    "powerGenerator": {
-                        "@type": "Solar Panel",
-                        "maxPowerGeneration": 10
-                    },
-                    "powerStorage": {
-                        "@type": "Battery",
-                        "maxPowerGeneration": 10,
-                        "energyStorageCapacity": 0.01,
-                        "depthOfDischarge": 0.99,
-                        "initialCharge": 1
-                    }
-                }
-            }
-        },
-        "instrument": {
-            "name": "OLI",
-            "mass": 10,
-            "volume": 12.45,
-            "dataRate": 40,
-            "bitsPerPixel": 8,
-            "power": 12,
-            "snr": 33,
-            "spatial_res": 50,
-            "spectral_res": 7e-09,
-            "orientation": {
-                "referenceFrame": "SC_BODY_FIXED",
-                "convention": "REF_FRAME_ALIGNED"
-            },
-            "fieldOfViewGeometry": {
-                "shape": "RECTANGULAR",
-                "angleHeight": 5,
-                "angleWidth": 60
-            },
-            "@id": "bs1",
-            "@type": "Basic Sensor"
-        },
-        "orbitState": {
-            "date": {
-                "@type": "GREGORIAN_UT1",
-                "year": 2020,
-                "month": 1,
-                "day": 1,
-                "hour": 0,
-                "minute": 0,
-                "second": 0
-            },
-            "state": {
-                "@type": "KEPLERIAN_EARTH_CENTERED_INERTIAL",
-                "sma": 6878,
-                "ecc": 0.01,
-                "inc": 67,
-                "raan": 252.0,
-                "aop": 0.0,
-                "ta": 277.2
-            }
-        },
-        "planner": {
-            "@type": "COMMS_TEST"
-        },
-        "notifier": "False",
-        "missionProfile": "3D-CHESS",
-        "preplan": "False"
-    },
-    {
-        "@id": "imaging_sat_7_8",
-        "name": "imaging_sat_7_8",
-        "spacecraftBus": {
-            "name": "BlueCanyon",
-            "mass": 20,
-            "volume": 0.5,
-            "orientation": {
-                "referenceFrame": "NADIR_POINTING",
-                "convention": "REF_FRAME_ALIGNED"
-            },
-            "components": {
-                "cmdh": {
-                    "power": 2,
-                    "memorySize": 100
-                },
-                "comms": {
-                    "transmitter": {
-                        "power": 3,
-                        "maxDataRate": 1,
-                        "bufferSize": 10,
-                        "numChannels": 1
-                    },
-                    "receiver": {
-                        "power": 3,
-                        "maxDataRate": 1,
-                        "bufferSize": 10
-                    }
-                },
-                "eps": {
-                    "powerGenerator": {
-                        "@type": "Solar Panel",
-                        "maxPowerGeneration": 10
-                    },
-                    "powerStorage": {
-                        "@type": "Battery",
-                        "maxPowerGeneration": 10,
-                        "energyStorageCapacity": 0.01,
-                        "depthOfDischarge": 0.99,
-                        "initialCharge": 1
-                    }
-                }
-            }
-        },
-        "instrument": {
-            "name": "OLI",
-            "mass": 10,
-            "volume": 12.45,
-            "dataRate": 40,
-            "bitsPerPixel": 8,
-            "power": 12,
-            "snr": 33,
-            "spatial_res": 50,
-            "spectral_res": 7e-09,
-            "orientation": {
-                "referenceFrame": "SC_BODY_FIXED",
-                "convention": "REF_FRAME_ALIGNED"
-            },
-            "fieldOfViewGeometry": {
-                "shape": "RECTANGULAR",
-                "angleHeight": 5,
-                "angleWidth": 60
-            },
-            "@id": "bs1",
-            "@type": "Basic Sensor"
-        },
-        "orbitState": {
-            "date": {
-                "@type": "GREGORIAN_UT1",
-                "year": 2020,
-                "month": 1,
-                "day": 1,
-                "hour": 0,
-                "minute": 0,
-                "second": 0
-            },
-            "state": {
-                "@type": "KEPLERIAN_EARTH_CENTERED_INERTIAL",
-                "sma": 6878,
-                "ecc": 0.01,
-                "inc": 67,
-                "raan": 252.0,
-                "aop": 0.0,
-                "ta": 313.2
-            }
-        },
-        "planner": {
-            "@type": "COMMS_TEST"
-        },
-        "notifier": "False",
-        "missionProfile": "3D-CHESS",
-        "preplan": "False"
-    },
-    {
-        "@id": "imaging_sat_7_9",
-        "name": "imaging_sat_7_9",
-        "spacecraftBus": {
-            "name": "BlueCanyon",
-            "mass": 20,
-            "volume": 0.5,
-            "orientation": {
-                "referenceFrame": "NADIR_POINTING",
-                "convention": "REF_FRAME_ALIGNED"
-            },
-            "components": {
-                "cmdh": {
-                    "power": 2,
-                    "memorySize": 100
-                },
-                "comms": {
-                    "transmitter": {
-                        "power": 3,
-                        "maxDataRate": 1,
-                        "bufferSize": 10,
-                        "numChannels": 1
-                    },
-                    "receiver": {
-                        "power": 3,
-                        "maxDataRate": 1,
-                        "bufferSize": 10
-                    }
-                },
-                "eps": {
-                    "powerGenerator": {
-                        "@type": "Solar Panel",
-                        "maxPowerGeneration": 10
-                    },
-                    "powerStorage": {
-                        "@type": "Battery",
-                        "maxPowerGeneration": 10,
-                        "energyStorageCapacity": 0.01,
-                        "depthOfDischarge": 0.99,
-                        "initialCharge": 1
-                    }
-                }
-            }
-        },
-        "instrument": {
-            "name": "OLI",
-            "mass": 10,
-            "volume": 12.45,
-            "dataRate": 40,
-            "bitsPerPixel": 8,
-            "power": 12,
-            "snr": 33,
-            "spatial_res": 50,
-            "spectral_res": 7e-09,
-            "orientation": {
-                "referenceFrame": "SC_BODY_FIXED",
-                "convention": "REF_FRAME_ALIGNED"
-            },
-            "fieldOfViewGeometry": {
-                "shape": "RECTANGULAR",
-                "angleHeight": 5,
-                "angleWidth": 60
-            },
-            "@id": "bs1",
-            "@type": "Basic Sensor"
-        },
-        "orbitState": {
-            "date": {
-                "@type": "GREGORIAN_UT1",
-                "year": 2020,
-                "month": 1,
-                "day": 1,
-                "hour": 0,
-                "minute": 0,
-                "second": 0
-            },
-            "state": {
-                "@type": "KEPLERIAN_EARTH_CENTERED_INERTIAL",
-                "sma": 6878,
-                "ecc": 0.01,
-                "inc": 67,
-                "raan": 252.0,
-                "aop": 0.0,
-                "ta": 349.2
-            }
-        },
-        "planner": {
-            "@type": "COMMS_TEST"
-        },
-        "notifier": "False",
-        "missionProfile": "3D-CHESS",
-        "preplan": "False"
-    },
-    {
-        "@id": "imaging_sat_8_0",
-        "name": "imaging_sat_8_0",
-        "spacecraftBus": {
-            "name": "BlueCanyon",
-            "mass": 20,
-            "volume": 0.5,
-            "orientation": {
-                "referenceFrame": "NADIR_POINTING",
-                "convention": "REF_FRAME_ALIGNED"
-            },
-            "components": {
-                "cmdh": {
-                    "power": 2,
-                    "memorySize": 100
-                },
-                "comms": {
-                    "transmitter": {
-                        "power": 3,
-                        "maxDataRate": 1,
-                        "bufferSize": 10,
-                        "numChannels": 1
-                    },
-                    "receiver": {
-                        "power": 3,
-                        "maxDataRate": 1,
-                        "bufferSize": 10
-                    }
-                },
-                "eps": {
-                    "powerGenerator": {
-                        "@type": "Solar Panel",
-                        "maxPowerGeneration": 10
-                    },
-                    "powerStorage": {
-                        "@type": "Battery",
-                        "maxPowerGeneration": 10,
-                        "energyStorageCapacity": 0.01,
-                        "depthOfDischarge": 0.99,
-                        "initialCharge": 1
-                    }
-                }
-            }
-        },
-        "instrument": {
-            "name": "OLI",
-            "mass": 10,
-            "volume": 12.45,
-            "dataRate": 40,
-            "bitsPerPixel": 8,
-            "power": 12,
-            "snr": 33,
-            "spatial_res": 50,
-            "spectral_res": 7e-09,
-            "orientation": {
-                "referenceFrame": "SC_BODY_FIXED",
-                "convention": "REF_FRAME_ALIGNED"
-            },
-            "fieldOfViewGeometry": {
-                "shape": "RECTANGULAR",
-                "angleHeight": 5,
-                "angleWidth": 60
-            },
-            "@id": "bs1",
-            "@type": "Basic Sensor"
-        },
-        "orbitState": {
-            "date": {
-                "@type": "GREGORIAN_UT1",
-                "year": 2020,
-                "month": 1,
-                "day": 1,
-                "hour": 0,
-                "minute": 0,
-                "second": 0
-            },
-            "state": {
-                "@type": "KEPLERIAN_EARTH_CENTERED_INERTIAL",
-                "sma": 6878,
-                "ecc": 0.01,
-                "inc": 67,
-                "raan": 288.0,
-                "aop": 0.0,
-                "ta": 28.8
-            }
-        },
-        "planner": {
-            "@type": "COMMS_TEST"
-        },
-        "notifier": "False",
-        "missionProfile": "3D-CHESS",
-        "preplan": "False"
-    },
-    {
-        "@id": "imaging_sat_8_1",
-        "name": "imaging_sat_8_1",
-        "spacecraftBus": {
-            "name": "BlueCanyon",
-            "mass": 20,
-            "volume": 0.5,
-            "orientation": {
-                "referenceFrame": "NADIR_POINTING",
-                "convention": "REF_FRAME_ALIGNED"
-            },
-            "components": {
-                "cmdh": {
-                    "power": 2,
-                    "memorySize": 100
-                },
-                "comms": {
-                    "transmitter": {
-                        "power": 3,
-                        "maxDataRate": 1,
-                        "bufferSize": 10,
-                        "numChannels": 1
-                    },
-                    "receiver": {
-                        "power": 3,
-                        "maxDataRate": 1,
-                        "bufferSize": 10
-                    }
-                },
-                "eps": {
-                    "powerGenerator": {
-                        "@type": "Solar Panel",
-                        "maxPowerGeneration": 10
-                    },
-                    "powerStorage": {
-                        "@type": "Battery",
-                        "maxPowerGeneration": 10,
-                        "energyStorageCapacity": 0.01,
-                        "depthOfDischarge": 0.99,
-                        "initialCharge": 1
-                    }
-                }
-            }
-        },
-        "instrument": {
-            "name": "OLI",
-            "mass": 10,
-            "volume": 12.45,
-            "dataRate": 40,
-            "bitsPerPixel": 8,
-            "power": 12,
-            "snr": 33,
-            "spatial_res": 50,
-            "spectral_res": 7e-09,
-            "orientation": {
-                "referenceFrame": "SC_BODY_FIXED",
-                "convention": "REF_FRAME_ALIGNED"
-            },
-            "fieldOfViewGeometry": {
-                "shape": "RECTANGULAR",
-                "angleHeight": 5,
-                "angleWidth": 60
-            },
-            "@id": "bs1",
-            "@type": "Basic Sensor"
-        },
-        "orbitState": {
-            "date": {
-                "@type": "GREGORIAN_UT1",
-                "year": 2020,
-                "month": 1,
-                "day": 1,
-                "hour": 0,
-                "minute": 0,
-                "second": 0
-            },
-            "state": {
-                "@type": "KEPLERIAN_EARTH_CENTERED_INERTIAL",
-                "sma": 6878,
-                "ecc": 0.01,
-                "inc": 67,
-                "raan": 288.0,
-                "aop": 0.0,
-                "ta": 64.8
-            }
-        },
-        "planner": {
-            "@type": "COMMS_TEST"
-        },
-        "notifier": "False",
-        "missionProfile": "3D-CHESS",
-        "preplan": "False"
-    },
-    {
-        "@id": "imaging_sat_8_2",
-        "name": "imaging_sat_8_2",
-        "spacecraftBus": {
-            "name": "BlueCanyon",
-            "mass": 20,
-            "volume": 0.5,
-            "orientation": {
-                "referenceFrame": "NADIR_POINTING",
-                "convention": "REF_FRAME_ALIGNED"
-            },
-            "components": {
-                "cmdh": {
-                    "power": 2,
-                    "memorySize": 100
-                },
-                "comms": {
-                    "transmitter": {
-                        "power": 3,
-                        "maxDataRate": 1,
-                        "bufferSize": 10,
-                        "numChannels": 1
-                    },
-                    "receiver": {
-                        "power": 3,
-                        "maxDataRate": 1,
-                        "bufferSize": 10
-                    }
-                },
-                "eps": {
-                    "powerGenerator": {
-                        "@type": "Solar Panel",
-                        "maxPowerGeneration": 10
-                    },
-                    "powerStorage": {
-                        "@type": "Battery",
-                        "maxPowerGeneration": 10,
-                        "energyStorageCapacity": 0.01,
-                        "depthOfDischarge": 0.99,
-                        "initialCharge": 1
-                    }
-                }
-            }
-        },
-        "instrument": {
-            "name": "OLI",
-            "mass": 10,
-            "volume": 12.45,
-            "dataRate": 40,
-            "bitsPerPixel": 8,
-            "power": 12,
-            "snr": 33,
-            "spatial_res": 50,
-            "spectral_res": 7e-09,
-            "orientation": {
-                "referenceFrame": "SC_BODY_FIXED",
-                "convention": "REF_FRAME_ALIGNED"
-            },
-            "fieldOfViewGeometry": {
-                "shape": "RECTANGULAR",
-                "angleHeight": 5,
-                "angleWidth": 60
-            },
-            "@id": "bs1",
-            "@type": "Basic Sensor"
-        },
-        "orbitState": {
-            "date": {
-                "@type": "GREGORIAN_UT1",
-                "year": 2020,
-                "month": 1,
-                "day": 1,
-                "hour": 0,
-                "minute": 0,
-                "second": 0
-            },
-            "state": {
-                "@type": "KEPLERIAN_EARTH_CENTERED_INERTIAL",
-                "sma": 6878,
-                "ecc": 0.01,
-                "inc": 67,
-                "raan": 288.0,
-                "aop": 0.0,
-                "ta": 100.8
-            }
-        },
-        "planner": {
-            "@type": "COMMS_TEST"
-        },
-        "notifier": "False",
-        "missionProfile": "3D-CHESS",
-        "preplan": "False"
-    },
-    {
-        "@id": "imaging_sat_8_3",
-        "name": "imaging_sat_8_3",
-        "spacecraftBus": {
-            "name": "BlueCanyon",
-            "mass": 20,
-            "volume": 0.5,
-            "orientation": {
-                "referenceFrame": "NADIR_POINTING",
-                "convention": "REF_FRAME_ALIGNED"
-            },
-            "components": {
-                "cmdh": {
-                    "power": 2,
-                    "memorySize": 100
-                },
-                "comms": {
-                    "transmitter": {
-                        "power": 3,
-                        "maxDataRate": 1,
-                        "bufferSize": 10,
-                        "numChannels": 1
-                    },
-                    "receiver": {
-                        "power": 3,
-                        "maxDataRate": 1,
-                        "bufferSize": 10
-                    }
-                },
-                "eps": {
-                    "powerGenerator": {
-                        "@type": "Solar Panel",
-                        "maxPowerGeneration": 10
-                    },
-                    "powerStorage": {
-                        "@type": "Battery",
-                        "maxPowerGeneration": 10,
-                        "energyStorageCapacity": 0.01,
-                        "depthOfDischarge": 0.99,
-                        "initialCharge": 1
-                    }
-                }
-            }
-        },
-        "instrument": {
-            "name": "OLI",
-            "mass": 10,
-            "volume": 12.45,
-            "dataRate": 40,
-            "bitsPerPixel": 8,
-            "power": 12,
-            "snr": 33,
-            "spatial_res": 50,
-            "spectral_res": 7e-09,
-            "orientation": {
-                "referenceFrame": "SC_BODY_FIXED",
-                "convention": "REF_FRAME_ALIGNED"
-            },
-            "fieldOfViewGeometry": {
-                "shape": "RECTANGULAR",
-                "angleHeight": 5,
-                "angleWidth": 60
-            },
-            "@id": "bs1",
-            "@type": "Basic Sensor"
-        },
-        "orbitState": {
-            "date": {
-                "@type": "GREGORIAN_UT1",
-                "year": 2020,
-                "month": 1,
-                "day": 1,
-                "hour": 0,
-                "minute": 0,
-                "second": 0
-            },
-            "state": {
-                "@type": "KEPLERIAN_EARTH_CENTERED_INERTIAL",
-                "sma": 6878,
-                "ecc": 0.01,
-                "inc": 67,
-                "raan": 288.0,
-                "aop": 0.0,
-                "ta": 136.8
-            }
-        },
-        "planner": {
-            "@type": "COMMS_TEST"
-        },
-        "notifier": "False",
-        "missionProfile": "3D-CHESS",
-        "preplan": "False"
-    },
-    {
-        "@id": "imaging_sat_8_4",
-        "name": "imaging_sat_8_4",
-        "spacecraftBus": {
-            "name": "BlueCanyon",
-            "mass": 20,
-            "volume": 0.5,
-            "orientation": {
-                "referenceFrame": "NADIR_POINTING",
-                "convention": "REF_FRAME_ALIGNED"
-            },
-            "components": {
-                "cmdh": {
-                    "power": 2,
-                    "memorySize": 100
-                },
-                "comms": {
-                    "transmitter": {
-                        "power": 3,
-                        "maxDataRate": 1,
-                        "bufferSize": 10,
-                        "numChannels": 1
-                    },
-                    "receiver": {
-                        "power": 3,
-                        "maxDataRate": 1,
-                        "bufferSize": 10
-                    }
-                },
-                "eps": {
-                    "powerGenerator": {
-                        "@type": "Solar Panel",
-                        "maxPowerGeneration": 10
-                    },
-                    "powerStorage": {
-                        "@type": "Battery",
-                        "maxPowerGeneration": 10,
-                        "energyStorageCapacity": 0.01,
-                        "depthOfDischarge": 0.99,
-                        "initialCharge": 1
-                    }
-                }
-            }
-        },
-        "instrument": {
-            "name": "OLI",
-            "mass": 10,
-            "volume": 12.45,
-            "dataRate": 40,
-            "bitsPerPixel": 8,
-            "power": 12,
-            "snr": 33,
-            "spatial_res": 50,
-            "spectral_res": 7e-09,
-            "orientation": {
-                "referenceFrame": "SC_BODY_FIXED",
-                "convention": "REF_FRAME_ALIGNED"
-            },
-            "fieldOfViewGeometry": {
-                "shape": "RECTANGULAR",
-                "angleHeight": 5,
-                "angleWidth": 60
-            },
-            "@id": "bs1",
-            "@type": "Basic Sensor"
-        },
-        "orbitState": {
-            "date": {
-                "@type": "GREGORIAN_UT1",
-                "year": 2020,
-                "month": 1,
-                "day": 1,
-                "hour": 0,
-                "minute": 0,
-                "second": 0
-            },
-            "state": {
-                "@type": "KEPLERIAN_EARTH_CENTERED_INERTIAL",
-                "sma": 6878,
-                "ecc": 0.01,
-                "inc": 67,
-                "raan": 288.0,
-                "aop": 0.0,
-                "ta": 172.8
-            }
-        },
-        "planner": {
-            "@type": "COMMS_TEST"
-        },
-        "notifier": "False",
-        "missionProfile": "3D-CHESS",
-        "preplan": "False"
-    },
-    {
-        "@id": "imaging_sat_8_5",
-        "name": "imaging_sat_8_5",
-        "spacecraftBus": {
-            "name": "BlueCanyon",
-            "mass": 20,
-            "volume": 0.5,
-            "orientation": {
-                "referenceFrame": "NADIR_POINTING",
-                "convention": "REF_FRAME_ALIGNED"
-            },
-            "components": {
-                "cmdh": {
-                    "power": 2,
-                    "memorySize": 100
-                },
-                "comms": {
-                    "transmitter": {
-                        "power": 3,
-                        "maxDataRate": 1,
-                        "bufferSize": 10,
-                        "numChannels": 1
-                    },
-                    "receiver": {
-                        "power": 3,
-                        "maxDataRate": 1,
-                        "bufferSize": 10
-                    }
-                },
-                "eps": {
-                    "powerGenerator": {
-                        "@type": "Solar Panel",
-                        "maxPowerGeneration": 10
-                    },
-                    "powerStorage": {
-                        "@type": "Battery",
-                        "maxPowerGeneration": 10,
-                        "energyStorageCapacity": 0.01,
-                        "depthOfDischarge": 0.99,
-                        "initialCharge": 1
-                    }
-                }
-            }
-        },
-        "instrument": {
-            "name": "OLI",
-            "mass": 10,
-            "volume": 12.45,
-            "dataRate": 40,
-            "bitsPerPixel": 8,
-            "power": 12,
-            "snr": 33,
-            "spatial_res": 50,
-            "spectral_res": 7e-09,
-            "orientation": {
-                "referenceFrame": "SC_BODY_FIXED",
-                "convention": "REF_FRAME_ALIGNED"
-            },
-            "fieldOfViewGeometry": {
-                "shape": "RECTANGULAR",
-                "angleHeight": 5,
-                "angleWidth": 60
-            },
-            "@id": "bs1",
-            "@type": "Basic Sensor"
-        },
-        "orbitState": {
-            "date": {
-                "@type": "GREGORIAN_UT1",
-                "year": 2020,
-                "month": 1,
-                "day": 1,
-                "hour": 0,
-                "minute": 0,
-                "second": 0
-            },
-            "state": {
-                "@type": "KEPLERIAN_EARTH_CENTERED_INERTIAL",
-                "sma": 6878,
-                "ecc": 0.01,
-                "inc": 67,
-                "raan": 288.0,
-                "aop": 0.0,
-                "ta": 208.8
-            }
-        },
-        "planner": {
-            "@type": "COMMS_TEST"
-        },
-        "notifier": "False",
-        "missionProfile": "3D-CHESS",
-        "preplan": "False"
-    },
-    {
-        "@id": "imaging_sat_8_6",
-        "name": "imaging_sat_8_6",
-        "spacecraftBus": {
-            "name": "BlueCanyon",
-            "mass": 20,
-            "volume": 0.5,
-            "orientation": {
-                "referenceFrame": "NADIR_POINTING",
-                "convention": "REF_FRAME_ALIGNED"
-            },
-            "components": {
-                "cmdh": {
-                    "power": 2,
-                    "memorySize": 100
-                },
-                "comms": {
-                    "transmitter": {
-                        "power": 3,
-                        "maxDataRate": 1,
-                        "bufferSize": 10,
-                        "numChannels": 1
-                    },
-                    "receiver": {
-                        "power": 3,
-                        "maxDataRate": 1,
-                        "bufferSize": 10
-                    }
-                },
-                "eps": {
-                    "powerGenerator": {
-                        "@type": "Solar Panel",
-                        "maxPowerGeneration": 10
-                    },
-                    "powerStorage": {
-                        "@type": "Battery",
-                        "maxPowerGeneration": 10,
-                        "energyStorageCapacity": 0.01,
-                        "depthOfDischarge": 0.99,
-                        "initialCharge": 1
-                    }
-                }
-            }
-        },
-        "instrument": {
-            "name": "OLI",
-            "mass": 10,
-            "volume": 12.45,
-            "dataRate": 40,
-            "bitsPerPixel": 8,
-            "power": 12,
-            "snr": 33,
-            "spatial_res": 50,
-            "spectral_res": 7e-09,
-            "orientation": {
-                "referenceFrame": "SC_BODY_FIXED",
-                "convention": "REF_FRAME_ALIGNED"
-            },
-            "fieldOfViewGeometry": {
-                "shape": "RECTANGULAR",
-                "angleHeight": 5,
-                "angleWidth": 60
-            },
-            "@id": "bs1",
-            "@type": "Basic Sensor"
-        },
-        "orbitState": {
-            "date": {
-                "@type": "GREGORIAN_UT1",
-                "year": 2020,
-                "month": 1,
-                "day": 1,
-                "hour": 0,
-                "minute": 0,
-                "second": 0
-            },
-            "state": {
-                "@type": "KEPLERIAN_EARTH_CENTERED_INERTIAL",
-                "sma": 6878,
-                "ecc": 0.01,
-                "inc": 67,
-                "raan": 288.0,
-                "aop": 0.0,
-                "ta": 244.8
-            }
-        },
-        "planner": {
-            "@type": "COMMS_TEST"
-        },
-        "notifier": "False",
-        "missionProfile": "3D-CHESS",
-        "preplan": "False"
-    },
-    {
-        "@id": "imaging_sat_8_7",
-        "name": "imaging_sat_8_7",
-        "spacecraftBus": {
-            "name": "BlueCanyon",
-            "mass": 20,
-            "volume": 0.5,
-            "orientation": {
-                "referenceFrame": "NADIR_POINTING",
-                "convention": "REF_FRAME_ALIGNED"
-            },
-            "components": {
-                "cmdh": {
-                    "power": 2,
-                    "memorySize": 100
-                },
-                "comms": {
-                    "transmitter": {
-                        "power": 3,
-                        "maxDataRate": 1,
-                        "bufferSize": 10,
-                        "numChannels": 1
-                    },
-                    "receiver": {
-                        "power": 3,
-                        "maxDataRate": 1,
-                        "bufferSize": 10
-                    }
-                },
-                "eps": {
-                    "powerGenerator": {
-                        "@type": "Solar Panel",
-                        "maxPowerGeneration": 10
-                    },
-                    "powerStorage": {
-                        "@type": "Battery",
-                        "maxPowerGeneration": 10,
-                        "energyStorageCapacity": 0.01,
-                        "depthOfDischarge": 0.99,
-                        "initialCharge": 1
-                    }
-                }
-            }
-        },
-        "instrument": {
-            "name": "OLI",
-            "mass": 10,
-            "volume": 12.45,
-            "dataRate": 40,
-            "bitsPerPixel": 8,
-            "power": 12,
-            "snr": 33,
-            "spatial_res": 50,
-            "spectral_res": 7e-09,
-            "orientation": {
-                "referenceFrame": "SC_BODY_FIXED",
-                "convention": "REF_FRAME_ALIGNED"
-            },
-            "fieldOfViewGeometry": {
-                "shape": "RECTANGULAR",
-                "angleHeight": 5,
-                "angleWidth": 60
-            },
-            "@id": "bs1",
-            "@type": "Basic Sensor"
-        },
-        "orbitState": {
-            "date": {
-                "@type": "GREGORIAN_UT1",
-                "year": 2020,
-                "month": 1,
-                "day": 1,
-                "hour": 0,
-                "minute": 0,
-                "second": 0
-            },
-            "state": {
-                "@type": "KEPLERIAN_EARTH_CENTERED_INERTIAL",
-                "sma": 6878,
-                "ecc": 0.01,
-                "inc": 67,
-                "raan": 288.0,
-                "aop": 0.0,
-                "ta": 280.8
-            }
-        },
-        "planner": {
-            "@type": "COMMS_TEST"
-        },
-        "notifier": "False",
-        "missionProfile": "3D-CHESS",
-        "preplan": "False"
-    },
-    {
-        "@id": "imaging_sat_8_8",
-        "name": "imaging_sat_8_8",
-        "spacecraftBus": {
-            "name": "BlueCanyon",
-            "mass": 20,
-            "volume": 0.5,
-            "orientation": {
-                "referenceFrame": "NADIR_POINTING",
-                "convention": "REF_FRAME_ALIGNED"
-            },
-            "components": {
-                "cmdh": {
-                    "power": 2,
-                    "memorySize": 100
-                },
-                "comms": {
-                    "transmitter": {
-                        "power": 3,
-                        "maxDataRate": 1,
-                        "bufferSize": 10,
-                        "numChannels": 1
-                    },
-                    "receiver": {
-                        "power": 3,
-                        "maxDataRate": 1,
-                        "bufferSize": 10
-                    }
-                },
-                "eps": {
-                    "powerGenerator": {
-                        "@type": "Solar Panel",
-                        "maxPowerGeneration": 10
-                    },
-                    "powerStorage": {
-                        "@type": "Battery",
-                        "maxPowerGeneration": 10,
-                        "energyStorageCapacity": 0.01,
-                        "depthOfDischarge": 0.99,
-                        "initialCharge": 1
-                    }
-                }
-            }
-        },
-        "instrument": {
-            "name": "OLI",
-            "mass": 10,
-            "volume": 12.45,
-            "dataRate": 40,
-            "bitsPerPixel": 8,
-            "power": 12,
-            "snr": 33,
-            "spatial_res": 50,
-            "spectral_res": 7e-09,
-            "orientation": {
-                "referenceFrame": "SC_BODY_FIXED",
-                "convention": "REF_FRAME_ALIGNED"
-            },
-            "fieldOfViewGeometry": {
-                "shape": "RECTANGULAR",
-                "angleHeight": 5,
-                "angleWidth": 60
-            },
-            "@id": "bs1",
-            "@type": "Basic Sensor"
-        },
-        "orbitState": {
-            "date": {
-                "@type": "GREGORIAN_UT1",
-                "year": 2020,
-                "month": 1,
-                "day": 1,
-                "hour": 0,
-                "minute": 0,
-                "second": 0
-            },
-            "state": {
-                "@type": "KEPLERIAN_EARTH_CENTERED_INERTIAL",
-                "sma": 6878,
-                "ecc": 0.01,
-                "inc": 67,
-                "raan": 288.0,
-                "aop": 0.0,
-                "ta": 316.8
-            }
-        },
-        "planner": {
-            "@type": "COMMS_TEST"
-        },
-        "notifier": "False",
-        "missionProfile": "3D-CHESS",
-        "preplan": "False"
-    },
-    {
-        "@id": "imaging_sat_8_9",
-        "name": "imaging_sat_8_9",
-        "spacecraftBus": {
-            "name": "BlueCanyon",
-            "mass": 20,
-            "volume": 0.5,
-            "orientation": {
-                "referenceFrame": "NADIR_POINTING",
-                "convention": "REF_FRAME_ALIGNED"
-            },
-            "components": {
-                "cmdh": {
-                    "power": 2,
-                    "memorySize": 100
-                },
-                "comms": {
-                    "transmitter": {
-                        "power": 3,
-                        "maxDataRate": 1,
-                        "bufferSize": 10,
-                        "numChannels": 1
-                    },
-                    "receiver": {
-                        "power": 3,
-                        "maxDataRate": 1,
-                        "bufferSize": 10
-                    }
-                },
-                "eps": {
-                    "powerGenerator": {
-                        "@type": "Solar Panel",
-                        "maxPowerGeneration": 10
-                    },
-                    "powerStorage": {
-                        "@type": "Battery",
-                        "maxPowerGeneration": 10,
-                        "energyStorageCapacity": 0.01,
-                        "depthOfDischarge": 0.99,
-                        "initialCharge": 1
-                    }
-                }
-            }
-        },
-        "instrument": {
-            "name": "OLI",
-            "mass": 10,
-            "volume": 12.45,
-            "dataRate": 40,
-            "bitsPerPixel": 8,
-            "power": 12,
-            "snr": 33,
-            "spatial_res": 50,
-            "spectral_res": 7e-09,
-            "orientation": {
-                "referenceFrame": "SC_BODY_FIXED",
-                "convention": "REF_FRAME_ALIGNED"
-            },
-            "fieldOfViewGeometry": {
-                "shape": "RECTANGULAR",
-                "angleHeight": 5,
-                "angleWidth": 60
-            },
-            "@id": "bs1",
-            "@type": "Basic Sensor"
-        },
-        "orbitState": {
-            "date": {
-                "@type": "GREGORIAN_UT1",
-                "year": 2020,
-                "month": 1,
-                "day": 1,
-                "hour": 0,
-                "minute": 0,
-                "second": 0
-            },
-            "state": {
-                "@type": "KEPLERIAN_EARTH_CENTERED_INERTIAL",
-                "sma": 6878,
-                "ecc": 0.01,
-                "inc": 67,
-                "raan": 288.0,
-                "aop": 0.0,
-                "ta": 352.8
-            }
-        },
-        "planner": {
-            "@type": "COMMS_TEST"
-        },
-        "notifier": "False",
-        "missionProfile": "3D-CHESS",
-        "preplan": "False"
-    },
-    {
-        "@id": "imaging_sat_9_0",
-        "name": "imaging_sat_9_0",
-        "spacecraftBus": {
-            "name": "BlueCanyon",
-            "mass": 20,
-            "volume": 0.5,
-            "orientation": {
-                "referenceFrame": "NADIR_POINTING",
-                "convention": "REF_FRAME_ALIGNED"
-            },
-            "components": {
-                "cmdh": {
-                    "power": 2,
-                    "memorySize": 100
-                },
-                "comms": {
-                    "transmitter": {
-                        "power": 3,
-                        "maxDataRate": 1,
-                        "bufferSize": 10,
-                        "numChannels": 1
-                    },
-                    "receiver": {
-                        "power": 3,
-                        "maxDataRate": 1,
-                        "bufferSize": 10
-                    }
-                },
-                "eps": {
-                    "powerGenerator": {
-                        "@type": "Solar Panel",
-                        "maxPowerGeneration": 10
-                    },
-                    "powerStorage": {
-                        "@type": "Battery",
-                        "maxPowerGeneration": 10,
-                        "energyStorageCapacity": 0.01,
-                        "depthOfDischarge": 0.99,
-                        "initialCharge": 1
-                    }
-                }
-            }
-        },
-        "instrument": {
-            "name": "OLI",
-            "mass": 10,
-            "volume": 12.45,
-            "dataRate": 40,
-            "bitsPerPixel": 8,
-            "power": 12,
-            "snr": 33,
-            "spatial_res": 50,
-            "spectral_res": 7e-09,
-            "orientation": {
-                "referenceFrame": "SC_BODY_FIXED",
-                "convention": "REF_FRAME_ALIGNED"
-            },
-            "fieldOfViewGeometry": {
-                "shape": "RECTANGULAR",
-                "angleHeight": 5,
-                "angleWidth": 60
-            },
-            "@id": "bs1",
-            "@type": "Basic Sensor"
-        },
-        "orbitState": {
-            "date": {
-                "@type": "GREGORIAN_UT1",
-                "year": 2020,
-                "month": 1,
-                "day": 1,
-                "hour": 0,
-                "minute": 0,
-                "second": 0
-            },
-            "state": {
-                "@type": "KEPLERIAN_EARTH_CENTERED_INERTIAL",
-                "sma": 6878,
-                "ecc": 0.01,
-                "inc": 67,
-                "raan": 324.0,
-                "aop": 0.0,
-                "ta": 32.4
-            }
-        },
-        "planner": {
-            "@type": "COMMS_TEST"
-        },
-        "notifier": "False",
-        "missionProfile": "3D-CHESS",
-        "preplan": "False"
-    },
-    {
-        "@id": "imaging_sat_9_1",
-        "name": "imaging_sat_9_1",
-        "spacecraftBus": {
-            "name": "BlueCanyon",
-            "mass": 20,
-            "volume": 0.5,
-            "orientation": {
-                "referenceFrame": "NADIR_POINTING",
-                "convention": "REF_FRAME_ALIGNED"
-            },
-            "components": {
-                "cmdh": {
-                    "power": 2,
-                    "memorySize": 100
-                },
-                "comms": {
-                    "transmitter": {
-                        "power": 3,
-                        "maxDataRate": 1,
-                        "bufferSize": 10,
-                        "numChannels": 1
-                    },
-                    "receiver": {
-                        "power": 3,
-                        "maxDataRate": 1,
-                        "bufferSize": 10
-                    }
-                },
-                "eps": {
-                    "powerGenerator": {
-                        "@type": "Solar Panel",
-                        "maxPowerGeneration": 10
-                    },
-                    "powerStorage": {
-                        "@type": "Battery",
-                        "maxPowerGeneration": 10,
-                        "energyStorageCapacity": 0.01,
-                        "depthOfDischarge": 0.99,
-                        "initialCharge": 1
-                    }
-                }
-            }
-        },
-        "instrument": {
-            "name": "OLI",
-            "mass": 10,
-            "volume": 12.45,
-            "dataRate": 40,
-            "bitsPerPixel": 8,
-            "power": 12,
-            "snr": 33,
-            "spatial_res": 50,
-            "spectral_res": 7e-09,
-            "orientation": {
-                "referenceFrame": "SC_BODY_FIXED",
-                "convention": "REF_FRAME_ALIGNED"
-            },
-            "fieldOfViewGeometry": {
-                "shape": "RECTANGULAR",
-                "angleHeight": 5,
-                "angleWidth": 60
-            },
-            "@id": "bs1",
-            "@type": "Basic Sensor"
-        },
-        "orbitState": {
-            "date": {
-                "@type": "GREGORIAN_UT1",
-                "year": 2020,
-                "month": 1,
-                "day": 1,
-                "hour": 0,
-                "minute": 0,
-                "second": 0
-            },
-            "state": {
-                "@type": "KEPLERIAN_EARTH_CENTERED_INERTIAL",
-                "sma": 6878,
-                "ecc": 0.01,
-                "inc": 67,
-                "raan": 324.0,
-                "aop": 0.0,
-                "ta": 68.4
-            }
-        },
-        "planner": {
-            "@type": "COMMS_TEST"
-        },
-        "notifier": "False",
-        "missionProfile": "3D-CHESS",
-        "preplan": "False"
-    },
-    {
-        "@id": "imaging_sat_9_2",
-        "name": "imaging_sat_9_2",
-        "spacecraftBus": {
-            "name": "BlueCanyon",
-            "mass": 20,
-            "volume": 0.5,
-            "orientation": {
-                "referenceFrame": "NADIR_POINTING",
-                "convention": "REF_FRAME_ALIGNED"
-            },
-            "components": {
-                "cmdh": {
-                    "power": 2,
-                    "memorySize": 100
-                },
-                "comms": {
-                    "transmitter": {
-                        "power": 3,
-                        "maxDataRate": 1,
-                        "bufferSize": 10,
-                        "numChannels": 1
-                    },
-                    "receiver": {
-                        "power": 3,
-                        "maxDataRate": 1,
-                        "bufferSize": 10
-                    }
-                },
-                "eps": {
-                    "powerGenerator": {
-                        "@type": "Solar Panel",
-                        "maxPowerGeneration": 10
-                    },
-                    "powerStorage": {
-                        "@type": "Battery",
-                        "maxPowerGeneration": 10,
-                        "energyStorageCapacity": 0.01,
-                        "depthOfDischarge": 0.99,
-                        "initialCharge": 1
-                    }
-                }
-            }
-        },
-        "instrument": {
-            "name": "OLI",
-            "mass": 10,
-            "volume": 12.45,
-            "dataRate": 40,
-            "bitsPerPixel": 8,
-            "power": 12,
-            "snr": 33,
-            "spatial_res": 50,
-            "spectral_res": 7e-09,
-            "orientation": {
-                "referenceFrame": "SC_BODY_FIXED",
-                "convention": "REF_FRAME_ALIGNED"
-            },
-            "fieldOfViewGeometry": {
-                "shape": "RECTANGULAR",
-                "angleHeight": 5,
-                "angleWidth": 60
-            },
-            "@id": "bs1",
-            "@type": "Basic Sensor"
-        },
-        "orbitState": {
-            "date": {
-                "@type": "GREGORIAN_UT1",
-                "year": 2020,
-                "month": 1,
-                "day": 1,
-                "hour": 0,
-                "minute": 0,
-                "second": 0
-            },
-            "state": {
-                "@type": "KEPLERIAN_EARTH_CENTERED_INERTIAL",
-                "sma": 6878,
-                "ecc": 0.01,
-                "inc": 67,
-                "raan": 324.0,
-                "aop": 0.0,
-                "ta": 104.4
-            }
-        },
-        "planner": {
-            "@type": "COMMS_TEST"
-        },
-        "notifier": "False",
-        "missionProfile": "3D-CHESS",
-        "preplan": "False"
-    },
-    {
-        "@id": "imaging_sat_9_3",
-        "name": "imaging_sat_9_3",
-        "spacecraftBus": {
-            "name": "BlueCanyon",
-            "mass": 20,
-            "volume": 0.5,
-            "orientation": {
-                "referenceFrame": "NADIR_POINTING",
-                "convention": "REF_FRAME_ALIGNED"
-            },
-            "components": {
-                "cmdh": {
-                    "power": 2,
-                    "memorySize": 100
-                },
-                "comms": {
-                    "transmitter": {
-                        "power": 3,
-                        "maxDataRate": 1,
-                        "bufferSize": 10,
-                        "numChannels": 1
-                    },
-                    "receiver": {
-                        "power": 3,
-                        "maxDataRate": 1,
-                        "bufferSize": 10
-                    }
-                },
-                "eps": {
-                    "powerGenerator": {
-                        "@type": "Solar Panel",
-                        "maxPowerGeneration": 10
-                    },
-                    "powerStorage": {
-                        "@type": "Battery",
-                        "maxPowerGeneration": 10,
-                        "energyStorageCapacity": 0.01,
-                        "depthOfDischarge": 0.99,
-                        "initialCharge": 1
-                    }
-                }
-            }
-        },
-        "instrument": {
-            "name": "OLI",
-            "mass": 10,
-            "volume": 12.45,
-            "dataRate": 40,
-            "bitsPerPixel": 8,
-            "power": 12,
-            "snr": 33,
-            "spatial_res": 50,
-            "spectral_res": 7e-09,
-            "orientation": {
-                "referenceFrame": "SC_BODY_FIXED",
-                "convention": "REF_FRAME_ALIGNED"
-            },
-            "fieldOfViewGeometry": {
-                "shape": "RECTANGULAR",
-                "angleHeight": 5,
-                "angleWidth": 60
-            },
-            "@id": "bs1",
-            "@type": "Basic Sensor"
-        },
-        "orbitState": {
-            "date": {
-                "@type": "GREGORIAN_UT1",
-                "year": 2020,
-                "month": 1,
-                "day": 1,
-                "hour": 0,
-                "minute": 0,
-                "second": 0
-            },
-            "state": {
-                "@type": "KEPLERIAN_EARTH_CENTERED_INERTIAL",
-                "sma": 6878,
-                "ecc": 0.01,
-                "inc": 67,
-                "raan": 324.0,
-                "aop": 0.0,
-                "ta": 140.4
-            }
-        },
-        "planner": {
-            "@type": "COMMS_TEST"
-        },
-        "notifier": "False",
-        "missionProfile": "3D-CHESS",
-        "preplan": "False"
-    },
-    {
-        "@id": "imaging_sat_9_4",
-        "name": "imaging_sat_9_4",
-        "spacecraftBus": {
-            "name": "BlueCanyon",
-            "mass": 20,
-            "volume": 0.5,
-            "orientation": {
-                "referenceFrame": "NADIR_POINTING",
-                "convention": "REF_FRAME_ALIGNED"
-            },
-            "components": {
-                "cmdh": {
-                    "power": 2,
-                    "memorySize": 100
-                },
-                "comms": {
-                    "transmitter": {
-                        "power": 3,
-                        "maxDataRate": 1,
-                        "bufferSize": 10,
-                        "numChannels": 1
-                    },
-                    "receiver": {
-                        "power": 3,
-                        "maxDataRate": 1,
-                        "bufferSize": 10
-                    }
-                },
-                "eps": {
-                    "powerGenerator": {
-                        "@type": "Solar Panel",
-                        "maxPowerGeneration": 10
-                    },
-                    "powerStorage": {
-                        "@type": "Battery",
-                        "maxPowerGeneration": 10,
-                        "energyStorageCapacity": 0.01,
-                        "depthOfDischarge": 0.99,
-                        "initialCharge": 1
-                    }
-                }
-            }
-        },
-        "instrument": {
-            "name": "OLI",
-            "mass": 10,
-            "volume": 12.45,
-            "dataRate": 40,
-            "bitsPerPixel": 8,
-            "power": 12,
-            "snr": 33,
-            "spatial_res": 50,
-            "spectral_res": 7e-09,
-            "orientation": {
-                "referenceFrame": "SC_BODY_FIXED",
-                "convention": "REF_FRAME_ALIGNED"
-            },
-            "fieldOfViewGeometry": {
-                "shape": "RECTANGULAR",
-                "angleHeight": 5,
-                "angleWidth": 60
-            },
-            "@id": "bs1",
-            "@type": "Basic Sensor"
-        },
-        "orbitState": {
-            "date": {
-                "@type": "GREGORIAN_UT1",
-                "year": 2020,
-                "month": 1,
-                "day": 1,
-                "hour": 0,
-                "minute": 0,
-                "second": 0
-            },
-            "state": {
-                "@type": "KEPLERIAN_EARTH_CENTERED_INERTIAL",
-                "sma": 6878,
-                "ecc": 0.01,
-                "inc": 67,
-                "raan": 324.0,
-                "aop": 0.0,
-                "ta": 176.4
-            }
-        },
-        "planner": {
-            "@type": "COMMS_TEST"
-        },
-        "notifier": "False",
-        "missionProfile": "3D-CHESS",
-        "preplan": "False"
-    },
-    {
-        "@id": "imaging_sat_9_5",
-        "name": "imaging_sat_9_5",
-        "spacecraftBus": {
-            "name": "BlueCanyon",
-            "mass": 20,
-            "volume": 0.5,
-            "orientation": {
-                "referenceFrame": "NADIR_POINTING",
-                "convention": "REF_FRAME_ALIGNED"
-            },
-            "components": {
-                "cmdh": {
-                    "power": 2,
-                    "memorySize": 100
-                },
-                "comms": {
-                    "transmitter": {
-                        "power": 3,
-                        "maxDataRate": 1,
-                        "bufferSize": 10,
-                        "numChannels": 1
-                    },
-                    "receiver": {
-                        "power": 3,
-                        "maxDataRate": 1,
-                        "bufferSize": 10
-                    }
-                },
-                "eps": {
-                    "powerGenerator": {
-                        "@type": "Solar Panel",
-                        "maxPowerGeneration": 10
-                    },
-                    "powerStorage": {
-                        "@type": "Battery",
-                        "maxPowerGeneration": 10,
-                        "energyStorageCapacity": 0.01,
-                        "depthOfDischarge": 0.99,
-                        "initialCharge": 1
-                    }
-                }
-            }
-        },
-        "instrument": {
-            "name": "OLI",
-            "mass": 10,
-            "volume": 12.45,
-            "dataRate": 40,
-            "bitsPerPixel": 8,
-            "power": 12,
-            "snr": 33,
-            "spatial_res": 50,
-            "spectral_res": 7e-09,
-            "orientation": {
-                "referenceFrame": "SC_BODY_FIXED",
-                "convention": "REF_FRAME_ALIGNED"
-            },
-            "fieldOfViewGeometry": {
-                "shape": "RECTANGULAR",
-                "angleHeight": 5,
-                "angleWidth": 60
-            },
-            "@id": "bs1",
-            "@type": "Basic Sensor"
-        },
-        "orbitState": {
-            "date": {
-                "@type": "GREGORIAN_UT1",
-                "year": 2020,
-                "month": 1,
-                "day": 1,
-                "hour": 0,
-                "minute": 0,
-                "second": 0
-            },
-            "state": {
-                "@type": "KEPLERIAN_EARTH_CENTERED_INERTIAL",
-                "sma": 6878,
-                "ecc": 0.01,
-                "inc": 67,
-                "raan": 324.0,
-                "aop": 0.0,
-                "ta": 212.4
-            }
-        },
-        "planner": {
-            "@type": "COMMS_TEST"
-        },
-        "notifier": "False",
-        "missionProfile": "3D-CHESS",
-        "preplan": "False"
-    },
-    {
-        "@id": "imaging_sat_9_6",
-        "name": "imaging_sat_9_6",
->>>>>>> 57711f98
-        "spacecraftBus": {
-            "name": "BlueCanyon",
-            "mass": 20,
-            "volume": 0.5,
-            "orientation": {
-                "referenceFrame": "NADIR_POINTING",
-                "convention": "REF_FRAME_ALIGNED"
-            },
-            "components": {
-                "cmdh": {
-                    "power": 2,
-                    "memorySize": 100
-                },
-                "comms": {
-                    "transmitter": {
-                        "power": 3,
-                        "maxDataRate": 1,
-                        "bufferSize": 10,
-                        "numChannels": 1
-                    },
-                    "receiver": {
-                        "power": 3,
-                        "maxDataRate": 1,
-                        "bufferSize": 10
-                    }
-                },
-                "eps": {
-                    "powerGenerator": {
-                        "@type": "Solar Panel",
-                        "maxPowerGeneration": 10
-                    },
-                    "powerStorage": {
-                        "@type": "Battery",
-                        "maxPowerGeneration": 10,
-                        "energyStorageCapacity": 0.01,
-                        "depthOfDischarge": 0.99,
-                        "initialCharge": 1
-                    }
-                }
-            }
-        },
-        "instrument": {
-            "name": "OLI",
-            "mass": 10,
-            "volume": 12.45,
-            "dataRate": 40,
-            "bitsPerPixel": 8,
-            "power": 12,
-            "snr": 33,
-            "spatial_res": 50,
-            "spectral_res": 7e-09,
-            "orientation": {
-                "referenceFrame": "SC_BODY_FIXED",
-                "convention": "REF_FRAME_ALIGNED"
-            },
-            "fieldOfViewGeometry": {
-                "shape": "RECTANGULAR",
-                "angleHeight": 5,
-                "angleWidth": 60
-            },
-            "@id": "bs1",
-            "@type": "Basic Sensor"
-        },
-        "orbitState": {
-            "date": {
-                "@type": "GREGORIAN_UT1",
-                "year": 2020,
-                "month": 1,
-                "day": 1,
-                "hour": 0,
-                "minute": 0,
-                "second": 0
-            },
-            "state": {
-                "@type": "KEPLERIAN_EARTH_CENTERED_INERTIAL",
-                "sma": 6878,
-                "ecc": 0.01,
-                "inc": 67,
-                "raan": 324.0,
-                "aop": 0.0,
-                "ta": 248.4
-            }
-        },
-        "planner": {
-            "@type": "COMMS_TEST"
-        },
-        "notifier": "True",
-        "missionProfile": "3D-CHESS",
-        "preplan": "False"
-    },
-    {
-<<<<<<< HEAD
-        "@id": "vnir_sat_1_1",
-        "name": "vnir_sat_1_1",
-=======
-        "@id": "imaging_sat_9_7",
-        "name": "imaging_sat_9_7",
->>>>>>> 57711f98
-        "spacecraftBus": {
-            "name": "BlueCanyon",
-            "mass": 20,
-            "volume": 0.5,
-            "orientation": {
-                "referenceFrame": "NADIR_POINTING",
-                "convention": "REF_FRAME_ALIGNED"
-            },
-            "components": {
-                "cmdh": {
-                    "power": 2,
-                    "memorySize": 100
-                },
-                "comms": {
-                    "transmitter": {
-                        "power": 3,
-                        "maxDataRate": 1,
-                        "bufferSize": 10,
-                        "numChannels": 1
-                    },
-                    "receiver": {
-                        "power": 3,
-                        "maxDataRate": 1,
-                        "bufferSize": 10
-                    }
-                },
-                "eps": {
-                    "powerGenerator": {
-                        "@type": "Solar Panel",
-                        "maxPowerGeneration": 10
-                    },
-                    "powerStorage": {
-                        "@type": "Battery",
-                        "maxPowerGeneration": 10,
-                        "energyStorageCapacity": 0.01,
-                        "depthOfDischarge": 0.99,
-                        "initialCharge": 1
-                    }
-                }
-            }
-        },
-        "instrument": {
-            "name": "OLI",
-            "mass": 10,
-            "volume": 12.45,
-            "dataRate": 40,
-            "bitsPerPixel": 8,
-            "power": 12,
-            "snr": 33,
-            "spatial_res": 50,
-            "spectral_res": 7e-09,
-            "orientation": {
-                "referenceFrame": "SC_BODY_FIXED",
-                "convention": "REF_FRAME_ALIGNED"
-            },
-            "fieldOfViewGeometry": {
-                "shape": "RECTANGULAR",
-                "angleHeight": 5,
-                "angleWidth": 60
-            },
-            "@id": "bs1",
-            "@type": "Basic Sensor"
-        },
-        "orbitState": {
-            "date": {
-                "@type": "GREGORIAN_UT1",
-                "year": 2020,
-                "month": 1,
-                "day": 1,
-                "hour": 0,
-                "minute": 0,
-                "second": 0
-            },
-            "state": {
-                "@type": "KEPLERIAN_EARTH_CENTERED_INERTIAL",
-                "sma": 6878,
-                "ecc": 0.01,
-                "inc": 67,
-                "raan": 324.0,
-                "aop": 0.0,
-                "ta": 284.4
-            }
-        },
-        "planner": {
-            "@type": "COMMS_TEST"
-        },
-        "notifier": "False",
-        "missionProfile": "3D-CHESS",
-        "preplan": "False"
-    },
-    {
-        "@id": "imaging_sat_9_8",
-        "name": "imaging_sat_9_8",
-        "spacecraftBus": {
-            "name": "BlueCanyon",
-            "mass": 20,
-            "volume": 0.5,
-            "orientation": {
-                "referenceFrame": "NADIR_POINTING",
-                "convention": "REF_FRAME_ALIGNED"
-            },
-            "components": {
-                "cmdh": {
-                    "power": 2,
-                    "memorySize": 100
-                },
-                "comms": {
-                    "transmitter": {
-                        "power": 3,
-                        "maxDataRate": 1,
-                        "bufferSize": 10,
-                        "numChannels": 1
-                    },
-                    "receiver": {
-                        "power": 3,
-                        "maxDataRate": 1,
-                        "bufferSize": 10
-                    }
-                },
-                "eps": {
-                    "powerGenerator": {
-                        "@type": "Solar Panel",
-                        "maxPowerGeneration": 10
-                    },
-                    "powerStorage": {
-                        "@type": "Battery",
-                        "maxPowerGeneration": 10,
-                        "energyStorageCapacity": 0.01,
-                        "depthOfDischarge": 0.99,
-                        "initialCharge": 1
-                    }
-                }
-            }
-        },
-        "instrument": {
-            "name": "OLI",
-            "mass": 10,
-            "volume": 12.45,
-            "dataRate": 40,
-            "bitsPerPixel": 8,
-            "power": 12,
-            "snr": 33,
-            "spatial_res": 50,
-            "spectral_res": 7e-09,
-            "orientation": {
-                "referenceFrame": "SC_BODY_FIXED",
-                "convention": "REF_FRAME_ALIGNED"
-            },
-            "fieldOfViewGeometry": {
-                "shape": "RECTANGULAR",
-                "angleHeight": 5,
-                "angleWidth": 60
-            },
-            "@id": "bs1",
-            "@type": "Basic Sensor"
-        },
-        "orbitState": {
-            "date": {
-                "@type": "GREGORIAN_UT1",
-                "year": 2020,
-                "month": 1,
-                "day": 1,
-                "hour": 0,
-                "minute": 0,
-                "second": 0
-            },
-            "state": {
-                "@type": "KEPLERIAN_EARTH_CENTERED_INERTIAL",
-                "sma": 6878,
-                "ecc": 0.01,
-                "inc": 67,
-                "raan": 324.0,
-                "aop": 0.0,
-                "ta": 320.4
-            }
-        },
-        "planner": {
-            "@type": "COMMS_TEST"
-        },
-        "notifier": "False",
-        "missionProfile": "3D-CHESS",
-        "preplan": "False"
-    },
-    {
-        "@id": "imaging_sat_9_9",
-        "name": "imaging_sat_9_9",
-        "spacecraftBus": {
-            "name": "BlueCanyon",
-            "mass": 20,
-            "volume": 0.5,
-            "orientation": {
-                "referenceFrame": "NADIR_POINTING",
-                "convention": "REF_FRAME_ALIGNED"
-            },
-            "components": {
-                "cmdh": {
-                    "power": 2,
-                    "memorySize": 100
-                },
-                "comms": {
-                    "transmitter": {
-                        "power": 3,
-                        "maxDataRate": 1,
-                        "bufferSize": 10,
-                        "numChannels": 1
-                    },
-                    "receiver": {
-                        "power": 3,
-                        "maxDataRate": 1,
-                        "bufferSize": 10
-                    }
-                },
-                "eps": {
-                    "powerGenerator": {
-                        "@type": "Solar Panel",
-                        "maxPowerGeneration": 10
-                    },
-                    "powerStorage": {
-                        "@type": "Battery",
-                        "maxPowerGeneration": 10,
-                        "energyStorageCapacity": 0.01,
-                        "depthOfDischarge": 0.99,
-                        "initialCharge": 1
-                    }
-                }
-            }
-        },
-        "instrument": {
-            "name": "OLI",
-            "mass": 10,
-            "volume": 12.45,
-            "dataRate": 40,
-            "bitsPerPixel": 8,
-            "power": 12,
-            "snr": 33,
-            "spatial_res": 50,
-            "spectral_res": 7e-09,
-            "orientation": {
-                "referenceFrame": "SC_BODY_FIXED",
-                "convention": "REF_FRAME_ALIGNED"
-            },
-            "fieldOfViewGeometry": {
-                "shape": "RECTANGULAR",
-                "angleHeight": 5,
-                "angleWidth": 60
-            },
-            "@id": "bs1",
-            "@type": "Basic Sensor"
-        },
-        "orbitState": {
-            "date": {
-                "@type": "GREGORIAN_UT1",
-                "year": 2020,
-                "month": 1,
-                "day": 1,
-                "hour": 0,
-                "minute": 0,
-                "second": 0
-            },
-            "state": {
-                "@type": "KEPLERIAN_EARTH_CENTERED_INERTIAL",
-                "sma": 6878,
-                "ecc": 0.01,
-                "inc": 67,
-                "raan": 324.0,
-                "aop": 0.0,
-                "ta": 356.4
             }
         },
         "planner": {
@@ -10511,5 +1840,3911 @@
         "notifier": "True",
         "missionProfile": "3D-CHESS",
         "preplan": "True"
+    },
+    {
+        "@id": "imaging_sat_5_8",
+        "name": "imaging_sat_5_8",
+        "spacecraftBus": {
+            "name": "BlueCanyon",
+            "mass": 20,
+            "volume": 0.5,
+            "orientation": {
+                "referenceFrame": "NADIR_POINTING",
+                "convention": "REF_FRAME_ALIGNED"
+            },
+            "components": {
+                "cmdh": {
+                    "power": 2,
+                    "memorySize": 100
+                },
+                "comms": {
+                    "transmitter": {
+                        "power": 3,
+                        "maxDataRate": 1,
+                        "bufferSize": 10,
+                        "numChannels": 1
+                    },
+                    "receiver": {
+                        "power": 3,
+                        "maxDataRate": 1,
+                        "bufferSize": 10
+                    }
+                },
+                "eps": {
+                    "powerGenerator": {
+                        "@type": "Solar Panel",
+                        "maxPowerGeneration": 10
+                    },
+                    "powerStorage": {
+                        "@type": "Battery",
+                        "maxPowerGeneration": 10,
+                        "energyStorageCapacity": 0.01,
+                        "depthOfDischarge": 0.99,
+                        "initialCharge": 1
+                    }
+                }
+            }
+        },
+        "instrument": {
+            "name": "OLI",
+            "mass": 10,
+            "volume": 12.45,
+            "dataRate": 40,
+            "bitsPerPixel": 8,
+            "power": 12,
+            "snr": 33,
+            "spatial_res": 50,
+            "spectral_res": 7e-09,
+            "orientation": {
+                "referenceFrame": "SC_BODY_FIXED",
+                "convention": "REF_FRAME_ALIGNED"
+            },
+            "fieldOfViewGeometry": {
+                "shape": "RECTANGULAR",
+                "angleHeight": 5,
+                "angleWidth": 60
+            },
+            "@id": "bs1",
+            "@type": "Basic Sensor"
+        },
+        "orbitState": {
+            "date": {
+                "@type": "GREGORIAN_UT1",
+                "year": 2020,
+                "month": 1,
+                "day": 1,
+                "hour": 0,
+                "minute": 0,
+                "second": 0
+            },
+            "state": {
+                "@type": "KEPLERIAN_EARTH_CENTERED_INERTIAL",
+                "sma": 6878,
+                "ecc": 0.01,
+                "inc": 67,
+                "raan": 180.0,
+                "aop": 0.0,
+                "ta": 306.0
+            }
+        },
+        "planner": {
+            "@type": "COMMS_TEST"
+        },
+        "notifier": "False",
+        "missionProfile": "3D-CHESS",
+        "preplan": "False"
+    },
+    {
+        "@id": "imaging_sat_5_9",
+        "name": "imaging_sat_5_9",
+        "spacecraftBus": {
+            "name": "BlueCanyon",
+            "mass": 20,
+            "volume": 0.5,
+            "orientation": {
+                "referenceFrame": "NADIR_POINTING",
+                "convention": "REF_FRAME_ALIGNED"
+            },
+            "components": {
+                "cmdh": {
+                    "power": 2,
+                    "memorySize": 100
+                },
+                "comms": {
+                    "transmitter": {
+                        "power": 3,
+                        "maxDataRate": 1,
+                        "bufferSize": 10,
+                        "numChannels": 1
+                    },
+                    "receiver": {
+                        "power": 3,
+                        "maxDataRate": 1,
+                        "bufferSize": 10
+                    }
+                },
+                "eps": {
+                    "powerGenerator": {
+                        "@type": "Solar Panel",
+                        "maxPowerGeneration": 10
+                    },
+                    "powerStorage": {
+                        "@type": "Battery",
+                        "maxPowerGeneration": 10,
+                        "energyStorageCapacity": 0.01,
+                        "depthOfDischarge": 0.99,
+                        "initialCharge": 1
+                    }
+                }
+            }
+        },
+        "instrument": {
+            "name": "OLI",
+            "mass": 10,
+            "volume": 12.45,
+            "dataRate": 40,
+            "bitsPerPixel": 8,
+            "power": 12,
+            "snr": 33,
+            "spatial_res": 50,
+            "spectral_res": 7e-09,
+            "orientation": {
+                "referenceFrame": "SC_BODY_FIXED",
+                "convention": "REF_FRAME_ALIGNED"
+            },
+            "fieldOfViewGeometry": {
+                "shape": "RECTANGULAR",
+                "angleHeight": 5,
+                "angleWidth": 60
+            },
+            "@id": "bs1",
+            "@type": "Basic Sensor"
+        },
+        "orbitState": {
+            "date": {
+                "@type": "GREGORIAN_UT1",
+                "year": 2020,
+                "month": 1,
+                "day": 1,
+                "hour": 0,
+                "minute": 0,
+                "second": 0
+            },
+            "state": {
+                "@type": "KEPLERIAN_EARTH_CENTERED_INERTIAL",
+                "sma": 6878,
+                "ecc": 0.01,
+                "inc": 67,
+                "raan": 180.0,
+                "aop": 0.0,
+                "ta": 342.0
+            }
+        },
+        "planner": {
+            "@type": "COMMS_TEST"
+        },
+        "notifier": "False",
+        "missionProfile": "3D-CHESS",
+        "preplan": "False"
+    },
+    {
+        "@id": "imaging_sat_6_0",
+        "name": "imaging_sat_6_0",
+        "spacecraftBus": {
+            "name": "BlueCanyon",
+            "mass": 20,
+            "volume": 0.5,
+            "orientation": {
+                "referenceFrame": "NADIR_POINTING",
+                "convention": "REF_FRAME_ALIGNED"
+            },
+            "components": {
+                "cmdh": {
+                    "power": 2,
+                    "memorySize": 100
+                },
+                "comms": {
+                    "transmitter": {
+                        "power": 3,
+                        "maxDataRate": 1,
+                        "bufferSize": 10,
+                        "numChannels": 1
+                    },
+                    "receiver": {
+                        "power": 3,
+                        "maxDataRate": 1,
+                        "bufferSize": 10
+                    }
+                },
+                "eps": {
+                    "powerGenerator": {
+                        "@type": "Solar Panel",
+                        "maxPowerGeneration": 10
+                    },
+                    "powerStorage": {
+                        "@type": "Battery",
+                        "maxPowerGeneration": 10,
+                        "energyStorageCapacity": 0.01,
+                        "depthOfDischarge": 0.99,
+                        "initialCharge": 1
+                    }
+                }
+            }
+        },
+        "instrument": {
+            "name": "OLI",
+            "mass": 10,
+            "volume": 12.45,
+            "dataRate": 40,
+            "bitsPerPixel": 8,
+            "power": 12,
+            "snr": 33,
+            "spatial_res": 50,
+            "spectral_res": 7e-09,
+            "orientation": {
+                "referenceFrame": "SC_BODY_FIXED",
+                "convention": "REF_FRAME_ALIGNED"
+            },
+            "fieldOfViewGeometry": {
+                "shape": "RECTANGULAR",
+                "angleHeight": 5,
+                "angleWidth": 60
+            },
+            "@id": "bs1",
+            "@type": "Basic Sensor"
+        },
+        "orbitState": {
+            "date": {
+                "@type": "GREGORIAN_UT1",
+                "year": 2020,
+                "month": 1,
+                "day": 1,
+                "hour": 0,
+                "minute": 0,
+                "second": 0
+            },
+            "state": {
+                "@type": "KEPLERIAN_EARTH_CENTERED_INERTIAL",
+                "sma": 6878,
+                "ecc": 0.01,
+                "inc": 67,
+                "raan": 216.0,
+                "aop": 0.0,
+                "ta": 21.6
+            }
+        },
+        "planner": {
+            "@type": "COMMS_TEST"
+        },
+        "notifier": "False",
+        "missionProfile": "3D-CHESS",
+        "preplan": "False"
+    },
+    {
+        "@id": "imaging_sat_6_1",
+        "name": "imaging_sat_6_1",
+        "spacecraftBus": {
+            "name": "BlueCanyon",
+            "mass": 20,
+            "volume": 0.5,
+            "orientation": {
+                "referenceFrame": "NADIR_POINTING",
+                "convention": "REF_FRAME_ALIGNED"
+            },
+            "components": {
+                "cmdh": {
+                    "power": 2,
+                    "memorySize": 100
+                },
+                "comms": {
+                    "transmitter": {
+                        "power": 3,
+                        "maxDataRate": 1,
+                        "bufferSize": 10,
+                        "numChannels": 1
+                    },
+                    "receiver": {
+                        "power": 3,
+                        "maxDataRate": 1,
+                        "bufferSize": 10
+                    }
+                },
+                "eps": {
+                    "powerGenerator": {
+                        "@type": "Solar Panel",
+                        "maxPowerGeneration": 10
+                    },
+                    "powerStorage": {
+                        "@type": "Battery",
+                        "maxPowerGeneration": 10,
+                        "energyStorageCapacity": 0.01,
+                        "depthOfDischarge": 0.99,
+                        "initialCharge": 1
+                    }
+                }
+            }
+        },
+        "instrument": {
+            "name": "OLI",
+            "mass": 10,
+            "volume": 12.45,
+            "dataRate": 40,
+            "bitsPerPixel": 8,
+            "power": 12,
+            "snr": 33,
+            "spatial_res": 50,
+            "spectral_res": 7e-09,
+            "orientation": {
+                "referenceFrame": "SC_BODY_FIXED",
+                "convention": "REF_FRAME_ALIGNED"
+            },
+            "fieldOfViewGeometry": {
+                "shape": "RECTANGULAR",
+                "angleHeight": 5,
+                "angleWidth": 60
+            },
+            "@id": "bs1",
+            "@type": "Basic Sensor"
+        },
+        "orbitState": {
+            "date": {
+                "@type": "GREGORIAN_UT1",
+                "year": 2020,
+                "month": 1,
+                "day": 1,
+                "hour": 0,
+                "minute": 0,
+                "second": 0
+            },
+            "state": {
+                "@type": "KEPLERIAN_EARTH_CENTERED_INERTIAL",
+                "sma": 6878,
+                "ecc": 0.01,
+                "inc": 67,
+                "raan": 216.0,
+                "aop": 0.0,
+                "ta": 57.6
+            }
+        },
+        "planner": {
+            "@type": "COMMS_TEST"
+        },
+        "notifier": "False",
+        "missionProfile": "3D-CHESS",
+        "preplan": "False"
+    },
+    {
+        "@id": "imaging_sat_6_2",
+        "name": "imaging_sat_6_2",
+        "spacecraftBus": {
+            "name": "BlueCanyon",
+            "mass": 20,
+            "volume": 0.5,
+            "orientation": {
+                "referenceFrame": "NADIR_POINTING",
+                "convention": "REF_FRAME_ALIGNED"
+            },
+            "components": {
+                "cmdh": {
+                    "power": 2,
+                    "memorySize": 100
+                },
+                "comms": {
+                    "transmitter": {
+                        "power": 3,
+                        "maxDataRate": 1,
+                        "bufferSize": 10,
+                        "numChannels": 1
+                    },
+                    "receiver": {
+                        "power": 3,
+                        "maxDataRate": 1,
+                        "bufferSize": 10
+                    }
+                },
+                "eps": {
+                    "powerGenerator": {
+                        "@type": "Solar Panel",
+                        "maxPowerGeneration": 10
+                    },
+                    "powerStorage": {
+                        "@type": "Battery",
+                        "maxPowerGeneration": 10,
+                        "energyStorageCapacity": 0.01,
+                        "depthOfDischarge": 0.99,
+                        "initialCharge": 1
+                    }
+                }
+            }
+        },
+        "instrument": {
+            "name": "OLI",
+            "mass": 10,
+            "volume": 12.45,
+            "dataRate": 40,
+            "bitsPerPixel": 8,
+            "power": 12,
+            "snr": 33,
+            "spatial_res": 50,
+            "spectral_res": 7e-09,
+            "orientation": {
+                "referenceFrame": "SC_BODY_FIXED",
+                "convention": "REF_FRAME_ALIGNED"
+            },
+            "fieldOfViewGeometry": {
+                "shape": "RECTANGULAR",
+                "angleHeight": 5,
+                "angleWidth": 60
+            },
+            "@id": "bs1",
+            "@type": "Basic Sensor"
+        },
+        "orbitState": {
+            "date": {
+                "@type": "GREGORIAN_UT1",
+                "year": 2020,
+                "month": 1,
+                "day": 1,
+                "hour": 0,
+                "minute": 0,
+                "second": 0
+            },
+            "state": {
+                "@type": "KEPLERIAN_EARTH_CENTERED_INERTIAL",
+                "sma": 6878,
+                "ecc": 0.01,
+                "inc": 67,
+                "raan": 216.0,
+                "aop": 0.0,
+                "ta": 93.6
+            }
+        },
+        "planner": {
+            "@type": "COMMS_TEST"
+        },
+        "notifier": "False",
+        "missionProfile": "3D-CHESS",
+        "preplan": "False"
+    },
+    {
+        "@id": "imaging_sat_6_3",
+        "name": "imaging_sat_6_3",
+        "spacecraftBus": {
+            "name": "BlueCanyon",
+            "mass": 20,
+            "volume": 0.5,
+            "orientation": {
+                "referenceFrame": "NADIR_POINTING",
+                "convention": "REF_FRAME_ALIGNED"
+            },
+            "components": {
+                "cmdh": {
+                    "power": 2,
+                    "memorySize": 100
+                },
+                "comms": {
+                    "transmitter": {
+                        "power": 3,
+                        "maxDataRate": 1,
+                        "bufferSize": 10,
+                        "numChannels": 1
+                    },
+                    "receiver": {
+                        "power": 3,
+                        "maxDataRate": 1,
+                        "bufferSize": 10
+                    }
+                },
+                "eps": {
+                    "powerGenerator": {
+                        "@type": "Solar Panel",
+                        "maxPowerGeneration": 10
+                    },
+                    "powerStorage": {
+                        "@type": "Battery",
+                        "maxPowerGeneration": 10,
+                        "energyStorageCapacity": 0.01,
+                        "depthOfDischarge": 0.99,
+                        "initialCharge": 1
+                    }
+                }
+            }
+        },
+        "instrument": {
+            "name": "OLI",
+            "mass": 10,
+            "volume": 12.45,
+            "dataRate": 40,
+            "bitsPerPixel": 8,
+            "power": 12,
+            "snr": 33,
+            "spatial_res": 50,
+            "spectral_res": 7e-09,
+            "orientation": {
+                "referenceFrame": "SC_BODY_FIXED",
+                "convention": "REF_FRAME_ALIGNED"
+            },
+            "fieldOfViewGeometry": {
+                "shape": "RECTANGULAR",
+                "angleHeight": 5,
+                "angleWidth": 60
+            },
+            "@id": "bs1",
+            "@type": "Basic Sensor"
+        },
+        "orbitState": {
+            "date": {
+                "@type": "GREGORIAN_UT1",
+                "year": 2020,
+                "month": 1,
+                "day": 1,
+                "hour": 0,
+                "minute": 0,
+                "second": 0
+            },
+            "state": {
+                "@type": "KEPLERIAN_EARTH_CENTERED_INERTIAL",
+                "sma": 6878,
+                "ecc": 0.01,
+                "inc": 67,
+                "raan": 216.0,
+                "aop": 0.0,
+                "ta": 129.6
+            }
+        },
+        "planner": {
+            "@type": "COMMS_TEST"
+        },
+        "notifier": "False",
+        "missionProfile": "3D-CHESS",
+        "preplan": "False"
+    },
+    {
+        "@id": "imaging_sat_6_4",
+        "name": "imaging_sat_6_4",
+        "spacecraftBus": {
+            "name": "BlueCanyon",
+            "mass": 20,
+            "volume": 0.5,
+            "orientation": {
+                "referenceFrame": "NADIR_POINTING",
+                "convention": "REF_FRAME_ALIGNED"
+            },
+            "components": {
+                "cmdh": {
+                    "power": 2,
+                    "memorySize": 100
+                },
+                "comms": {
+                    "transmitter": {
+                        "power": 3,
+                        "maxDataRate": 1,
+                        "bufferSize": 10,
+                        "numChannels": 1
+                    },
+                    "receiver": {
+                        "power": 3,
+                        "maxDataRate": 1,
+                        "bufferSize": 10
+                    }
+                },
+                "eps": {
+                    "powerGenerator": {
+                        "@type": "Solar Panel",
+                        "maxPowerGeneration": 10
+                    },
+                    "powerStorage": {
+                        "@type": "Battery",
+                        "maxPowerGeneration": 10,
+                        "energyStorageCapacity": 0.01,
+                        "depthOfDischarge": 0.99,
+                        "initialCharge": 1
+                    }
+                }
+            }
+        },
+        "instrument": {
+            "name": "OLI",
+            "mass": 10,
+            "volume": 12.45,
+            "dataRate": 40,
+            "bitsPerPixel": 8,
+            "power": 12,
+            "snr": 33,
+            "spatial_res": 50,
+            "spectral_res": 7e-09,
+            "orientation": {
+                "referenceFrame": "SC_BODY_FIXED",
+                "convention": "REF_FRAME_ALIGNED"
+            },
+            "fieldOfViewGeometry": {
+                "shape": "RECTANGULAR",
+                "angleHeight": 5,
+                "angleWidth": 60
+            },
+            "@id": "bs1",
+            "@type": "Basic Sensor"
+        },
+        "orbitState": {
+            "date": {
+                "@type": "GREGORIAN_UT1",
+                "year": 2020,
+                "month": 1,
+                "day": 1,
+                "hour": 0,
+                "minute": 0,
+                "second": 0
+            },
+            "state": {
+                "@type": "KEPLERIAN_EARTH_CENTERED_INERTIAL",
+                "sma": 6878,
+                "ecc": 0.01,
+                "inc": 67,
+                "raan": 216.0,
+                "aop": 0.0,
+                "ta": 165.6
+            }
+        },
+        "planner": {
+            "@type": "COMMS_TEST"
+        },
+        "notifier": "False",
+        "missionProfile": "3D-CHESS",
+        "preplan": "False"
+    },
+    {
+        "@id": "imaging_sat_6_5",
+        "name": "imaging_sat_6_5",
+        "spacecraftBus": {
+            "name": "BlueCanyon",
+            "mass": 20,
+            "volume": 0.5,
+            "orientation": {
+                "referenceFrame": "NADIR_POINTING",
+                "convention": "REF_FRAME_ALIGNED"
+            },
+            "components": {
+                "cmdh": {
+                    "power": 2,
+                    "memorySize": 100
+                },
+                "comms": {
+                    "transmitter": {
+                        "power": 3,
+                        "maxDataRate": 1,
+                        "bufferSize": 10,
+                        "numChannels": 1
+                    },
+                    "receiver": {
+                        "power": 3,
+                        "maxDataRate": 1,
+                        "bufferSize": 10
+                    }
+                },
+                "eps": {
+                    "powerGenerator": {
+                        "@type": "Solar Panel",
+                        "maxPowerGeneration": 10
+                    },
+                    "powerStorage": {
+                        "@type": "Battery",
+                        "maxPowerGeneration": 10,
+                        "energyStorageCapacity": 0.01,
+                        "depthOfDischarge": 0.99,
+                        "initialCharge": 1
+                    }
+                }
+            }
+        },
+        "instrument": {
+            "name": "OLI",
+            "mass": 10,
+            "volume": 12.45,
+            "dataRate": 40,
+            "bitsPerPixel": 8,
+            "power": 12,
+            "snr": 33,
+            "spatial_res": 50,
+            "spectral_res": 7e-09,
+            "orientation": {
+                "referenceFrame": "SC_BODY_FIXED",
+                "convention": "REF_FRAME_ALIGNED"
+            },
+            "fieldOfViewGeometry": {
+                "shape": "RECTANGULAR",
+                "angleHeight": 5,
+                "angleWidth": 60
+            },
+            "@id": "bs1",
+            "@type": "Basic Sensor"
+        },
+        "orbitState": {
+            "date": {
+                "@type": "GREGORIAN_UT1",
+                "year": 2020,
+                "month": 1,
+                "day": 1,
+                "hour": 0,
+                "minute": 0,
+                "second": 0
+            },
+            "state": {
+                "@type": "KEPLERIAN_EARTH_CENTERED_INERTIAL",
+                "sma": 6878,
+                "ecc": 0.01,
+                "inc": 67,
+                "raan": 216.0,
+                "aop": 0.0,
+                "ta": 201.6
+            }
+        },
+        "planner": {
+            "@type": "COMMS_TEST"
+        },
+        "notifier": "False",
+        "missionProfile": "3D-CHESS",
+        "preplan": "False"
+    },
+    {
+        "@id": "imaging_sat_6_6",
+        "name": "imaging_sat_6_6",
+        "spacecraftBus": {
+            "name": "BlueCanyon",
+            "mass": 20,
+            "volume": 0.5,
+            "orientation": {
+                "referenceFrame": "NADIR_POINTING",
+                "convention": "REF_FRAME_ALIGNED"
+            },
+            "components": {
+                "cmdh": {
+                    "power": 2,
+                    "memorySize": 100
+                },
+                "comms": {
+                    "transmitter": {
+                        "power": 3,
+                        "maxDataRate": 1,
+                        "bufferSize": 10,
+                        "numChannels": 1
+                    },
+                    "receiver": {
+                        "power": 3,
+                        "maxDataRate": 1,
+                        "bufferSize": 10
+                    }
+                },
+                "eps": {
+                    "powerGenerator": {
+                        "@type": "Solar Panel",
+                        "maxPowerGeneration": 10
+                    },
+                    "powerStorage": {
+                        "@type": "Battery",
+                        "maxPowerGeneration": 10,
+                        "energyStorageCapacity": 0.01,
+                        "depthOfDischarge": 0.99,
+                        "initialCharge": 1
+                    }
+                }
+            }
+        },
+        "instrument": {
+            "name": "OLI",
+            "mass": 10,
+            "volume": 12.45,
+            "dataRate": 40,
+            "bitsPerPixel": 8,
+            "power": 12,
+            "snr": 33,
+            "spatial_res": 50,
+            "spectral_res": 7e-09,
+            "orientation": {
+                "referenceFrame": "SC_BODY_FIXED",
+                "convention": "REF_FRAME_ALIGNED"
+            },
+            "fieldOfViewGeometry": {
+                "shape": "RECTANGULAR",
+                "angleHeight": 5,
+                "angleWidth": 60
+            },
+            "@id": "bs1",
+            "@type": "Basic Sensor"
+        },
+        "orbitState": {
+            "date": {
+                "@type": "GREGORIAN_UT1",
+                "year": 2020,
+                "month": 1,
+                "day": 1,
+                "hour": 0,
+                "minute": 0,
+                "second": 0
+            },
+            "state": {
+                "@type": "KEPLERIAN_EARTH_CENTERED_INERTIAL",
+                "sma": 6878,
+                "ecc": 0.01,
+                "inc": 67,
+                "raan": 216.0,
+                "aop": 0.0,
+                "ta": 237.6
+            }
+        },
+        "planner": {
+            "@type": "COMMS_TEST"
+        },
+        "notifier": "False",
+        "missionProfile": "3D-CHESS",
+        "preplan": "False"
+    },
+    {
+        "@id": "imaging_sat_6_7",
+        "name": "imaging_sat_6_7",
+        "spacecraftBus": {
+            "name": "BlueCanyon",
+            "mass": 20,
+            "volume": 0.5,
+            "orientation": {
+                "referenceFrame": "NADIR_POINTING",
+                "convention": "REF_FRAME_ALIGNED"
+            },
+            "components": {
+                "cmdh": {
+                    "power": 2,
+                    "memorySize": 100
+                },
+                "comms": {
+                    "transmitter": {
+                        "power": 3,
+                        "maxDataRate": 1,
+                        "bufferSize": 10,
+                        "numChannels": 1
+                    },
+                    "receiver": {
+                        "power": 3,
+                        "maxDataRate": 1,
+                        "bufferSize": 10
+                    }
+                },
+                "eps": {
+                    "powerGenerator": {
+                        "@type": "Solar Panel",
+                        "maxPowerGeneration": 10
+                    },
+                    "powerStorage": {
+                        "@type": "Battery",
+                        "maxPowerGeneration": 10,
+                        "energyStorageCapacity": 0.01,
+                        "depthOfDischarge": 0.99,
+                        "initialCharge": 1
+                    }
+                }
+            }
+        },
+        "instrument": {
+            "name": "OLI",
+            "mass": 10,
+            "volume": 12.45,
+            "dataRate": 40,
+            "bitsPerPixel": 8,
+            "power": 12,
+            "snr": 33,
+            "spatial_res": 50,
+            "spectral_res": 7e-09,
+            "orientation": {
+                "referenceFrame": "SC_BODY_FIXED",
+                "convention": "REF_FRAME_ALIGNED"
+            },
+            "fieldOfViewGeometry": {
+                "shape": "RECTANGULAR",
+                "angleHeight": 5,
+                "angleWidth": 60
+            },
+            "@id": "bs1",
+            "@type": "Basic Sensor"
+        },
+        "orbitState": {
+            "date": {
+                "@type": "GREGORIAN_UT1",
+                "year": 2020,
+                "month": 1,
+                "day": 1,
+                "hour": 0,
+                "minute": 0,
+                "second": 0
+            },
+            "state": {
+                "@type": "KEPLERIAN_EARTH_CENTERED_INERTIAL",
+                "sma": 6878,
+                "ecc": 0.01,
+                "inc": 67,
+                "raan": 216.0,
+                "aop": 0.0,
+                "ta": 273.6
+            }
+        },
+        "planner": {
+            "@type": "COMMS_TEST"
+        },
+        "notifier": "False",
+        "missionProfile": "3D-CHESS",
+        "preplan": "False"
+    },
+    {
+        "@id": "imaging_sat_6_8",
+        "name": "imaging_sat_6_8",
+        "spacecraftBus": {
+            "name": "BlueCanyon",
+            "mass": 20,
+            "volume": 0.5,
+            "orientation": {
+                "referenceFrame": "NADIR_POINTING",
+                "convention": "REF_FRAME_ALIGNED"
+            },
+            "components": {
+                "cmdh": {
+                    "power": 2,
+                    "memorySize": 100
+                },
+                "comms": {
+                    "transmitter": {
+                        "power": 3,
+                        "maxDataRate": 1,
+                        "bufferSize": 10,
+                        "numChannels": 1
+                    },
+                    "receiver": {
+                        "power": 3,
+                        "maxDataRate": 1,
+                        "bufferSize": 10
+                    }
+                },
+                "eps": {
+                    "powerGenerator": {
+                        "@type": "Solar Panel",
+                        "maxPowerGeneration": 10
+                    },
+                    "powerStorage": {
+                        "@type": "Battery",
+                        "maxPowerGeneration": 10,
+                        "energyStorageCapacity": 0.01,
+                        "depthOfDischarge": 0.99,
+                        "initialCharge": 1
+                    }
+                }
+            }
+        },
+        "instrument": {
+            "name": "OLI",
+            "mass": 10,
+            "volume": 12.45,
+            "dataRate": 40,
+            "bitsPerPixel": 8,
+            "power": 12,
+            "snr": 33,
+            "spatial_res": 50,
+            "spectral_res": 7e-09,
+            "orientation": {
+                "referenceFrame": "SC_BODY_FIXED",
+                "convention": "REF_FRAME_ALIGNED"
+            },
+            "fieldOfViewGeometry": {
+                "shape": "RECTANGULAR",
+                "angleHeight": 5,
+                "angleWidth": 60
+            },
+            "@id": "bs1",
+            "@type": "Basic Sensor"
+        },
+        "orbitState": {
+            "date": {
+                "@type": "GREGORIAN_UT1",
+                "year": 2020,
+                "month": 1,
+                "day": 1,
+                "hour": 0,
+                "minute": 0,
+                "second": 0
+            },
+            "state": {
+                "@type": "KEPLERIAN_EARTH_CENTERED_INERTIAL",
+                "sma": 6878,
+                "ecc": 0.01,
+                "inc": 67,
+                "raan": 216.0,
+                "aop": 0.0,
+                "ta": 309.6
+            }
+        },
+        "planner": {
+            "@type": "COMMS_TEST"
+        },
+        "notifier": "False",
+        "missionProfile": "3D-CHESS",
+        "preplan": "False"
+    },
+    {
+        "@id": "imaging_sat_6_9",
+        "name": "imaging_sat_6_9",
+        "spacecraftBus": {
+            "name": "BlueCanyon",
+            "mass": 20,
+            "volume": 0.5,
+            "orientation": {
+                "referenceFrame": "NADIR_POINTING",
+                "convention": "REF_FRAME_ALIGNED"
+            },
+            "components": {
+                "cmdh": {
+                    "power": 2,
+                    "memorySize": 100
+                },
+                "comms": {
+                    "transmitter": {
+                        "power": 3,
+                        "maxDataRate": 1,
+                        "bufferSize": 10,
+                        "numChannels": 1
+                    },
+                    "receiver": {
+                        "power": 3,
+                        "maxDataRate": 1,
+                        "bufferSize": 10
+                    }
+                },
+                "eps": {
+                    "powerGenerator": {
+                        "@type": "Solar Panel",
+                        "maxPowerGeneration": 10
+                    },
+                    "powerStorage": {
+                        "@type": "Battery",
+                        "maxPowerGeneration": 10,
+                        "energyStorageCapacity": 0.01,
+                        "depthOfDischarge": 0.99,
+                        "initialCharge": 1
+                    }
+                }
+            }
+        },
+        "instrument": {
+            "name": "OLI",
+            "mass": 10,
+            "volume": 12.45,
+            "dataRate": 40,
+            "bitsPerPixel": 8,
+            "power": 12,
+            "snr": 33,
+            "spatial_res": 50,
+            "spectral_res": 7e-09,
+            "orientation": {
+                "referenceFrame": "SC_BODY_FIXED",
+                "convention": "REF_FRAME_ALIGNED"
+            },
+            "fieldOfViewGeometry": {
+                "shape": "RECTANGULAR",
+                "angleHeight": 5,
+                "angleWidth": 60
+            },
+            "@id": "bs1",
+            "@type": "Basic Sensor"
+        },
+        "orbitState": {
+            "date": {
+                "@type": "GREGORIAN_UT1",
+                "year": 2020,
+                "month": 1,
+                "day": 1,
+                "hour": 0,
+                "minute": 0,
+                "second": 0
+            },
+            "state": {
+                "@type": "KEPLERIAN_EARTH_CENTERED_INERTIAL",
+                "sma": 6878,
+                "ecc": 0.01,
+                "inc": 67,
+                "raan": 216.0,
+                "aop": 0.0,
+                "ta": 345.6
+            }
+        },
+        "planner": {
+            "@type": "COMMS_TEST"
+        },
+        "notifier": "False",
+        "missionProfile": "3D-CHESS",
+        "preplan": "False"
+    },
+    {
+        "@id": "imaging_sat_7_0",
+        "name": "imaging_sat_7_0",
+        "spacecraftBus": {
+            "name": "BlueCanyon",
+            "mass": 20,
+            "volume": 0.5,
+            "orientation": {
+                "referenceFrame": "NADIR_POINTING",
+                "convention": "REF_FRAME_ALIGNED"
+            },
+            "components": {
+                "cmdh": {
+                    "power": 2,
+                    "memorySize": 100
+                },
+                "comms": {
+                    "transmitter": {
+                        "power": 3,
+                        "maxDataRate": 1,
+                        "bufferSize": 10,
+                        "numChannels": 1
+                    },
+                    "receiver": {
+                        "power": 3,
+                        "maxDataRate": 1,
+                        "bufferSize": 10
+                    }
+                },
+                "eps": {
+                    "powerGenerator": {
+                        "@type": "Solar Panel",
+                        "maxPowerGeneration": 10
+                    },
+                    "powerStorage": {
+                        "@type": "Battery",
+                        "maxPowerGeneration": 10,
+                        "energyStorageCapacity": 0.01,
+                        "depthOfDischarge": 0.99,
+                        "initialCharge": 1
+                    }
+                }
+            }
+        },
+        "instrument": {
+            "name": "OLI",
+            "mass": 10,
+            "volume": 12.45,
+            "dataRate": 40,
+            "bitsPerPixel": 8,
+            "power": 12,
+            "snr": 33,
+            "spatial_res": 50,
+            "spectral_res": 7e-09,
+            "orientation": {
+                "referenceFrame": "SC_BODY_FIXED",
+                "convention": "REF_FRAME_ALIGNED"
+            },
+            "fieldOfViewGeometry": {
+                "shape": "RECTANGULAR",
+                "angleHeight": 5,
+                "angleWidth": 60
+            },
+            "@id": "bs1",
+            "@type": "Basic Sensor"
+        },
+        "orbitState": {
+            "date": {
+                "@type": "GREGORIAN_UT1",
+                "year": 2020,
+                "month": 1,
+                "day": 1,
+                "hour": 0,
+                "minute": 0,
+                "second": 0
+            },
+            "state": {
+                "@type": "KEPLERIAN_EARTH_CENTERED_INERTIAL",
+                "sma": 6878,
+                "ecc": 0.01,
+                "inc": 67,
+                "raan": 252.0,
+                "aop": 0.0,
+                "ta": 25.2
+            }
+        },
+        "planner": {
+            "@type": "COMMS_TEST"
+        },
+        "notifier": "False",
+        "missionProfile": "3D-CHESS",
+        "preplan": "False"
+    },
+    {
+        "@id": "imaging_sat_7_1",
+        "name": "imaging_sat_7_1",
+        "spacecraftBus": {
+            "name": "BlueCanyon",
+            "mass": 20,
+            "volume": 0.5,
+            "orientation": {
+                "referenceFrame": "NADIR_POINTING",
+                "convention": "REF_FRAME_ALIGNED"
+            },
+            "components": {
+                "cmdh": {
+                    "power": 2,
+                    "memorySize": 100
+                },
+                "comms": {
+                    "transmitter": {
+                        "power": 3,
+                        "maxDataRate": 1,
+                        "bufferSize": 10,
+                        "numChannels": 1
+                    },
+                    "receiver": {
+                        "power": 3,
+                        "maxDataRate": 1,
+                        "bufferSize": 10
+                    }
+                },
+                "eps": {
+                    "powerGenerator": {
+                        "@type": "Solar Panel",
+                        "maxPowerGeneration": 10
+                    },
+                    "powerStorage": {
+                        "@type": "Battery",
+                        "maxPowerGeneration": 10,
+                        "energyStorageCapacity": 0.01,
+                        "depthOfDischarge": 0.99,
+                        "initialCharge": 1
+                    }
+                }
+            }
+        },
+        "instrument": {
+            "name": "OLI",
+            "mass": 10,
+            "volume": 12.45,
+            "dataRate": 40,
+            "bitsPerPixel": 8,
+            "power": 12,
+            "snr": 33,
+            "spatial_res": 50,
+            "spectral_res": 7e-09,
+            "orientation": {
+                "referenceFrame": "SC_BODY_FIXED",
+                "convention": "REF_FRAME_ALIGNED"
+            },
+            "fieldOfViewGeometry": {
+                "shape": "RECTANGULAR",
+                "angleHeight": 5,
+                "angleWidth": 60
+            },
+            "@id": "bs1",
+            "@type": "Basic Sensor"
+        },
+        "orbitState": {
+            "date": {
+                "@type": "GREGORIAN_UT1",
+                "year": 2020,
+                "month": 1,
+                "day": 1,
+                "hour": 0,
+                "minute": 0,
+                "second": 0
+            },
+            "state": {
+                "@type": "KEPLERIAN_EARTH_CENTERED_INERTIAL",
+                "sma": 6878,
+                "ecc": 0.01,
+                "inc": 67,
+                "raan": 252.0,
+                "aop": 0.0,
+                "ta": 61.2
+            }
+        },
+        "planner": {
+            "@type": "COMMS_TEST"
+        },
+        "notifier": "False",
+        "missionProfile": "3D-CHESS",
+        "preplan": "False"
+    },
+    {
+        "@id": "imaging_sat_7_2",
+        "name": "imaging_sat_7_2",
+        "spacecraftBus": {
+            "name": "BlueCanyon",
+            "mass": 20,
+            "volume": 0.5,
+            "orientation": {
+                "referenceFrame": "NADIR_POINTING",
+                "convention": "REF_FRAME_ALIGNED"
+            },
+            "components": {
+                "cmdh": {
+                    "power": 2,
+                    "memorySize": 100
+                },
+                "comms": {
+                    "transmitter": {
+                        "power": 3,
+                        "maxDataRate": 1,
+                        "bufferSize": 10,
+                        "numChannels": 1
+                    },
+                    "receiver": {
+                        "power": 3,
+                        "maxDataRate": 1,
+                        "bufferSize": 10
+                    }
+                },
+                "eps": {
+                    "powerGenerator": {
+                        "@type": "Solar Panel",
+                        "maxPowerGeneration": 10
+                    },
+                    "powerStorage": {
+                        "@type": "Battery",
+                        "maxPowerGeneration": 10,
+                        "energyStorageCapacity": 0.01,
+                        "depthOfDischarge": 0.99,
+                        "initialCharge": 1
+                    }
+                }
+            }
+        },
+        "instrument": {
+            "name": "OLI",
+            "mass": 10,
+            "volume": 12.45,
+            "dataRate": 40,
+            "bitsPerPixel": 8,
+            "power": 12,
+            "snr": 33,
+            "spatial_res": 50,
+            "spectral_res": 7e-09,
+            "orientation": {
+                "referenceFrame": "SC_BODY_FIXED",
+                "convention": "REF_FRAME_ALIGNED"
+            },
+            "fieldOfViewGeometry": {
+                "shape": "RECTANGULAR",
+                "angleHeight": 5,
+                "angleWidth": 60
+            },
+            "@id": "bs1",
+            "@type": "Basic Sensor"
+        },
+        "orbitState": {
+            "date": {
+                "@type": "GREGORIAN_UT1",
+                "year": 2020,
+                "month": 1,
+                "day": 1,
+                "hour": 0,
+                "minute": 0,
+                "second": 0
+            },
+            "state": {
+                "@type": "KEPLERIAN_EARTH_CENTERED_INERTIAL",
+                "sma": 6878,
+                "ecc": 0.01,
+                "inc": 67,
+                "raan": 252.0,
+                "aop": 0.0,
+                "ta": 97.2
+            }
+        },
+        "planner": {
+            "@type": "COMMS_TEST"
+        },
+        "notifier": "False",
+        "missionProfile": "3D-CHESS",
+        "preplan": "False"
+    },
+    {
+        "@id": "imaging_sat_7_3",
+        "name": "imaging_sat_7_3",
+        "spacecraftBus": {
+            "name": "BlueCanyon",
+            "mass": 20,
+            "volume": 0.5,
+            "orientation": {
+                "referenceFrame": "NADIR_POINTING",
+                "convention": "REF_FRAME_ALIGNED"
+            },
+            "components": {
+                "cmdh": {
+                    "power": 2,
+                    "memorySize": 100
+                },
+                "comms": {
+                    "transmitter": {
+                        "power": 3,
+                        "maxDataRate": 1,
+                        "bufferSize": 10,
+                        "numChannels": 1
+                    },
+                    "receiver": {
+                        "power": 3,
+                        "maxDataRate": 1,
+                        "bufferSize": 10
+                    }
+                },
+                "eps": {
+                    "powerGenerator": {
+                        "@type": "Solar Panel",
+                        "maxPowerGeneration": 10
+                    },
+                    "powerStorage": {
+                        "@type": "Battery",
+                        "maxPowerGeneration": 10,
+                        "energyStorageCapacity": 0.01,
+                        "depthOfDischarge": 0.99,
+                        "initialCharge": 1
+                    }
+                }
+            }
+        },
+        "instrument": {
+            "name": "OLI",
+            "mass": 10,
+            "volume": 12.45,
+            "dataRate": 40,
+            "bitsPerPixel": 8,
+            "power": 12,
+            "snr": 33,
+            "spatial_res": 50,
+            "spectral_res": 7e-09,
+            "orientation": {
+                "referenceFrame": "SC_BODY_FIXED",
+                "convention": "REF_FRAME_ALIGNED"
+            },
+            "fieldOfViewGeometry": {
+                "shape": "RECTANGULAR",
+                "angleHeight": 5,
+                "angleWidth": 60
+            },
+            "@id": "bs1",
+            "@type": "Basic Sensor"
+        },
+        "orbitState": {
+            "date": {
+                "@type": "GREGORIAN_UT1",
+                "year": 2020,
+                "month": 1,
+                "day": 1,
+                "hour": 0,
+                "minute": 0,
+                "second": 0
+            },
+            "state": {
+                "@type": "KEPLERIAN_EARTH_CENTERED_INERTIAL",
+                "sma": 6878,
+                "ecc": 0.01,
+                "inc": 67,
+                "raan": 252.0,
+                "aop": 0.0,
+                "ta": 133.2
+            }
+        },
+        "planner": {
+            "@type": "COMMS_TEST"
+        },
+        "notifier": "False",
+        "missionProfile": "3D-CHESS",
+        "preplan": "False"
+    },
+    {
+        "@id": "imaging_sat_7_4",
+        "name": "imaging_sat_7_4",
+        "spacecraftBus": {
+            "name": "BlueCanyon",
+            "mass": 20,
+            "volume": 0.5,
+            "orientation": {
+                "referenceFrame": "NADIR_POINTING",
+                "convention": "REF_FRAME_ALIGNED"
+            },
+            "components": {
+                "cmdh": {
+                    "power": 2,
+                    "memorySize": 100
+                },
+                "comms": {
+                    "transmitter": {
+                        "power": 3,
+                        "maxDataRate": 1,
+                        "bufferSize": 10,
+                        "numChannels": 1
+                    },
+                    "receiver": {
+                        "power": 3,
+                        "maxDataRate": 1,
+                        "bufferSize": 10
+                    }
+                },
+                "eps": {
+                    "powerGenerator": {
+                        "@type": "Solar Panel",
+                        "maxPowerGeneration": 10
+                    },
+                    "powerStorage": {
+                        "@type": "Battery",
+                        "maxPowerGeneration": 10,
+                        "energyStorageCapacity": 0.01,
+                        "depthOfDischarge": 0.99,
+                        "initialCharge": 1
+                    }
+                }
+            }
+        },
+        "instrument": {
+            "name": "OLI",
+            "mass": 10,
+            "volume": 12.45,
+            "dataRate": 40,
+            "bitsPerPixel": 8,
+            "power": 12,
+            "snr": 33,
+            "spatial_res": 50,
+            "spectral_res": 7e-09,
+            "orientation": {
+                "referenceFrame": "SC_BODY_FIXED",
+                "convention": "REF_FRAME_ALIGNED"
+            },
+            "fieldOfViewGeometry": {
+                "shape": "RECTANGULAR",
+                "angleHeight": 5,
+                "angleWidth": 60
+            },
+            "@id": "bs1",
+            "@type": "Basic Sensor"
+        },
+        "orbitState": {
+            "date": {
+                "@type": "GREGORIAN_UT1",
+                "year": 2020,
+                "month": 1,
+                "day": 1,
+                "hour": 0,
+                "minute": 0,
+                "second": 0
+            },
+            "state": {
+                "@type": "KEPLERIAN_EARTH_CENTERED_INERTIAL",
+                "sma": 6878,
+                "ecc": 0.01,
+                "inc": 67,
+                "raan": 252.0,
+                "aop": 0.0,
+                "ta": 169.2
+            }
+        },
+        "planner": {
+            "@type": "COMMS_TEST"
+        },
+        "notifier": "False",
+        "missionProfile": "3D-CHESS",
+        "preplan": "False"
+    },
+    {
+        "@id": "imaging_sat_7_5",
+        "name": "imaging_sat_7_5",
+        "spacecraftBus": {
+            "name": "BlueCanyon",
+            "mass": 20,
+            "volume": 0.5,
+            "orientation": {
+                "referenceFrame": "NADIR_POINTING",
+                "convention": "REF_FRAME_ALIGNED"
+            },
+            "components": {
+                "cmdh": {
+                    "power": 2,
+                    "memorySize": 100
+                },
+                "comms": {
+                    "transmitter": {
+                        "power": 3,
+                        "maxDataRate": 1,
+                        "bufferSize": 10,
+                        "numChannels": 1
+                    },
+                    "receiver": {
+                        "power": 3,
+                        "maxDataRate": 1,
+                        "bufferSize": 10
+                    }
+                },
+                "eps": {
+                    "powerGenerator": {
+                        "@type": "Solar Panel",
+                        "maxPowerGeneration": 10
+                    },
+                    "powerStorage": {
+                        "@type": "Battery",
+                        "maxPowerGeneration": 10,
+                        "energyStorageCapacity": 0.01,
+                        "depthOfDischarge": 0.99,
+                        "initialCharge": 1
+                    }
+                }
+            }
+        },
+        "instrument": {
+            "name": "OLI",
+            "mass": 10,
+            "volume": 12.45,
+            "dataRate": 40,
+            "bitsPerPixel": 8,
+            "power": 12,
+            "snr": 33,
+            "spatial_res": 50,
+            "spectral_res": 7e-09,
+            "orientation": {
+                "referenceFrame": "SC_BODY_FIXED",
+                "convention": "REF_FRAME_ALIGNED"
+            },
+            "fieldOfViewGeometry": {
+                "shape": "RECTANGULAR",
+                "angleHeight": 5,
+                "angleWidth": 60
+            },
+            "@id": "bs1",
+            "@type": "Basic Sensor"
+        },
+        "orbitState": {
+            "date": {
+                "@type": "GREGORIAN_UT1",
+                "year": 2020,
+                "month": 1,
+                "day": 1,
+                "hour": 0,
+                "minute": 0,
+                "second": 0
+            },
+            "state": {
+                "@type": "KEPLERIAN_EARTH_CENTERED_INERTIAL",
+                "sma": 6878,
+                "ecc": 0.01,
+                "inc": 67,
+                "raan": 252.0,
+                "aop": 0.0,
+                "ta": 205.2
+            }
+        },
+        "planner": {
+            "@type": "COMMS_TEST"
+        },
+        "notifier": "False",
+        "missionProfile": "3D-CHESS",
+        "preplan": "False"
+    },
+    {
+        "@id": "imaging_sat_7_6",
+        "name": "imaging_sat_7_6",
+        "spacecraftBus": {
+            "name": "BlueCanyon",
+            "mass": 20,
+            "volume": 0.5,
+            "orientation": {
+                "referenceFrame": "NADIR_POINTING",
+                "convention": "REF_FRAME_ALIGNED"
+            },
+            "components": {
+                "cmdh": {
+                    "power": 2,
+                    "memorySize": 100
+                },
+                "comms": {
+                    "transmitter": {
+                        "power": 3,
+                        "maxDataRate": 1,
+                        "bufferSize": 10,
+                        "numChannels": 1
+                    },
+                    "receiver": {
+                        "power": 3,
+                        "maxDataRate": 1,
+                        "bufferSize": 10
+                    }
+                },
+                "eps": {
+                    "powerGenerator": {
+                        "@type": "Solar Panel",
+                        "maxPowerGeneration": 10
+                    },
+                    "powerStorage": {
+                        "@type": "Battery",
+                        "maxPowerGeneration": 10,
+                        "energyStorageCapacity": 0.01,
+                        "depthOfDischarge": 0.99,
+                        "initialCharge": 1
+                    }
+                }
+            }
+        },
+        "instrument": {
+            "name": "OLI",
+            "mass": 10,
+            "volume": 12.45,
+            "dataRate": 40,
+            "bitsPerPixel": 8,
+            "power": 12,
+            "snr": 33,
+            "spatial_res": 50,
+            "spectral_res": 7e-09,
+            "orientation": {
+                "referenceFrame": "SC_BODY_FIXED",
+                "convention": "REF_FRAME_ALIGNED"
+            },
+            "fieldOfViewGeometry": {
+                "shape": "RECTANGULAR",
+                "angleHeight": 5,
+                "angleWidth": 60
+            },
+            "@id": "bs1",
+            "@type": "Basic Sensor"
+        },
+        "orbitState": {
+            "date": {
+                "@type": "GREGORIAN_UT1",
+                "year": 2020,
+                "month": 1,
+                "day": 1,
+                "hour": 0,
+                "minute": 0,
+                "second": 0
+            },
+            "state": {
+                "@type": "KEPLERIAN_EARTH_CENTERED_INERTIAL",
+                "sma": 6878,
+                "ecc": 0.01,
+                "inc": 67,
+                "raan": 252.0,
+                "aop": 0.0,
+                "ta": 241.2
+            }
+        },
+        "planner": {
+            "@type": "COMMS_TEST"
+        },
+        "notifier": "False",
+        "missionProfile": "3D-CHESS",
+        "preplan": "False"
+    },
+    {
+        "@id": "imaging_sat_7_7",
+        "name": "imaging_sat_7_7",
+        "spacecraftBus": {
+            "name": "BlueCanyon",
+            "mass": 20,
+            "volume": 0.5,
+            "orientation": {
+                "referenceFrame": "NADIR_POINTING",
+                "convention": "REF_FRAME_ALIGNED"
+            },
+            "components": {
+                "cmdh": {
+                    "power": 2,
+                    "memorySize": 100
+                },
+                "comms": {
+                    "transmitter": {
+                        "power": 3,
+                        "maxDataRate": 1,
+                        "bufferSize": 10,
+                        "numChannels": 1
+                    },
+                    "receiver": {
+                        "power": 3,
+                        "maxDataRate": 1,
+                        "bufferSize": 10
+                    }
+                },
+                "eps": {
+                    "powerGenerator": {
+                        "@type": "Solar Panel",
+                        "maxPowerGeneration": 10
+                    },
+                    "powerStorage": {
+                        "@type": "Battery",
+                        "maxPowerGeneration": 10,
+                        "energyStorageCapacity": 0.01,
+                        "depthOfDischarge": 0.99,
+                        "initialCharge": 1
+                    }
+                }
+            }
+        },
+        "instrument": {
+            "name": "OLI",
+            "mass": 10,
+            "volume": 12.45,
+            "dataRate": 40,
+            "bitsPerPixel": 8,
+            "power": 12,
+            "snr": 33,
+            "spatial_res": 50,
+            "spectral_res": 7e-09,
+            "orientation": {
+                "referenceFrame": "SC_BODY_FIXED",
+                "convention": "REF_FRAME_ALIGNED"
+            },
+            "fieldOfViewGeometry": {
+                "shape": "RECTANGULAR",
+                "angleHeight": 5,
+                "angleWidth": 60
+            },
+            "@id": "bs1",
+            "@type": "Basic Sensor"
+        },
+        "orbitState": {
+            "date": {
+                "@type": "GREGORIAN_UT1",
+                "year": 2020,
+                "month": 1,
+                "day": 1,
+                "hour": 0,
+                "minute": 0,
+                "second": 0
+            },
+            "state": {
+                "@type": "KEPLERIAN_EARTH_CENTERED_INERTIAL",
+                "sma": 6878,
+                "ecc": 0.01,
+                "inc": 67,
+                "raan": 252.0,
+                "aop": 0.0,
+                "ta": 277.2
+            }
+        },
+        "planner": {
+            "@type": "COMMS_TEST"
+        },
+        "notifier": "False",
+        "missionProfile": "3D-CHESS",
+        "preplan": "False"
+    },
+    {
+        "@id": "imaging_sat_7_8",
+        "name": "imaging_sat_7_8",
+        "spacecraftBus": {
+            "name": "BlueCanyon",
+            "mass": 20,
+            "volume": 0.5,
+            "orientation": {
+                "referenceFrame": "NADIR_POINTING",
+                "convention": "REF_FRAME_ALIGNED"
+            },
+            "components": {
+                "cmdh": {
+                    "power": 2,
+                    "memorySize": 100
+                },
+                "comms": {
+                    "transmitter": {
+                        "power": 3,
+                        "maxDataRate": 1,
+                        "bufferSize": 10,
+                        "numChannels": 1
+                    },
+                    "receiver": {
+                        "power": 3,
+                        "maxDataRate": 1,
+                        "bufferSize": 10
+                    }
+                },
+                "eps": {
+                    "powerGenerator": {
+                        "@type": "Solar Panel",
+                        "maxPowerGeneration": 10
+                    },
+                    "powerStorage": {
+                        "@type": "Battery",
+                        "maxPowerGeneration": 10,
+                        "energyStorageCapacity": 0.01,
+                        "depthOfDischarge": 0.99,
+                        "initialCharge": 1
+                    }
+                }
+            }
+        },
+        "instrument": {
+            "name": "OLI",
+            "mass": 10,
+            "volume": 12.45,
+            "dataRate": 40,
+            "bitsPerPixel": 8,
+            "power": 12,
+            "snr": 33,
+            "spatial_res": 50,
+            "spectral_res": 7e-09,
+            "orientation": {
+                "referenceFrame": "SC_BODY_FIXED",
+                "convention": "REF_FRAME_ALIGNED"
+            },
+            "fieldOfViewGeometry": {
+                "shape": "RECTANGULAR",
+                "angleHeight": 5,
+                "angleWidth": 60
+            },
+            "@id": "bs1",
+            "@type": "Basic Sensor"
+        },
+        "orbitState": {
+            "date": {
+                "@type": "GREGORIAN_UT1",
+                "year": 2020,
+                "month": 1,
+                "day": 1,
+                "hour": 0,
+                "minute": 0,
+                "second": 0
+            },
+            "state": {
+                "@type": "KEPLERIAN_EARTH_CENTERED_INERTIAL",
+                "sma": 6878,
+                "ecc": 0.01,
+                "inc": 67,
+                "raan": 252.0,
+                "aop": 0.0,
+                "ta": 313.2
+            }
+        },
+        "planner": {
+            "@type": "COMMS_TEST"
+        },
+        "notifier": "False",
+        "missionProfile": "3D-CHESS",
+        "preplan": "False"
+    },
+    {
+        "@id": "imaging_sat_7_9",
+        "name": "imaging_sat_7_9",
+        "spacecraftBus": {
+            "name": "BlueCanyon",
+            "mass": 20,
+            "volume": 0.5,
+            "orientation": {
+                "referenceFrame": "NADIR_POINTING",
+                "convention": "REF_FRAME_ALIGNED"
+            },
+            "components": {
+                "cmdh": {
+                    "power": 2,
+                    "memorySize": 100
+                },
+                "comms": {
+                    "transmitter": {
+                        "power": 3,
+                        "maxDataRate": 1,
+                        "bufferSize": 10,
+                        "numChannels": 1
+                    },
+                    "receiver": {
+                        "power": 3,
+                        "maxDataRate": 1,
+                        "bufferSize": 10
+                    }
+                },
+                "eps": {
+                    "powerGenerator": {
+                        "@type": "Solar Panel",
+                        "maxPowerGeneration": 10
+                    },
+                    "powerStorage": {
+                        "@type": "Battery",
+                        "maxPowerGeneration": 10,
+                        "energyStorageCapacity": 0.01,
+                        "depthOfDischarge": 0.99,
+                        "initialCharge": 1
+                    }
+                }
+            }
+        },
+        "instrument": {
+            "name": "OLI",
+            "mass": 10,
+            "volume": 12.45,
+            "dataRate": 40,
+            "bitsPerPixel": 8,
+            "power": 12,
+            "snr": 33,
+            "spatial_res": 50,
+            "spectral_res": 7e-09,
+            "orientation": {
+                "referenceFrame": "SC_BODY_FIXED",
+                "convention": "REF_FRAME_ALIGNED"
+            },
+            "fieldOfViewGeometry": {
+                "shape": "RECTANGULAR",
+                "angleHeight": 5,
+                "angleWidth": 60
+            },
+            "@id": "bs1",
+            "@type": "Basic Sensor"
+        },
+        "orbitState": {
+            "date": {
+                "@type": "GREGORIAN_UT1",
+                "year": 2020,
+                "month": 1,
+                "day": 1,
+                "hour": 0,
+                "minute": 0,
+                "second": 0
+            },
+            "state": {
+                "@type": "KEPLERIAN_EARTH_CENTERED_INERTIAL",
+                "sma": 6878,
+                "ecc": 0.01,
+                "inc": 67,
+                "raan": 252.0,
+                "aop": 0.0,
+                "ta": 349.2
+            }
+        },
+        "planner": {
+            "@type": "COMMS_TEST"
+        },
+        "notifier": "False",
+        "missionProfile": "3D-CHESS",
+        "preplan": "False"
+    },
+    {
+        "@id": "imaging_sat_8_0",
+        "name": "imaging_sat_8_0",
+        "spacecraftBus": {
+            "name": "BlueCanyon",
+            "mass": 20,
+            "volume": 0.5,
+            "orientation": {
+                "referenceFrame": "NADIR_POINTING",
+                "convention": "REF_FRAME_ALIGNED"
+            },
+            "components": {
+                "cmdh": {
+                    "power": 2,
+                    "memorySize": 100
+                },
+                "comms": {
+                    "transmitter": {
+                        "power": 3,
+                        "maxDataRate": 1,
+                        "bufferSize": 10,
+                        "numChannels": 1
+                    },
+                    "receiver": {
+                        "power": 3,
+                        "maxDataRate": 1,
+                        "bufferSize": 10
+                    }
+                },
+                "eps": {
+                    "powerGenerator": {
+                        "@type": "Solar Panel",
+                        "maxPowerGeneration": 10
+                    },
+                    "powerStorage": {
+                        "@type": "Battery",
+                        "maxPowerGeneration": 10,
+                        "energyStorageCapacity": 0.01,
+                        "depthOfDischarge": 0.99,
+                        "initialCharge": 1
+                    }
+                }
+            }
+        },
+        "instrument": {
+            "name": "OLI",
+            "mass": 10,
+            "volume": 12.45,
+            "dataRate": 40,
+            "bitsPerPixel": 8,
+            "power": 12,
+            "snr": 33,
+            "spatial_res": 50,
+            "spectral_res": 7e-09,
+            "orientation": {
+                "referenceFrame": "SC_BODY_FIXED",
+                "convention": "REF_FRAME_ALIGNED"
+            },
+            "fieldOfViewGeometry": {
+                "shape": "RECTANGULAR",
+                "angleHeight": 5,
+                "angleWidth": 60
+            },
+            "@id": "bs1",
+            "@type": "Basic Sensor"
+        },
+        "orbitState": {
+            "date": {
+                "@type": "GREGORIAN_UT1",
+                "year": 2020,
+                "month": 1,
+                "day": 1,
+                "hour": 0,
+                "minute": 0,
+                "second": 0
+            },
+            "state": {
+                "@type": "KEPLERIAN_EARTH_CENTERED_INERTIAL",
+                "sma": 6878,
+                "ecc": 0.01,
+                "inc": 67,
+                "raan": 288.0,
+                "aop": 0.0,
+                "ta": 28.8
+            }
+        },
+        "planner": {
+            "@type": "COMMS_TEST"
+        },
+        "notifier": "False",
+        "missionProfile": "3D-CHESS",
+        "preplan": "False"
+    },
+    {
+        "@id": "imaging_sat_8_1",
+        "name": "imaging_sat_8_1",
+        "spacecraftBus": {
+            "name": "BlueCanyon",
+            "mass": 20,
+            "volume": 0.5,
+            "orientation": {
+                "referenceFrame": "NADIR_POINTING",
+                "convention": "REF_FRAME_ALIGNED"
+            },
+            "components": {
+                "cmdh": {
+                    "power": 2,
+                    "memorySize": 100
+                },
+                "comms": {
+                    "transmitter": {
+                        "power": 3,
+                        "maxDataRate": 1,
+                        "bufferSize": 10,
+                        "numChannels": 1
+                    },
+                    "receiver": {
+                        "power": 3,
+                        "maxDataRate": 1,
+                        "bufferSize": 10
+                    }
+                },
+                "eps": {
+                    "powerGenerator": {
+                        "@type": "Solar Panel",
+                        "maxPowerGeneration": 10
+                    },
+                    "powerStorage": {
+                        "@type": "Battery",
+                        "maxPowerGeneration": 10,
+                        "energyStorageCapacity": 0.01,
+                        "depthOfDischarge": 0.99,
+                        "initialCharge": 1
+                    }
+                }
+            }
+        },
+        "instrument": {
+            "name": "OLI",
+            "mass": 10,
+            "volume": 12.45,
+            "dataRate": 40,
+            "bitsPerPixel": 8,
+            "power": 12,
+            "snr": 33,
+            "spatial_res": 50,
+            "spectral_res": 7e-09,
+            "orientation": {
+                "referenceFrame": "SC_BODY_FIXED",
+                "convention": "REF_FRAME_ALIGNED"
+            },
+            "fieldOfViewGeometry": {
+                "shape": "RECTANGULAR",
+                "angleHeight": 5,
+                "angleWidth": 60
+            },
+            "@id": "bs1",
+            "@type": "Basic Sensor"
+        },
+        "orbitState": {
+            "date": {
+                "@type": "GREGORIAN_UT1",
+                "year": 2020,
+                "month": 1,
+                "day": 1,
+                "hour": 0,
+                "minute": 0,
+                "second": 0
+            },
+            "state": {
+                "@type": "KEPLERIAN_EARTH_CENTERED_INERTIAL",
+                "sma": 6878,
+                "ecc": 0.01,
+                "inc": 67,
+                "raan": 288.0,
+                "aop": 0.0,
+                "ta": 64.8
+            }
+        },
+        "planner": {
+            "@type": "COMMS_TEST"
+        },
+        "notifier": "False",
+        "missionProfile": "3D-CHESS",
+        "preplan": "False"
+    },
+    {
+        "@id": "imaging_sat_8_2",
+        "name": "imaging_sat_8_2",
+        "spacecraftBus": {
+            "name": "BlueCanyon",
+            "mass": 20,
+            "volume": 0.5,
+            "orientation": {
+                "referenceFrame": "NADIR_POINTING",
+                "convention": "REF_FRAME_ALIGNED"
+            },
+            "components": {
+                "cmdh": {
+                    "power": 2,
+                    "memorySize": 100
+                },
+                "comms": {
+                    "transmitter": {
+                        "power": 3,
+                        "maxDataRate": 1,
+                        "bufferSize": 10,
+                        "numChannels": 1
+                    },
+                    "receiver": {
+                        "power": 3,
+                        "maxDataRate": 1,
+                        "bufferSize": 10
+                    }
+                },
+                "eps": {
+                    "powerGenerator": {
+                        "@type": "Solar Panel",
+                        "maxPowerGeneration": 10
+                    },
+                    "powerStorage": {
+                        "@type": "Battery",
+                        "maxPowerGeneration": 10,
+                        "energyStorageCapacity": 0.01,
+                        "depthOfDischarge": 0.99,
+                        "initialCharge": 1
+                    }
+                }
+            }
+        },
+        "instrument": {
+            "name": "OLI",
+            "mass": 10,
+            "volume": 12.45,
+            "dataRate": 40,
+            "bitsPerPixel": 8,
+            "power": 12,
+            "snr": 33,
+            "spatial_res": 50,
+            "spectral_res": 7e-09,
+            "orientation": {
+                "referenceFrame": "SC_BODY_FIXED",
+                "convention": "REF_FRAME_ALIGNED"
+            },
+            "fieldOfViewGeometry": {
+                "shape": "RECTANGULAR",
+                "angleHeight": 5,
+                "angleWidth": 60
+            },
+            "@id": "bs1",
+            "@type": "Basic Sensor"
+        },
+        "orbitState": {
+            "date": {
+                "@type": "GREGORIAN_UT1",
+                "year": 2020,
+                "month": 1,
+                "day": 1,
+                "hour": 0,
+                "minute": 0,
+                "second": 0
+            },
+            "state": {
+                "@type": "KEPLERIAN_EARTH_CENTERED_INERTIAL",
+                "sma": 6878,
+                "ecc": 0.01,
+                "inc": 67,
+                "raan": 288.0,
+                "aop": 0.0,
+                "ta": 100.8
+            }
+        },
+        "planner": {
+            "@type": "COMMS_TEST"
+        },
+        "notifier": "False",
+        "missionProfile": "3D-CHESS",
+        "preplan": "False"
+    },
+    {
+        "@id": "imaging_sat_8_3",
+        "name": "imaging_sat_8_3",
+        "spacecraftBus": {
+            "name": "BlueCanyon",
+            "mass": 20,
+            "volume": 0.5,
+            "orientation": {
+                "referenceFrame": "NADIR_POINTING",
+                "convention": "REF_FRAME_ALIGNED"
+            },
+            "components": {
+                "cmdh": {
+                    "power": 2,
+                    "memorySize": 100
+                },
+                "comms": {
+                    "transmitter": {
+                        "power": 3,
+                        "maxDataRate": 1,
+                        "bufferSize": 10,
+                        "numChannels": 1
+                    },
+                    "receiver": {
+                        "power": 3,
+                        "maxDataRate": 1,
+                        "bufferSize": 10
+                    }
+                },
+                "eps": {
+                    "powerGenerator": {
+                        "@type": "Solar Panel",
+                        "maxPowerGeneration": 10
+                    },
+                    "powerStorage": {
+                        "@type": "Battery",
+                        "maxPowerGeneration": 10,
+                        "energyStorageCapacity": 0.01,
+                        "depthOfDischarge": 0.99,
+                        "initialCharge": 1
+                    }
+                }
+            }
+        },
+        "instrument": {
+            "name": "OLI",
+            "mass": 10,
+            "volume": 12.45,
+            "dataRate": 40,
+            "bitsPerPixel": 8,
+            "power": 12,
+            "snr": 33,
+            "spatial_res": 50,
+            "spectral_res": 7e-09,
+            "orientation": {
+                "referenceFrame": "SC_BODY_FIXED",
+                "convention": "REF_FRAME_ALIGNED"
+            },
+            "fieldOfViewGeometry": {
+                "shape": "RECTANGULAR",
+                "angleHeight": 5,
+                "angleWidth": 60
+            },
+            "@id": "bs1",
+            "@type": "Basic Sensor"
+        },
+        "orbitState": {
+            "date": {
+                "@type": "GREGORIAN_UT1",
+                "year": 2020,
+                "month": 1,
+                "day": 1,
+                "hour": 0,
+                "minute": 0,
+                "second": 0
+            },
+            "state": {
+                "@type": "KEPLERIAN_EARTH_CENTERED_INERTIAL",
+                "sma": 6878,
+                "ecc": 0.01,
+                "inc": 67,
+                "raan": 288.0,
+                "aop": 0.0,
+                "ta": 136.8
+            }
+        },
+        "planner": {
+            "@type": "COMMS_TEST"
+        },
+        "notifier": "False",
+        "missionProfile": "3D-CHESS",
+        "preplan": "False"
+    },
+    {
+        "@id": "imaging_sat_8_4",
+        "name": "imaging_sat_8_4",
+        "spacecraftBus": {
+            "name": "BlueCanyon",
+            "mass": 20,
+            "volume": 0.5,
+            "orientation": {
+                "referenceFrame": "NADIR_POINTING",
+                "convention": "REF_FRAME_ALIGNED"
+            },
+            "components": {
+                "cmdh": {
+                    "power": 2,
+                    "memorySize": 100
+                },
+                "comms": {
+                    "transmitter": {
+                        "power": 3,
+                        "maxDataRate": 1,
+                        "bufferSize": 10,
+                        "numChannels": 1
+                    },
+                    "receiver": {
+                        "power": 3,
+                        "maxDataRate": 1,
+                        "bufferSize": 10
+                    }
+                },
+                "eps": {
+                    "powerGenerator": {
+                        "@type": "Solar Panel",
+                        "maxPowerGeneration": 10
+                    },
+                    "powerStorage": {
+                        "@type": "Battery",
+                        "maxPowerGeneration": 10,
+                        "energyStorageCapacity": 0.01,
+                        "depthOfDischarge": 0.99,
+                        "initialCharge": 1
+                    }
+                }
+            }
+        },
+        "instrument": {
+            "name": "OLI",
+            "mass": 10,
+            "volume": 12.45,
+            "dataRate": 40,
+            "bitsPerPixel": 8,
+            "power": 12,
+            "snr": 33,
+            "spatial_res": 50,
+            "spectral_res": 7e-09,
+            "orientation": {
+                "referenceFrame": "SC_BODY_FIXED",
+                "convention": "REF_FRAME_ALIGNED"
+            },
+            "fieldOfViewGeometry": {
+                "shape": "RECTANGULAR",
+                "angleHeight": 5,
+                "angleWidth": 60
+            },
+            "@id": "bs1",
+            "@type": "Basic Sensor"
+        },
+        "orbitState": {
+            "date": {
+                "@type": "GREGORIAN_UT1",
+                "year": 2020,
+                "month": 1,
+                "day": 1,
+                "hour": 0,
+                "minute": 0,
+                "second": 0
+            },
+            "state": {
+                "@type": "KEPLERIAN_EARTH_CENTERED_INERTIAL",
+                "sma": 6878,
+                "ecc": 0.01,
+                "inc": 67,
+                "raan": 288.0,
+                "aop": 0.0,
+                "ta": 172.8
+            }
+        },
+        "planner": {
+            "@type": "COMMS_TEST"
+        },
+        "notifier": "False",
+        "missionProfile": "3D-CHESS",
+        "preplan": "False"
+    },
+    {
+        "@id": "imaging_sat_8_5",
+        "name": "imaging_sat_8_5",
+        "spacecraftBus": {
+            "name": "BlueCanyon",
+            "mass": 20,
+            "volume": 0.5,
+            "orientation": {
+                "referenceFrame": "NADIR_POINTING",
+                "convention": "REF_FRAME_ALIGNED"
+            },
+            "components": {
+                "cmdh": {
+                    "power": 2,
+                    "memorySize": 100
+                },
+                "comms": {
+                    "transmitter": {
+                        "power": 3,
+                        "maxDataRate": 1,
+                        "bufferSize": 10,
+                        "numChannels": 1
+                    },
+                    "receiver": {
+                        "power": 3,
+                        "maxDataRate": 1,
+                        "bufferSize": 10
+                    }
+                },
+                "eps": {
+                    "powerGenerator": {
+                        "@type": "Solar Panel",
+                        "maxPowerGeneration": 10
+                    },
+                    "powerStorage": {
+                        "@type": "Battery",
+                        "maxPowerGeneration": 10,
+                        "energyStorageCapacity": 0.01,
+                        "depthOfDischarge": 0.99,
+                        "initialCharge": 1
+                    }
+                }
+            }
+        },
+        "instrument": {
+            "name": "OLI",
+            "mass": 10,
+            "volume": 12.45,
+            "dataRate": 40,
+            "bitsPerPixel": 8,
+            "power": 12,
+            "snr": 33,
+            "spatial_res": 50,
+            "spectral_res": 7e-09,
+            "orientation": {
+                "referenceFrame": "SC_BODY_FIXED",
+                "convention": "REF_FRAME_ALIGNED"
+            },
+            "fieldOfViewGeometry": {
+                "shape": "RECTANGULAR",
+                "angleHeight": 5,
+                "angleWidth": 60
+            },
+            "@id": "bs1",
+            "@type": "Basic Sensor"
+        },
+        "orbitState": {
+            "date": {
+                "@type": "GREGORIAN_UT1",
+                "year": 2020,
+                "month": 1,
+                "day": 1,
+                "hour": 0,
+                "minute": 0,
+                "second": 0
+            },
+            "state": {
+                "@type": "KEPLERIAN_EARTH_CENTERED_INERTIAL",
+                "sma": 6878,
+                "ecc": 0.01,
+                "inc": 67,
+                "raan": 288.0,
+                "aop": 0.0,
+                "ta": 208.8
+            }
+        },
+        "planner": {
+            "@type": "COMMS_TEST"
+        },
+        "notifier": "False",
+        "missionProfile": "3D-CHESS",
+        "preplan": "False"
+    },
+    {
+        "@id": "imaging_sat_8_6",
+        "name": "imaging_sat_8_6",
+        "spacecraftBus": {
+            "name": "BlueCanyon",
+            "mass": 20,
+            "volume": 0.5,
+            "orientation": {
+                "referenceFrame": "NADIR_POINTING",
+                "convention": "REF_FRAME_ALIGNED"
+            },
+            "components": {
+                "cmdh": {
+                    "power": 2,
+                    "memorySize": 100
+                },
+                "comms": {
+                    "transmitter": {
+                        "power": 3,
+                        "maxDataRate": 1,
+                        "bufferSize": 10,
+                        "numChannels": 1
+                    },
+                    "receiver": {
+                        "power": 3,
+                        "maxDataRate": 1,
+                        "bufferSize": 10
+                    }
+                },
+                "eps": {
+                    "powerGenerator": {
+                        "@type": "Solar Panel",
+                        "maxPowerGeneration": 10
+                    },
+                    "powerStorage": {
+                        "@type": "Battery",
+                        "maxPowerGeneration": 10,
+                        "energyStorageCapacity": 0.01,
+                        "depthOfDischarge": 0.99,
+                        "initialCharge": 1
+                    }
+                }
+            }
+        },
+        "instrument": {
+            "name": "OLI",
+            "mass": 10,
+            "volume": 12.45,
+            "dataRate": 40,
+            "bitsPerPixel": 8,
+            "power": 12,
+            "snr": 33,
+            "spatial_res": 50,
+            "spectral_res": 7e-09,
+            "orientation": {
+                "referenceFrame": "SC_BODY_FIXED",
+                "convention": "REF_FRAME_ALIGNED"
+            },
+            "fieldOfViewGeometry": {
+                "shape": "RECTANGULAR",
+                "angleHeight": 5,
+                "angleWidth": 60
+            },
+            "@id": "bs1",
+            "@type": "Basic Sensor"
+        },
+        "orbitState": {
+            "date": {
+                "@type": "GREGORIAN_UT1",
+                "year": 2020,
+                "month": 1,
+                "day": 1,
+                "hour": 0,
+                "minute": 0,
+                "second": 0
+            },
+            "state": {
+                "@type": "KEPLERIAN_EARTH_CENTERED_INERTIAL",
+                "sma": 6878,
+                "ecc": 0.01,
+                "inc": 67,
+                "raan": 288.0,
+                "aop": 0.0,
+                "ta": 244.8
+            }
+        },
+        "planner": {
+            "@type": "COMMS_TEST"
+        },
+        "notifier": "False",
+        "missionProfile": "3D-CHESS",
+        "preplan": "False"
+    },
+    {
+        "@id": "imaging_sat_8_7",
+        "name": "imaging_sat_8_7",
+        "spacecraftBus": {
+            "name": "BlueCanyon",
+            "mass": 20,
+            "volume": 0.5,
+            "orientation": {
+                "referenceFrame": "NADIR_POINTING",
+                "convention": "REF_FRAME_ALIGNED"
+            },
+            "components": {
+                "cmdh": {
+                    "power": 2,
+                    "memorySize": 100
+                },
+                "comms": {
+                    "transmitter": {
+                        "power": 3,
+                        "maxDataRate": 1,
+                        "bufferSize": 10,
+                        "numChannels": 1
+                    },
+                    "receiver": {
+                        "power": 3,
+                        "maxDataRate": 1,
+                        "bufferSize": 10
+                    }
+                },
+                "eps": {
+                    "powerGenerator": {
+                        "@type": "Solar Panel",
+                        "maxPowerGeneration": 10
+                    },
+                    "powerStorage": {
+                        "@type": "Battery",
+                        "maxPowerGeneration": 10,
+                        "energyStorageCapacity": 0.01,
+                        "depthOfDischarge": 0.99,
+                        "initialCharge": 1
+                    }
+                }
+            }
+        },
+        "instrument": {
+            "name": "OLI",
+            "mass": 10,
+            "volume": 12.45,
+            "dataRate": 40,
+            "bitsPerPixel": 8,
+            "power": 12,
+            "snr": 33,
+            "spatial_res": 50,
+            "spectral_res": 7e-09,
+            "orientation": {
+                "referenceFrame": "SC_BODY_FIXED",
+                "convention": "REF_FRAME_ALIGNED"
+            },
+            "fieldOfViewGeometry": {
+                "shape": "RECTANGULAR",
+                "angleHeight": 5,
+                "angleWidth": 60
+            },
+            "@id": "bs1",
+            "@type": "Basic Sensor"
+        },
+        "orbitState": {
+            "date": {
+                "@type": "GREGORIAN_UT1",
+                "year": 2020,
+                "month": 1,
+                "day": 1,
+                "hour": 0,
+                "minute": 0,
+                "second": 0
+            },
+            "state": {
+                "@type": "KEPLERIAN_EARTH_CENTERED_INERTIAL",
+                "sma": 6878,
+                "ecc": 0.01,
+                "inc": 67,
+                "raan": 288.0,
+                "aop": 0.0,
+                "ta": 280.8
+            }
+        },
+        "planner": {
+            "@type": "COMMS_TEST"
+        },
+        "notifier": "False",
+        "missionProfile": "3D-CHESS",
+        "preplan": "False"
+    },
+    {
+        "@id": "imaging_sat_8_8",
+        "name": "imaging_sat_8_8",
+        "spacecraftBus": {
+            "name": "BlueCanyon",
+            "mass": 20,
+            "volume": 0.5,
+            "orientation": {
+                "referenceFrame": "NADIR_POINTING",
+                "convention": "REF_FRAME_ALIGNED"
+            },
+            "components": {
+                "cmdh": {
+                    "power": 2,
+                    "memorySize": 100
+                },
+                "comms": {
+                    "transmitter": {
+                        "power": 3,
+                        "maxDataRate": 1,
+                        "bufferSize": 10,
+                        "numChannels": 1
+                    },
+                    "receiver": {
+                        "power": 3,
+                        "maxDataRate": 1,
+                        "bufferSize": 10
+                    }
+                },
+                "eps": {
+                    "powerGenerator": {
+                        "@type": "Solar Panel",
+                        "maxPowerGeneration": 10
+                    },
+                    "powerStorage": {
+                        "@type": "Battery",
+                        "maxPowerGeneration": 10,
+                        "energyStorageCapacity": 0.01,
+                        "depthOfDischarge": 0.99,
+                        "initialCharge": 1
+                    }
+                }
+            }
+        },
+        "instrument": {
+            "name": "OLI",
+            "mass": 10,
+            "volume": 12.45,
+            "dataRate": 40,
+            "bitsPerPixel": 8,
+            "power": 12,
+            "snr": 33,
+            "spatial_res": 50,
+            "spectral_res": 7e-09,
+            "orientation": {
+                "referenceFrame": "SC_BODY_FIXED",
+                "convention": "REF_FRAME_ALIGNED"
+            },
+            "fieldOfViewGeometry": {
+                "shape": "RECTANGULAR",
+                "angleHeight": 5,
+                "angleWidth": 60
+            },
+            "@id": "bs1",
+            "@type": "Basic Sensor"
+        },
+        "orbitState": {
+            "date": {
+                "@type": "GREGORIAN_UT1",
+                "year": 2020,
+                "month": 1,
+                "day": 1,
+                "hour": 0,
+                "minute": 0,
+                "second": 0
+            },
+            "state": {
+                "@type": "KEPLERIAN_EARTH_CENTERED_INERTIAL",
+                "sma": 6878,
+                "ecc": 0.01,
+                "inc": 67,
+                "raan": 288.0,
+                "aop": 0.0,
+                "ta": 316.8
+            }
+        },
+        "planner": {
+            "@type": "COMMS_TEST"
+        },
+        "notifier": "False",
+        "missionProfile": "3D-CHESS",
+        "preplan": "False"
+    },
+    {
+        "@id": "imaging_sat_8_9",
+        "name": "imaging_sat_8_9",
+        "spacecraftBus": {
+            "name": "BlueCanyon",
+            "mass": 20,
+            "volume": 0.5,
+            "orientation": {
+                "referenceFrame": "NADIR_POINTING",
+                "convention": "REF_FRAME_ALIGNED"
+            },
+            "components": {
+                "cmdh": {
+                    "power": 2,
+                    "memorySize": 100
+                },
+                "comms": {
+                    "transmitter": {
+                        "power": 3,
+                        "maxDataRate": 1,
+                        "bufferSize": 10,
+                        "numChannels": 1
+                    },
+                    "receiver": {
+                        "power": 3,
+                        "maxDataRate": 1,
+                        "bufferSize": 10
+                    }
+                },
+                "eps": {
+                    "powerGenerator": {
+                        "@type": "Solar Panel",
+                        "maxPowerGeneration": 10
+                    },
+                    "powerStorage": {
+                        "@type": "Battery",
+                        "maxPowerGeneration": 10,
+                        "energyStorageCapacity": 0.01,
+                        "depthOfDischarge": 0.99,
+                        "initialCharge": 1
+                    }
+                }
+            }
+        },
+        "instrument": {
+            "name": "OLI",
+            "mass": 10,
+            "volume": 12.45,
+            "dataRate": 40,
+            "bitsPerPixel": 8,
+            "power": 12,
+            "snr": 33,
+            "spatial_res": 50,
+            "spectral_res": 7e-09,
+            "orientation": {
+                "referenceFrame": "SC_BODY_FIXED",
+                "convention": "REF_FRAME_ALIGNED"
+            },
+            "fieldOfViewGeometry": {
+                "shape": "RECTANGULAR",
+                "angleHeight": 5,
+                "angleWidth": 60
+            },
+            "@id": "bs1",
+            "@type": "Basic Sensor"
+        },
+        "orbitState": {
+            "date": {
+                "@type": "GREGORIAN_UT1",
+                "year": 2020,
+                "month": 1,
+                "day": 1,
+                "hour": 0,
+                "minute": 0,
+                "second": 0
+            },
+            "state": {
+                "@type": "KEPLERIAN_EARTH_CENTERED_INERTIAL",
+                "sma": 6878,
+                "ecc": 0.01,
+                "inc": 67,
+                "raan": 288.0,
+                "aop": 0.0,
+                "ta": 352.8
+            }
+        },
+        "planner": {
+            "@type": "COMMS_TEST"
+        },
+        "notifier": "False",
+        "missionProfile": "3D-CHESS",
+        "preplan": "False"
+    },
+    {
+        "@id": "imaging_sat_9_0",
+        "name": "imaging_sat_9_0",
+        "spacecraftBus": {
+            "name": "BlueCanyon",
+            "mass": 20,
+            "volume": 0.5,
+            "orientation": {
+                "referenceFrame": "NADIR_POINTING",
+                "convention": "REF_FRAME_ALIGNED"
+            },
+            "components": {
+                "cmdh": {
+                    "power": 2,
+                    "memorySize": 100
+                },
+                "comms": {
+                    "transmitter": {
+                        "power": 3,
+                        "maxDataRate": 1,
+                        "bufferSize": 10,
+                        "numChannels": 1
+                    },
+                    "receiver": {
+                        "power": 3,
+                        "maxDataRate": 1,
+                        "bufferSize": 10
+                    }
+                },
+                "eps": {
+                    "powerGenerator": {
+                        "@type": "Solar Panel",
+                        "maxPowerGeneration": 10
+                    },
+                    "powerStorage": {
+                        "@type": "Battery",
+                        "maxPowerGeneration": 10,
+                        "energyStorageCapacity": 0.01,
+                        "depthOfDischarge": 0.99,
+                        "initialCharge": 1
+                    }
+                }
+            }
+        },
+        "instrument": {
+            "name": "OLI",
+            "mass": 10,
+            "volume": 12.45,
+            "dataRate": 40,
+            "bitsPerPixel": 8,
+            "power": 12,
+            "snr": 33,
+            "spatial_res": 50,
+            "spectral_res": 7e-09,
+            "orientation": {
+                "referenceFrame": "SC_BODY_FIXED",
+                "convention": "REF_FRAME_ALIGNED"
+            },
+            "fieldOfViewGeometry": {
+                "shape": "RECTANGULAR",
+                "angleHeight": 5,
+                "angleWidth": 60
+            },
+            "@id": "bs1",
+            "@type": "Basic Sensor"
+        },
+        "orbitState": {
+            "date": {
+                "@type": "GREGORIAN_UT1",
+                "year": 2020,
+                "month": 1,
+                "day": 1,
+                "hour": 0,
+                "minute": 0,
+                "second": 0
+            },
+            "state": {
+                "@type": "KEPLERIAN_EARTH_CENTERED_INERTIAL",
+                "sma": 6878,
+                "ecc": 0.01,
+                "inc": 67,
+                "raan": 324.0,
+                "aop": 0.0,
+                "ta": 32.4
+            }
+        },
+        "planner": {
+            "@type": "COMMS_TEST"
+        },
+        "notifier": "False",
+        "missionProfile": "3D-CHESS",
+        "preplan": "False"
+    },
+    {
+        "@id": "imaging_sat_9_1",
+        "name": "imaging_sat_9_1",
+        "spacecraftBus": {
+            "name": "BlueCanyon",
+            "mass": 20,
+            "volume": 0.5,
+            "orientation": {
+                "referenceFrame": "NADIR_POINTING",
+                "convention": "REF_FRAME_ALIGNED"
+            },
+            "components": {
+                "cmdh": {
+                    "power": 2,
+                    "memorySize": 100
+                },
+                "comms": {
+                    "transmitter": {
+                        "power": 3,
+                        "maxDataRate": 1,
+                        "bufferSize": 10,
+                        "numChannels": 1
+                    },
+                    "receiver": {
+                        "power": 3,
+                        "maxDataRate": 1,
+                        "bufferSize": 10
+                    }
+                },
+                "eps": {
+                    "powerGenerator": {
+                        "@type": "Solar Panel",
+                        "maxPowerGeneration": 10
+                    },
+                    "powerStorage": {
+                        "@type": "Battery",
+                        "maxPowerGeneration": 10,
+                        "energyStorageCapacity": 0.01,
+                        "depthOfDischarge": 0.99,
+                        "initialCharge": 1
+                    }
+                }
+            }
+        },
+        "instrument": {
+            "name": "OLI",
+            "mass": 10,
+            "volume": 12.45,
+            "dataRate": 40,
+            "bitsPerPixel": 8,
+            "power": 12,
+            "snr": 33,
+            "spatial_res": 50,
+            "spectral_res": 7e-09,
+            "orientation": {
+                "referenceFrame": "SC_BODY_FIXED",
+                "convention": "REF_FRAME_ALIGNED"
+            },
+            "fieldOfViewGeometry": {
+                "shape": "RECTANGULAR",
+                "angleHeight": 5,
+                "angleWidth": 60
+            },
+            "@id": "bs1",
+            "@type": "Basic Sensor"
+        },
+        "orbitState": {
+            "date": {
+                "@type": "GREGORIAN_UT1",
+                "year": 2020,
+                "month": 1,
+                "day": 1,
+                "hour": 0,
+                "minute": 0,
+                "second": 0
+            },
+            "state": {
+                "@type": "KEPLERIAN_EARTH_CENTERED_INERTIAL",
+                "sma": 6878,
+                "ecc": 0.01,
+                "inc": 67,
+                "raan": 324.0,
+                "aop": 0.0,
+                "ta": 68.4
+            }
+        },
+        "planner": {
+            "@type": "COMMS_TEST"
+        },
+        "notifier": "False",
+        "missionProfile": "3D-CHESS",
+        "preplan": "False"
+    },
+    {
+        "@id": "imaging_sat_9_2",
+        "name": "imaging_sat_9_2",
+        "spacecraftBus": {
+            "name": "BlueCanyon",
+            "mass": 20,
+            "volume": 0.5,
+            "orientation": {
+                "referenceFrame": "NADIR_POINTING",
+                "convention": "REF_FRAME_ALIGNED"
+            },
+            "components": {
+                "cmdh": {
+                    "power": 2,
+                    "memorySize": 100
+                },
+                "comms": {
+                    "transmitter": {
+                        "power": 3,
+                        "maxDataRate": 1,
+                        "bufferSize": 10,
+                        "numChannels": 1
+                    },
+                    "receiver": {
+                        "power": 3,
+                        "maxDataRate": 1,
+                        "bufferSize": 10
+                    }
+                },
+                "eps": {
+                    "powerGenerator": {
+                        "@type": "Solar Panel",
+                        "maxPowerGeneration": 10
+                    },
+                    "powerStorage": {
+                        "@type": "Battery",
+                        "maxPowerGeneration": 10,
+                        "energyStorageCapacity": 0.01,
+                        "depthOfDischarge": 0.99,
+                        "initialCharge": 1
+                    }
+                }
+            }
+        },
+        "instrument": {
+            "name": "OLI",
+            "mass": 10,
+            "volume": 12.45,
+            "dataRate": 40,
+            "bitsPerPixel": 8,
+            "power": 12,
+            "snr": 33,
+            "spatial_res": 50,
+            "spectral_res": 7e-09,
+            "orientation": {
+                "referenceFrame": "SC_BODY_FIXED",
+                "convention": "REF_FRAME_ALIGNED"
+            },
+            "fieldOfViewGeometry": {
+                "shape": "RECTANGULAR",
+                "angleHeight": 5,
+                "angleWidth": 60
+            },
+            "@id": "bs1",
+            "@type": "Basic Sensor"
+        },
+        "orbitState": {
+            "date": {
+                "@type": "GREGORIAN_UT1",
+                "year": 2020,
+                "month": 1,
+                "day": 1,
+                "hour": 0,
+                "minute": 0,
+                "second": 0
+            },
+            "state": {
+                "@type": "KEPLERIAN_EARTH_CENTERED_INERTIAL",
+                "sma": 6878,
+                "ecc": 0.01,
+                "inc": 67,
+                "raan": 324.0,
+                "aop": 0.0,
+                "ta": 104.4
+            }
+        },
+        "planner": {
+            "@type": "COMMS_TEST"
+        },
+        "notifier": "False",
+        "missionProfile": "3D-CHESS",
+        "preplan": "False"
+    },
+    {
+        "@id": "imaging_sat_9_3",
+        "name": "imaging_sat_9_3",
+        "spacecraftBus": {
+            "name": "BlueCanyon",
+            "mass": 20,
+            "volume": 0.5,
+            "orientation": {
+                "referenceFrame": "NADIR_POINTING",
+                "convention": "REF_FRAME_ALIGNED"
+            },
+            "components": {
+                "cmdh": {
+                    "power": 2,
+                    "memorySize": 100
+                },
+                "comms": {
+                    "transmitter": {
+                        "power": 3,
+                        "maxDataRate": 1,
+                        "bufferSize": 10,
+                        "numChannels": 1
+                    },
+                    "receiver": {
+                        "power": 3,
+                        "maxDataRate": 1,
+                        "bufferSize": 10
+                    }
+                },
+                "eps": {
+                    "powerGenerator": {
+                        "@type": "Solar Panel",
+                        "maxPowerGeneration": 10
+                    },
+                    "powerStorage": {
+                        "@type": "Battery",
+                        "maxPowerGeneration": 10,
+                        "energyStorageCapacity": 0.01,
+                        "depthOfDischarge": 0.99,
+                        "initialCharge": 1
+                    }
+                }
+            }
+        },
+        "instrument": {
+            "name": "OLI",
+            "mass": 10,
+            "volume": 12.45,
+            "dataRate": 40,
+            "bitsPerPixel": 8,
+            "power": 12,
+            "snr": 33,
+            "spatial_res": 50,
+            "spectral_res": 7e-09,
+            "orientation": {
+                "referenceFrame": "SC_BODY_FIXED",
+                "convention": "REF_FRAME_ALIGNED"
+            },
+            "fieldOfViewGeometry": {
+                "shape": "RECTANGULAR",
+                "angleHeight": 5,
+                "angleWidth": 60
+            },
+            "@id": "bs1",
+            "@type": "Basic Sensor"
+        },
+        "orbitState": {
+            "date": {
+                "@type": "GREGORIAN_UT1",
+                "year": 2020,
+                "month": 1,
+                "day": 1,
+                "hour": 0,
+                "minute": 0,
+                "second": 0
+            },
+            "state": {
+                "@type": "KEPLERIAN_EARTH_CENTERED_INERTIAL",
+                "sma": 6878,
+                "ecc": 0.01,
+                "inc": 67,
+                "raan": 324.0,
+                "aop": 0.0,
+                "ta": 140.4
+            }
+        },
+        "planner": {
+            "@type": "COMMS_TEST"
+        },
+        "notifier": "False",
+        "missionProfile": "3D-CHESS",
+        "preplan": "False"
+    },
+    {
+        "@id": "imaging_sat_9_4",
+        "name": "imaging_sat_9_4",
+        "spacecraftBus": {
+            "name": "BlueCanyon",
+            "mass": 20,
+            "volume": 0.5,
+            "orientation": {
+                "referenceFrame": "NADIR_POINTING",
+                "convention": "REF_FRAME_ALIGNED"
+            },
+            "components": {
+                "cmdh": {
+                    "power": 2,
+                    "memorySize": 100
+                },
+                "comms": {
+                    "transmitter": {
+                        "power": 3,
+                        "maxDataRate": 1,
+                        "bufferSize": 10,
+                        "numChannels": 1
+                    },
+                    "receiver": {
+                        "power": 3,
+                        "maxDataRate": 1,
+                        "bufferSize": 10
+                    }
+                },
+                "eps": {
+                    "powerGenerator": {
+                        "@type": "Solar Panel",
+                        "maxPowerGeneration": 10
+                    },
+                    "powerStorage": {
+                        "@type": "Battery",
+                        "maxPowerGeneration": 10,
+                        "energyStorageCapacity": 0.01,
+                        "depthOfDischarge": 0.99,
+                        "initialCharge": 1
+                    }
+                }
+            }
+        },
+        "instrument": {
+            "name": "OLI",
+            "mass": 10,
+            "volume": 12.45,
+            "dataRate": 40,
+            "bitsPerPixel": 8,
+            "power": 12,
+            "snr": 33,
+            "spatial_res": 50,
+            "spectral_res": 7e-09,
+            "orientation": {
+                "referenceFrame": "SC_BODY_FIXED",
+                "convention": "REF_FRAME_ALIGNED"
+            },
+            "fieldOfViewGeometry": {
+                "shape": "RECTANGULAR",
+                "angleHeight": 5,
+                "angleWidth": 60
+            },
+            "@id": "bs1",
+            "@type": "Basic Sensor"
+        },
+        "orbitState": {
+            "date": {
+                "@type": "GREGORIAN_UT1",
+                "year": 2020,
+                "month": 1,
+                "day": 1,
+                "hour": 0,
+                "minute": 0,
+                "second": 0
+            },
+            "state": {
+                "@type": "KEPLERIAN_EARTH_CENTERED_INERTIAL",
+                "sma": 6878,
+                "ecc": 0.01,
+                "inc": 67,
+                "raan": 324.0,
+                "aop": 0.0,
+                "ta": 176.4
+            }
+        },
+        "planner": {
+            "@type": "COMMS_TEST"
+        },
+        "notifier": "False",
+        "missionProfile": "3D-CHESS",
+        "preplan": "False"
+    },
+    {
+        "@id": "imaging_sat_9_5",
+        "name": "imaging_sat_9_5",
+        "spacecraftBus": {
+            "name": "BlueCanyon",
+            "mass": 20,
+            "volume": 0.5,
+            "orientation": {
+                "referenceFrame": "NADIR_POINTING",
+                "convention": "REF_FRAME_ALIGNED"
+            },
+            "components": {
+                "cmdh": {
+                    "power": 2,
+                    "memorySize": 100
+                },
+                "comms": {
+                    "transmitter": {
+                        "power": 3,
+                        "maxDataRate": 1,
+                        "bufferSize": 10,
+                        "numChannels": 1
+                    },
+                    "receiver": {
+                        "power": 3,
+                        "maxDataRate": 1,
+                        "bufferSize": 10
+                    }
+                },
+                "eps": {
+                    "powerGenerator": {
+                        "@type": "Solar Panel",
+                        "maxPowerGeneration": 10
+                    },
+                    "powerStorage": {
+                        "@type": "Battery",
+                        "maxPowerGeneration": 10,
+                        "energyStorageCapacity": 0.01,
+                        "depthOfDischarge": 0.99,
+                        "initialCharge": 1
+                    }
+                }
+            }
+        },
+        "instrument": {
+            "name": "OLI",
+            "mass": 10,
+            "volume": 12.45,
+            "dataRate": 40,
+            "bitsPerPixel": 8,
+            "power": 12,
+            "snr": 33,
+            "spatial_res": 50,
+            "spectral_res": 7e-09,
+            "orientation": {
+                "referenceFrame": "SC_BODY_FIXED",
+                "convention": "REF_FRAME_ALIGNED"
+            },
+            "fieldOfViewGeometry": {
+                "shape": "RECTANGULAR",
+                "angleHeight": 5,
+                "angleWidth": 60
+            },
+            "@id": "bs1",
+            "@type": "Basic Sensor"
+        },
+        "orbitState": {
+            "date": {
+                "@type": "GREGORIAN_UT1",
+                "year": 2020,
+                "month": 1,
+                "day": 1,
+                "hour": 0,
+                "minute": 0,
+                "second": 0
+            },
+            "state": {
+                "@type": "KEPLERIAN_EARTH_CENTERED_INERTIAL",
+                "sma": 6878,
+                "ecc": 0.01,
+                "inc": 67,
+                "raan": 324.0,
+                "aop": 0.0,
+                "ta": 212.4
+            }
+        },
+        "planner": {
+            "@type": "COMMS_TEST"
+        },
+        "notifier": "False",
+        "missionProfile": "3D-CHESS",
+        "preplan": "False"
+    },
+    {
+        "@id": "imaging_sat_9_6",
+        "name": "imaging_sat_9_6",
+        "spacecraftBus": {
+            "name": "BlueCanyon",
+            "mass": 20,
+            "volume": 0.5,
+            "orientation": {
+                "referenceFrame": "NADIR_POINTING",
+                "convention": "REF_FRAME_ALIGNED"
+            },
+            "components": {
+                "cmdh": {
+                    "power": 2,
+                    "memorySize": 100
+                },
+                "comms": {
+                    "transmitter": {
+                        "power": 3,
+                        "maxDataRate": 1,
+                        "bufferSize": 10,
+                        "numChannels": 1
+                    },
+                    "receiver": {
+                        "power": 3,
+                        "maxDataRate": 1,
+                        "bufferSize": 10
+                    }
+                },
+                "eps": {
+                    "powerGenerator": {
+                        "@type": "Solar Panel",
+                        "maxPowerGeneration": 10
+                    },
+                    "powerStorage": {
+                        "@type": "Battery",
+                        "maxPowerGeneration": 10,
+                        "energyStorageCapacity": 0.01,
+                        "depthOfDischarge": 0.99,
+                        "initialCharge": 1
+                    }
+                }
+            }
+        },
+        "instrument": {
+            "name": "OLI",
+            "mass": 10,
+            "volume": 12.45,
+            "dataRate": 40,
+            "bitsPerPixel": 8,
+            "power": 12,
+            "snr": 33,
+            "spatial_res": 50,
+            "spectral_res": 7e-09,
+            "orientation": {
+                "referenceFrame": "SC_BODY_FIXED",
+                "convention": "REF_FRAME_ALIGNED"
+            },
+            "fieldOfViewGeometry": {
+                "shape": "RECTANGULAR",
+                "angleHeight": 5,
+                "angleWidth": 60
+            },
+            "@id": "bs1",
+            "@type": "Basic Sensor"
+        },
+        "orbitState": {
+            "date": {
+                "@type": "GREGORIAN_UT1",
+                "year": 2020,
+                "month": 1,
+                "day": 1,
+                "hour": 0,
+                "minute": 0,
+                "second": 0
+            },
+            "state": {
+                "@type": "KEPLERIAN_EARTH_CENTERED_INERTIAL",
+                "sma": 6878,
+                "ecc": 0.01,
+                "inc": 67,
+                "raan": 324.0,
+                "aop": 0.0,
+                "ta": 248.4
+            }
+        },
+        "planner": {
+            "@type": "COMMS_TEST"
+        },
+        "notifier": "False",
+        "missionProfile": "3D-CHESS",
+        "preplan": "False"
+    },
+    {
+        "@id": "imaging_sat_9_7",
+        "name": "imaging_sat_9_7",
+        "spacecraftBus": {
+            "name": "BlueCanyon",
+            "mass": 20,
+            "volume": 0.5,
+            "orientation": {
+                "referenceFrame": "NADIR_POINTING",
+                "convention": "REF_FRAME_ALIGNED"
+            },
+            "components": {
+                "cmdh": {
+                    "power": 2,
+                    "memorySize": 100
+                },
+                "comms": {
+                    "transmitter": {
+                        "power": 3,
+                        "maxDataRate": 1,
+                        "bufferSize": 10,
+                        "numChannels": 1
+                    },
+                    "receiver": {
+                        "power": 3,
+                        "maxDataRate": 1,
+                        "bufferSize": 10
+                    }
+                },
+                "eps": {
+                    "powerGenerator": {
+                        "@type": "Solar Panel",
+                        "maxPowerGeneration": 10
+                    },
+                    "powerStorage": {
+                        "@type": "Battery",
+                        "maxPowerGeneration": 10,
+                        "energyStorageCapacity": 0.01,
+                        "depthOfDischarge": 0.99,
+                        "initialCharge": 1
+                    }
+                }
+            }
+        },
+        "instrument": {
+            "name": "OLI",
+            "mass": 10,
+            "volume": 12.45,
+            "dataRate": 40,
+            "bitsPerPixel": 8,
+            "power": 12,
+            "snr": 33,
+            "spatial_res": 50,
+            "spectral_res": 7e-09,
+            "orientation": {
+                "referenceFrame": "SC_BODY_FIXED",
+                "convention": "REF_FRAME_ALIGNED"
+            },
+            "fieldOfViewGeometry": {
+                "shape": "RECTANGULAR",
+                "angleHeight": 5,
+                "angleWidth": 60
+            },
+            "@id": "bs1",
+            "@type": "Basic Sensor"
+        },
+        "orbitState": {
+            "date": {
+                "@type": "GREGORIAN_UT1",
+                "year": 2020,
+                "month": 1,
+                "day": 1,
+                "hour": 0,
+                "minute": 0,
+                "second": 0
+            },
+            "state": {
+                "@type": "KEPLERIAN_EARTH_CENTERED_INERTIAL",
+                "sma": 6878,
+                "ecc": 0.01,
+                "inc": 67,
+                "raan": 324.0,
+                "aop": 0.0,
+                "ta": 284.4
+            }
+        },
+        "planner": {
+            "@type": "COMMS_TEST"
+        },
+        "notifier": "False",
+        "missionProfile": "3D-CHESS",
+        "preplan": "False"
+    },
+    {
+        "@id": "imaging_sat_9_8",
+        "name": "imaging_sat_9_8",
+        "spacecraftBus": {
+            "name": "BlueCanyon",
+            "mass": 20,
+            "volume": 0.5,
+            "orientation": {
+                "referenceFrame": "NADIR_POINTING",
+                "convention": "REF_FRAME_ALIGNED"
+            },
+            "components": {
+                "cmdh": {
+                    "power": 2,
+                    "memorySize": 100
+                },
+                "comms": {
+                    "transmitter": {
+                        "power": 3,
+                        "maxDataRate": 1,
+                        "bufferSize": 10,
+                        "numChannels": 1
+                    },
+                    "receiver": {
+                        "power": 3,
+                        "maxDataRate": 1,
+                        "bufferSize": 10
+                    }
+                },
+                "eps": {
+                    "powerGenerator": {
+                        "@type": "Solar Panel",
+                        "maxPowerGeneration": 10
+                    },
+                    "powerStorage": {
+                        "@type": "Battery",
+                        "maxPowerGeneration": 10,
+                        "energyStorageCapacity": 0.01,
+                        "depthOfDischarge": 0.99,
+                        "initialCharge": 1
+                    }
+                }
+            }
+        },
+        "instrument": {
+            "name": "OLI",
+            "mass": 10,
+            "volume": 12.45,
+            "dataRate": 40,
+            "bitsPerPixel": 8,
+            "power": 12,
+            "snr": 33,
+            "spatial_res": 50,
+            "spectral_res": 7e-09,
+            "orientation": {
+                "referenceFrame": "SC_BODY_FIXED",
+                "convention": "REF_FRAME_ALIGNED"
+            },
+            "fieldOfViewGeometry": {
+                "shape": "RECTANGULAR",
+                "angleHeight": 5,
+                "angleWidth": 60
+            },
+            "@id": "bs1",
+            "@type": "Basic Sensor"
+        },
+        "orbitState": {
+            "date": {
+                "@type": "GREGORIAN_UT1",
+                "year": 2020,
+                "month": 1,
+                "day": 1,
+                "hour": 0,
+                "minute": 0,
+                "second": 0
+            },
+            "state": {
+                "@type": "KEPLERIAN_EARTH_CENTERED_INERTIAL",
+                "sma": 6878,
+                "ecc": 0.01,
+                "inc": 67,
+                "raan": 324.0,
+                "aop": 0.0,
+                "ta": 320.4
+            }
+        },
+        "planner": {
+            "@type": "COMMS_TEST"
+        },
+        "notifier": "False",
+        "missionProfile": "3D-CHESS",
+        "preplan": "False"
+    },
+    {
+        "@id": "imaging_sat_9_9",
+        "name": "imaging_sat_9_9",
+        "spacecraftBus": {
+            "name": "BlueCanyon",
+            "mass": 20,
+            "volume": 0.5,
+            "orientation": {
+                "referenceFrame": "NADIR_POINTING",
+                "convention": "REF_FRAME_ALIGNED"
+            },
+            "components": {
+                "cmdh": {
+                    "power": 2,
+                    "memorySize": 100
+                },
+                "comms": {
+                    "transmitter": {
+                        "power": 3,
+                        "maxDataRate": 1,
+                        "bufferSize": 10,
+                        "numChannels": 1
+                    },
+                    "receiver": {
+                        "power": 3,
+                        "maxDataRate": 1,
+                        "bufferSize": 10
+                    }
+                },
+                "eps": {
+                    "powerGenerator": {
+                        "@type": "Solar Panel",
+                        "maxPowerGeneration": 10
+                    },
+                    "powerStorage": {
+                        "@type": "Battery",
+                        "maxPowerGeneration": 10,
+                        "energyStorageCapacity": 0.01,
+                        "depthOfDischarge": 0.99,
+                        "initialCharge": 1
+                    }
+                }
+            }
+        },
+        "instrument": {
+            "name": "OLI",
+            "mass": 10,
+            "volume": 12.45,
+            "dataRate": 40,
+            "bitsPerPixel": 8,
+            "power": 12,
+            "snr": 33,
+            "spatial_res": 50,
+            "spectral_res": 7e-09,
+            "orientation": {
+                "referenceFrame": "SC_BODY_FIXED",
+                "convention": "REF_FRAME_ALIGNED"
+            },
+            "fieldOfViewGeometry": {
+                "shape": "RECTANGULAR",
+                "angleHeight": 5,
+                "angleWidth": 60
+            },
+            "@id": "bs1",
+            "@type": "Basic Sensor"
+        },
+        "orbitState": {
+            "date": {
+                "@type": "GREGORIAN_UT1",
+                "year": 2020,
+                "month": 1,
+                "day": 1,
+                "hour": 0,
+                "minute": 0,
+                "second": 0
+            },
+            "state": {
+                "@type": "KEPLERIAN_EARTH_CENTERED_INERTIAL",
+                "sma": 6878,
+                "ecc": 0.01,
+                "inc": 67,
+                "raan": 324.0,
+                "aop": 0.0,
+                "ta": 356.4
+            }
+        },
+        "planner": {
+            "@type": "COMMS_TEST"
+        },
+        "notifier": "False",
+        "missionProfile": "3D-CHESS",
+        "preplan": "False"
     }
 ]