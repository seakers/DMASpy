--- conflicted
+++ resolved
@@ -47,8 +47,6 @@
         self.state_history = StateHistory(self, self.platform, env.now)
         self.critical_state = env.event()
 
-<<<<<<< HEAD
-=======
         self.t_crit = -1
 
         #orbit info
@@ -57,7 +55,6 @@
         self.velocity = []
         self.time_step = 1
 
->>>>>>> 12060302
         # Message history
         self.message_history = MessageHistory()
 
